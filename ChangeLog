--- conflicted
+++ resolved
@@ -1,4 +1,8 @@
-<<<<<<< HEAD
+2013-01-19  Glenn Morris  <rgm@gnu.org>
+
+	* Makefile.in (install-arch-indep): Put back a chmod that was
+	removed 2012-05-19.  (Bug#13430)
+
 2013-01-16  Paul Eggert  <eggert@cs.ucla.edu>
 
 	Merge from gnulib, incorporating:
@@ -11,14 +15,6 @@
 	(Bug#13448)
 
 2013-01-13  Glenn Morris  <rgm@gnu.org>
-=======
-2013-01-16  Glenn Morris  <rgm@gnu.org>
-
-	* Makefile.in (install-arch-indep): Put back a chmod that was
-	removed 2012-05-19.  (Bug#13430)
-
-2013-01-10  Glenn Morris  <rgm@gnu.org>
->>>>>>> 2fc71e3c
 
 	* make-dist: Add options for xz compression and no compression.
 
