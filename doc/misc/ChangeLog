<<<<<<< HEAD
2014-05-20  Leo Liu  <sdl.web@gmail.com>

	* cl.texi (List Functions, Efficiency Concerns): Update cl-endp.

2014-05-13  Paul Eggert  <eggert@cs.ucla.edu>

	* texinfo.tex: Update from gnulib.

2014-05-08  Michael Albinus  <michael.albinus@gmx.de>
=======
2014-05-24  Paul Eggert  <eggert@cs.ucla.edu>

	Specify coding if Latin-1 Emacs would misinterpret (Bug#17575).
	* htmlfontify.texi, org.texi: Add "coding: utf-8".

2014-05-23  Stephen Berman  <stephen.berman@gmx.net>

	* todo-mode.texi: Update in light of changes due to bug#17482.
	Replace numerous mistaken uses of literal quotes with proper
	Texinfo markup.
	(Todo Mode Entry Points): Comment out reference to using find-file
	or Dired to visit Todo files, since this has been disabled (bug#17482).

2014-05-06  Michael Albinus  <michael.albinus@gmx.de>
>>>>>>> e8f2cc26

	* tramp.texi (Frequently Asked Questions): Mention HISTFILE
	setting in ~/.ssh/environment.

2014-05-04  Stephen Berman  <stephen.berman@gmx.net>

	* todo-mode.texi: Update, improve exposition, add cross
	references, fix typos.
	(Inserting New Items, Editing Item Headers and Text): Rewrite to
	document new user interface.

2014-05-04  Glenn Morris  <rgm@gnu.org>

	* autotype.texi (Skeleton Language):
	* message.texi (Header Commands): Replace `iff'.

2014-05-02  Paul Eggert  <eggert@cs.ucla.edu>

	* vhdl-mode.texi: Add "@documentencoding UTF-8",
	since this is a toplevel .texi file.

2014-04-22  Bastien Guerry  <bzg@gnu.org>

	* org.texi (Installation): Be more clear on why installing Org
	through ELPA should be done without loading any Org file.

	* org.texi (Emphasis and monospace): Document the use of
	=verbatim= and ~code~ to be consistent with
	`org-element-text-markup-successor'.

	* org.texi (In-buffer settings, Radio tables): Tiny fixes.

	* org.texi (Initial visibility):
	* org.texi (Literal examples): Fix typos.

2014-04-22  Michael Brand  <michael.ch.brand@gmail.com>

	* org.texi (Column attributes): Add a sentence to point out
	the dependency on the format specifier.

2014-04-22  Nicolas Goaziou  <n.goaziou@gmail.com>

	* org.texi (The Export Dispatcher): Reformulation.

	* org.texi (@LaTeX{} specific attributes): Update manual.

	* org.texi (Top, Exporting): Org has its own documentation and
	should therefore be removed from "Other build-in back-ends".

2014-04-22  Stefan Monnier  <monnier@iro.umontreal.ca>

	* cl.texi (Structures): Remove cl-struct-set-slot-value.

2014-04-20  Daniel Colascione  <dancol@dancol.org>

	* cl.texi (Declarations): Document changes to `cl-the' and defstruct functions.

2014-04-17  Paul Eggert  <eggert@cs.ucla.edu>

	* Makefile.in (infoclean): Be consistent about reporting failures.

2014-03-27  Glenn Morris  <rgm@gnu.org>

	* Makefile.in (INFO_COMMON): Add vhdl-mode.
	(vhdl_mode_deps, vhdl-mode, $(buildinfodir)/vhdl-mode$(INFO_EXT))
	(vhdl-mode.dvi, vhdl-mode.pdf, vhdl-mode.html): New rules/variables.

	* vhdl-mode.texi: General clean-up.  Set copyright to FSF, add license.
	Remove hand-written node pointers.  Remove info re old Emacs versions.
	Markup fixes.
	(Getting Connected): Remove irrelevant info.
	(Indentation Commands, Requirements): Remove empty/irrelevant nodes.
	(Frequently Asked Questions): Electric indent is now enabled.

2014-03-27  Reto Zimmermann  <reto@gnu.org>
	    Rod Whitby  <software.vhdl-mode@rwhitby.net>

	* vhdl-mode.texi: New file, imported from upstream vhdl-mode.

2014-03-26  Paul Eggert  <eggert@cs.ucla.edu>

	* texinfo.tex: Update from gnulib.

2014-03-26  Michael Albinus  <michael.albinus@gmx.de>

	* tramp.texi (Frequently Asked Questions): Add fish shell settings.

2014-03-23  Katsumi Yamaoka  <yamaoka@jpl.org>

	* gnus.texi (Ma Gnus): Mention header attachment buttons.

2014-03-23  Lars Ingebrigtsen  <larsi@gnus.org>

	* emacs-mime.texi (MML Definition): Document recipient-filename.

2014-03-23  Katsumi Yamaoka  <yamaoka@jpl.org>

	* gnus.texi (MIME Commands): Mention
	gnus-mime-buttonize-attachments-in-header and
	gnus-mime-display-attachment-buttons-in-header.

2014-03-23  Lars Ingebrigtsen  <larsi@gnus.org>

	* message.texi (Forwarding): Mention
	`message-forward-included-headers'.

2014-03-23  Lars Ingebrigtsen  <larsi@gnus.org>

	* gnus.texi: w3 is no longer supported by Gnus.

2014-03-22  Glenn Morris  <rgm@gnu.org>

	* efaq.texi (Informational files for Emacs): Do not mention etc/GNU.

2014-03-21  Glenn Morris  <rgm@gnu.org>

	* ede.texi (ede-linux):
	* vip.texi (New Bindings): Tiny copyedits.

2014-03-18  Stefan Monnier  <monnier@iro.umontreal.ca>

	* vip.texi (Other Vi Commands): Adjust doc of C-j.

	* cc-mode.texi (Indentation Commands): Remove C-j, since it's not
	defined by CC-mode but globally.
	(FAQ): Tweak text about RET and auto-indentation.

2014-03-18  David Engster  <deng@randomsample.de>

	* ede.texi (Project Local Variables): Remove reference to
	`ede-java-root' and the example using it.
	(Android projects, ede-java-root): Remove nodes since they are
	only in CEDET upstream (Bug#17030).  All nodes updated.
	(ede-cpp-root): Document the :compile-command slot.
	(ede-linux): Document new variables
	`project-linux-build-directory-default' and
	`project-linux-architecture-default'.

2014-03-12  Glenn Morris  <rgm@gnu.org>

	* eww.texi (History and Acknowledgments):
	Don't list everyone who changed the code.

	* ada-mode.texi, auth.texi, calc.texi, ebrowse.texi, efaq.texi:
	* emacs-gnutls.texi, epa.texi, ert.texi, eshell.texi, eww.texi:
	* flymake.texi, gnus.texi, info.texi, message.texi, mh-e.texi:
	* newsticker.texi, pcl-cvs.texi, rcirc.texi, sem-user.texi:
	* smtpmail.texi, url.texi, viper.texi, wisent.texi, woman.texi:
	Use @file for buffers, per the Texinfo manual.

2014-03-12  Paul Eggert  <eggert@cs.ucla.edu>

	* org.texi: Don't set txicodequoteundirected and txicodequotebacktick
	so that the Org Manual's style for ` and ' in code is consistent
	with the other Emacs manuals.  This affects PDF, not .info files.

2014-03-12  Glenn Morris  <rgm@gnu.org>

	* octave-mode.texi (Using Octave Mode): Remove outdated stuff
	about RET and indentation.

2014-03-03  Juanma Barranquero  <lekktu@gmail.com>

	* gnus.texi:
	* semantic.texi: Fix whitespace.

	* ede.texi (Android projects):
	* eieio.texi (Class Options, Making New Objects)
	(Method Invocation, CLOS compatibility):
	* sem-user.texi (Tag Decoration Mode): Fix typos.

2014-03-02  Xue Fuqiao  <xfq@gnu.org>

	* sem-user.texi (Create System Databases): Markup fix.

2014-02-28  Glenn Morris  <rgm@gnu.org>

	* info.texi (Further Reading): Rename node from Expert Info.
	Remove stuff about writing Info nodes by hand.
	(Help-Cross): Move node from (mainly deleted) chapter 3 to chapter 1.

	* info.texi: Nuke hand-written node pointers.

2014-02-28  Karl Berry  <karl@gnu.org>

	* info.texi (Top): Mention H for a summary of all commands.

2014-02-25  Glenn Morris  <rgm@gnu.org>

	* edt.texi (Quick start, Starting emulation): Update hook details.
	* efaq.texi (Fullscreen mode on MS-Windows)
	(Terminal setup code works after Emacs has begun): Update hook details.
	* vip.texi (Loading VIP): Fix hook example.

	* efaq-w32.texi (Bash): Don't use setq with hooks.

2014-02-24  Paul Eggert  <eggert@cs.ucla.edu>

	* texinfo.tex: Update from gnulib.

2014-02-22  Xue Fuqiao  <xfq@gnu.org>

	* remember.texi (Quick Start): Add an index.
	(Function Reference, Quick Start): Add cross-references.

2014-02-21  Glenn Morris  <rgm@gnu.org>

	* flymake.texi (Starting the syntax check process): Grammar fix.

	* tramp.texi (External packages): Grammar fix.
	Reword for default sentinel not being nil any more.

2014-02-19  Michael Albinus  <michael.albinus@gmx.de>

	* trampver.texi: Update release number.

2014-02-19  Glenn Morris  <rgm@gnu.org>

	* remember.texi: Copyedits.
	(Quick Start): No need for manual autoloads.  Mention remember-notes.
	(Function Reference): Update arguments.  Add new commands.

2014-02-18  Glenn Morris  <rgm@gnu.org>

	* remember.texi (copying): Bump remember mode version.
	(Installation): Remove unnecessary chapter.
	(Quick Start): No need to explicitly load remember.el.
	(Separate Text Files): New section.

2014-02-17  Glenn Morris  <rgm@gnu.org>

	* eieio.texi (Class Values, CLOS compatibility):
	Remove references to deleted eieio-describe-class/generic.

2014-02-16  Michael Albinus  <michael.albinus@gmx.de>

	Sync with Tramp 2.2.9.
	* trampver.texi: Update release number.

	* efaq-w32.texi (Tramp ssh): Remove also pscp1 and pscp2.

2014-02-14  Jay Belanger  <jay.p.belanger@gmail.com>

	* calc.texi (Single-Variable Statistics): Remove mention of
	incorrect keybinding.

2014-02-12  Paul Eggert  <eggert@cs.ucla.edu>

	* texinfo.tex: Update from gnulib.

2014-02-08  Glenn Morris  <rgm@gnu.org>

	* auth.texi (GnuPG and EasyPG Assistant Configuration):
	Be agnostic about authinfo/authinfo.gpg default order.  (Bug#16642)

2014-02-07  Glenn Morris  <rgm@gnu.org>

	* viper.texi (File and Buffer Handling): Prefer ido to iswitchb.

2014-02-06  Glenn Morris  <rgm@gnu.org>

	* epa.texi (Mail-mode integration): Mention epa-mail-aliases.

	* mh-e.texi, viper.texi: Do not use colons in index entries.

2014-02-05  Paul Eggert  <eggert@cs.ucla.edu>

	* texinfo.tex: Update from gnulib.

2014-02-05  Glenn Morris  <rgm@gnu.org>

	* epa.texi: Add indices.

	* url.texi (Cookies): Mention url-cookie-list command.

2014-02-03  Glenn Morris  <rgm@gnu.org>

	* cl.texi (Blocks and Exits): Mention cl-tagbody.

2014-02-02  Glenn Morris  <rgm@gnu.org>

	* efaq-w32.texi (Tramp ssh): Remove deleted tramp methods.

2014-01-31  Glenn Morris  <rgm@gnu.org>

	* efaq.texi (Replacing highlighted text):
	Update delete-selection-mode doc.

2014-01-30  Xue Fuqiao  <xfq.free@gmail.com>

	* sem-user.texi (Include paths): Fix a Texinfo command.

2014-01-27  Glenn Morris  <rgm@gnu.org>

	* idlwave.texi (Lesson III---User Catalog, Online Help)
	(Starting the Shell, Catalogs, User Catalog):
	* remember.texi (Quick Start):
	* viper.texi:
	* vip.texi (Customization, Customizing Constants)
	(Customizing Key Bindings): Update for files being in ~/.emacs.d/.

2014-01-25  Xue Fuqiao  <xfq.free@gmail.com>

	* cc-mode.texi (Minor Modes): Minor fix.

2014-01-24  David Engster  <deng@randomsample.de>

	* eieio.texi (Introduction): Fix references.

2014-01-24  Glenn Morris  <rgm@gnu.org>

	* efaq.texi (Termcap/Terminfo entries for Emacs):
	Use M-x term rather than M-x terminal-emulator.

	* emacs-mime.texi (time-date): Use float-time.

2014-01-22  David Engster  <deng@randomsample.de>

	* eieio.texi (Introduction): Move introductory paragraph about
	EIEIO and CLOS from 'Building Classes' to here.
	(Documentation): Remove, since eieio-doc is not part of Emacs.
	(Class Values, CLOS compatibility): Mention that
	`describe-function' will also give information about classes.

2014-01-20  Paul Eggert  <eggert@cs.ucla.edu>

	* texinfo.tex: Update from gnulib.

2014-01-15  Glenn Morris  <rgm@gnu.org>

	* Makefile.in (eww_deps): Does not depend on emacsver.texi.

2014-01-12  Michael Albinus  <michael.albinus@gmx.de>

	* tramp.texi (all): Doc fix according to GNU Coding Standards.
	Use "file name" instead of "filename" or "path".  Use "host"
	instead of "machine".

2014-01-12  David Engster  <deng@randomsample.de>

	* eieio.texi (Introduction): `class-of' is obsolete.
	(Predicates, Basic Methods): Adapt function names to namespace
	cleanup.

2014-01-12  Xue Fuqiao  <xfq.free@gmail.com>

	* eww.texi (Basics): Use "directory" instead of "path" (Bug#16419).

2014-01-12  Glenn Morris  <rgm@gnu.org>

	* efaq.texi (Guidelines for newsgroup postings)
	(Informational files for Emacs):
	Remove references to etc/MAILINGLISTS, etc/INTERVIEW.

2014-01-10  Stefan Monnier  <monnier@iro.umontreal.ca>

	* cl.texi (Function Bindings): Fix incorrect description of cl-let.

2014-01-09  Rüdiger Sonderfeld  <ruediger@c-plusplus.de>

	* Makefile.in: Add eww.texi.
	* eww.texi: New file.

2014-01-07  Glenn Morris  <rgm@gnu.org>

	* efaq.texi (Problems with very large files): Fix superscript typo.

2013-01-07  Rasmus  <w530@pank.eu>

	* org.texi (Global and local cycling): Fix missing '@'.

2013-01-07  Bastien Guerry  <bzg@gnu.org>

	* org.texi (Global and local cycling): Mention C-u C-u TAB.
	(Include files, The Export Dispatcher)
	(Advanced configuration)
	(Header arguments in Org mode properties): Spelling fixes.
	(Special blocks): Add #+BEGIN_ABSTRACT as another example.
	(@LaTeX{} specific attributes): New index entries.
	Use #+BEGIN_ABSTRACT in the example.

2013-01-07  Nicolas Goaziou  <n.goaziou@gmail.com>

	* org.texi (Org export): New section.
	(HTML doctypes): Fix whitespace error.  Fix display.
	(Publishing options): Add missing html publishing options.

2014-01-07  Glenn Morris  <rgm@gnu.org>

	* efaq.texi (Basic editing, Packages that do not come with Emacs):
	Merge in some info from etc/MORE.STUFF.

2014-01-05  Paul Eggert  <eggert@cs.ucla.edu>

	Specify .texi encoding (Bug#16292).
	* ada-mode.texi, auth.texi, autotype.texi, bovine.texi, calc.texi:
	* cc-mode.texi, cl.texi, dbus.texi, dired-x.texi, ebrowse.texi:
	* ede.texi, ediff.texi, edt.texi, efaq.texi, eieio.texi:
	* emacs-gnutls.texi, epa.texi, erc.texi, ert.texi:
	* eshell.texi, eudc.texi, flymake.texi, forms.texi, gnus-coding.texi:
	* gnus-faq.texi, htmlfontify.texi, idlwave.texi, ido.texi, info.texi:
	* message.texi, mh-e.texi, newsticker.texi, nxml-mode.texi:
	* octave-mode.texi, org.texi, pcl-cvs.texi, pgg.texi, rcirc.texi:
	* reftex.texi, remember.texi, sasl.texi, sc.texi, semantic.texi:
	* ses.texi, sieve.texi, smtpmail.texi, speedbar.texi, srecode.texi:
	* todo-mode.texi, tramp.texi, url.texi, vip.texi, viper.texi:
	* widget.texi, wisent.texi, woman.texi:
	Add @documentencoding.

2014-01-03  Aidan Gauland  <aidalgol@amuri.net>

	* eshell.texi (What Eshell is not): Clean up confusing clause.

2014-01-03  Glenn Morris  <rgm@gnu.org>

	* efaq-w32.texi, reftex.texi: Use @insertcopying in non-TeX.

	* ede.texi, eieio.texi, semantic.texi, srecode.texi:
	Add copyright notice to titlepage.

	* dbus.texi, nxml-mode.texi, widget.texi: Add titlepage.

	* ert.texi: Add a titlepage.  Use @insertcopying.

	* calc.texi (Top): Use @top rather than @chapter.

2014-01-03  Aidan Gauland  <aidalgol@amuri.net>

	* eshell.texi (top): Fix incorrect use of xref.

2014-01-03  Aidan Gauland  <aidalgol@amuri.net>

	* eshell.texi (top): Fix incorrect info filename in an xref.

2014-01-02  Glenn Morris  <rgm@gnu.org>

	* Makefile.in (cc_mode_deps): Rename from (typo) ccmode_deps.

2014-01-02  Aidan Gauland  <aidalgol@amuri.net>

	* eshell.texi (Command Basics): Remove `Command basics' chapter.

2014-01-02  Aidan Gauland  <aidalgol@amuri.net>

	* eshell.texi (What is Eshell?): Add section about what not to use
	Eshell for.

2013-12-23  Teodor Zlatanov  <tzz@lifelogs.com>

	* emacs-gnutls.texi (Help For Users): Document `gnutls-verify-error'.

2013-12-22  Glenn Morris  <rgm@gnu.org>

	* woman.texi (Navigation): Use itemx where appropriate.

2013-12-20  Tassilo Horn  <tsdh@gnu.org>

	* info.texi, woman.texi:
	Document `S-SPC' as alternative to `DEL' for scrolling.

2013-12-20  Jay Belanger  <jay.p.belanger@gmail.com>

	* calc.texi (Stack Manipulation Commands): Mention using the variable
	`calc-context-sensitive-enter' for `calc-enter' and `calc-pop'.

2013-12-12  Michael Albinus  <michael.albinus@gmx.de>

	* tramp.texi (direntry): Use ssh but rsh.
	(all): Encode all environment variable names with @env{...}.
	(Bug Reports): Refer to Testing node.

2013-12-12  Glenn Morris  <rgm@gnu.org>

	* autotype.texi, cc-mode.texi, ediff.texi, ert.texi:
	* htmlfontify.texi, ido.texi, octave-mode.texi, org.texi:
	* srecode.texi, todo-mode.texi, tramp.texi:
	Sync direntry with info/dir version.

2013-12-11  Rüdiger Sonderfeld  <ruediger@c-plusplus.de>

	* Makefile.in: Add octave-mode.texi.

2013-12-11  Kurt Hornik  <Kurt.Hornik@wu-wien.ac.at>
	    Rüdiger Sonderfeld  <ruediger@c-plusplus.de>

	* octave-mode.texi: Import from GNU Octave (doc/interpreter/emacs.txi).

2013-12-08  Juanma Barranquero  <lekktu@gmail.com>

	* dbus.texi (Properties and Annotations): Fix typo.

2013-12-06  Bastien Guerry  <bzg@gnu.org>

	* org.texi: Don't include Emacs version within Org's version.

2013-12-06  Nicolas Goaziou  <n.goaziou@gmail.com>

	* org.texi (Creating one-off styles): Use new export snippet
	syntax.

	* org.texi (Export settings): Documentation describing how text
	above the first heading is ignored when an :export: tag is in a
	file.

2013-12-05  Michael Albinus  <michael.albinus@gmx.de>

	* dbus.texi (Type Conversion): Clarify unibyte-ness of strings.

2013-11-30  Glenn Morris  <rgm@gnu.org>

	* Makefile.in (distclean): Remove Makefile.

2013-11-20  era eriksson  <era+emacsbugs@iki.fi>

	* ses.texi (Quick Tutorial): New chapter.  (Bug#14748)
	(The Basics, Formulas): Copyedits.
	(Resizing, Printer functions): Add index entries.

2013-11-17  Jay Belanger  <jay.p.belanger@gmail.com>

	* calc.texi (Customizing Calc): Mention new variable
	`calc-context-sensitive-enter'.

2013-11-12  Aaron Ecay  <aaronecay@gmail.com>

	* org.texi (Exporting code blocks): Document the 'inline-only
	setting for `org-export-babel-evaluate'.  Document how :var
	introduces code block dependencies.

2013-11-12  Achim Gratz  <Stromeko@Stromeko.DE>

	* org.texi (Header arguments): Document header-args[:lang]
	properties and remove deprecated old-style properties from
	documentation.

	* org.texi (Agenda commands): Remove footnote from @tsubheading
	and add a sentence with the reference instead.

2013-11-12  Bastien Guerry  <bzg@gnu.org>

	* org.texi (Catching invisible edits):
	* org.texi (Plain lists, Plain lists):
	* org.texi (Advanced configuration):
	* org.texi (Tag groups):
	* org.texi (Conventions):
	* org.texi (Checkboxes, Radio lists):
	* org.texi (Top, Summary, Exporting):
	* org.texi (In-buffer settings): Fix typos.

	* org.texi (Refile and copy): Document `org-copy' and `C-3 C-c
	C-w'.  Add an index entry for `org-refile-keep'.

	* org.texi (Plain lists): Add an index entry for sorting plain
	list.  Document sorting by checked status for check lists.

	* org.texi (Publishing options): Fix old variable names.

	* org.texi (Orgstruct mode): Fix suggested setting of
	`orgstruct-heading-prefix-regexp'.

	* org.texi (Export settings):
	Document `org-export-allow-bind-keywords'.

	* org.texi (History and Acknowledgments): Small rephrasing.

	* org.texi (Template elements): Add a footnote about tags accepted
	in a year datetree.

	* org.texi (Beamer export, @LaTeX{} and PDF export)
	(Header and sectioning, @LaTeX{} specific attributes):
	Enhance style.

	* org.texi (Agenda commands): Add a footnote about dragging agenda
	lines: it does not persist and it does not change the .org files.

	* org.texi (Agenda commands): Add a table heading for dragging
	agenda lines forward/backward.

	* org.texi (Agenda commands): Add documentation for
	`org-agenda-bulk-toggle' and `org-agenda-bulk-toggle-all'.

	* org.texi (Publishing options): Update the list of options.
	(Simple example, Complex example): Fix the examples.

	* org.texi (Formula syntax for Calc): Don't use a bold font the
	warning.

	* org.texi (Other built-in back-ends): New section.

	* org.texi (Editing source code):
	Document `org-edit-src-auto-save-idle-delay' and
	`org-edit-src-turn-on-auto-save'.

	* org.texi (External links): Document contributed link types
	separately.

	* org.texi (Closing items):
	Document `org-closed-keep-when-no-todo'.

	* org.texi (Export back-ends): Rename from "Export formats".
	(The Export Dispatcher): Remove reference to
	`org-export-run-in-background'.
	(Export settings): Minor rewrites.
	(ASCII/Latin-1/UTF-8 export): Update variable's name.
	(In-buffer settings): Add #+HTML_HEAD_EXTRA.

	* org.texi (Export in foreign buffers): New section.
	(Exporting): Remove documentation about converting the selected
	region.

	* org.texi (Advanced configuration): Put the filter valid types in
	a table.  Use @lisp and @smalllisp.

	* org.texi: Use @code{nil} instead of nil.  Update the maintainer
	contact info.

	* org.texi (Exporting): Better introductory sentence.  Add a note
	about conversion commands.
	(Feedback, Orgstruct mode, Built-in table editor)
	(Built-in table editor, Orgtbl mode, Updating the table)
	(Property syntax, Capturing column view, Capture)
	(Agenda files, Agenda commands, CDLaTeX mode, CDLaTeX mode)
	(Exporting, Extending ODT export)
	(Working with @LaTeX{} math snippets, dir, Customization)
	(Radio tables, A @LaTeX{} example, Pulling from MobileOrg):
	Uniformly use @kbd{M-x command RET}.

	* org.texi (Filtering/limiting agenda items): New subsection.
	Document the use of `org-agenda-max-*' options and
	`org-agenda-limit-interactively' from the agenda.
	(Agenda commands): Move details about filtering commands to
	the new section, only include a summary here.
	(Customizing tables in ODT export)
	(System-wide header arguments, Conflicts, Dynamic blocks):
	Use spaces for indentation.

	* org.texi (Emphasis and monospace): Mention `org-emphasis-alist'.

	* org.texi (Links in HTML export, Images in HTML export)
	(post): Fix syntax within #+ATTR_*.
	(Tables in HTML export): Document `org-html-table-row-tags'
	and use `org-html-table-default-attributes' instead of
	`org-html-table-tag'.

	* org.texi (Publishing action, Publishing options)
	(Publishing links): Major rewrite.  Enhance explanations for
	`org-org-publish-to-org'.  Remove reference to
	`org-export-run-in-background'.

	* org.texi: Fix many small typos.  Use #+NAME instead of
	#+TBLNAME.  Use @smalllisp instead of @example.
	(Special symbols): Add index?
	(HTML preamble and postamble): Don't mention obsolete use of
	opt-plist.
	(JavaScript support): Don't mention the org-jsinfo.el file as it
	has been merged with ox-html.el.

	* org.texi (Installation, Feedback, Setting Options)
	(Code evaluation security, org-crypt.el): Use @lisp instead of
	@example.
	(Agenda commands): Use @table instead of @example.

	* org.texi (Adding hyperlink types): New appendix.

	* org.texi (ODT export commands, Extending ODT export)
	(Applying custom styles, Images in ODT export)
	(Labels and captions in ODT export)
	(Literal examples in ODT export)
	(Configuring a document converter)
	(Working with OpenDocument style files)
	(Customizing tables in ODT export)
	(Validating OpenDocument XML): Fix options names.

	* org.texi (History and Acknowledgments): Update acknowledgments
	to Nicolas.  Add Nicolas Goaziou to the list of contributors.

	* org.texi (System-wide header arguments): Don't use "customizing"
	for setting a variable.  Also remove comments.

	* org.texi (Weekly/daily agenda): Add `org-agenda-start-day' and
	`org-agenda-start-on-weekday' to the variable index and document
	them.

	* org.texi (Sparse trees, Agenda commands)
	(@LaTeX{} fragments, Selective export, Export options)
	(The export dispatcher, ASCII/Latin-1/UTF-8 export)
	(HTML Export commands, @LaTeX{}/PDF export commands)
	(iCalendar export, Publishing options, Triggering publication)
	(In-buffer settings): Update to reflect changes from the new
	export engine.

	* org.texi (Matching tags and properties): More examples.
	Explain group tags expansion as regular expressions.

	* org.texi (Tag groups): New section.

	* org.texi (Setting tags): Tiny formatting fixes.

	* org.texi (Plain lists, Checkboxes): Use non-obsolete variable
	names.

	* org.texi (Storing searches): Add "agenda" and "agenda*" to the
	concept index.  Include example for these agenda views.
	(Special agenda views): Mention the "agenda*" agenda view.

	* org.texi (Repeated tasks): Document how to ignore a repeater
	when using both a scheduled and a deadline timetamp.

	* org.texi (Global and local cycling): Wrap in a new subsection.
	(Initial visibility, Catching invisible edits): New subsections.

	* org.texi (Visibility cycling): Mention that
	`org-agenda-inhibit-startup' will prevent visibility setting when
	the agenda opens an Org file for the first time.

	* org.texi (Org syntax): New section.

	* org.texi (Orgstruct mode):
	Document `orgstruct-heading-prefix-regexp'.

	* org.texi (Speeding up your agendas): New section.

	* org.texi (Installation): When installing Org from ELPA, users
	should do this from an Emacs session where no .org file has been
	visited.

	* org.texi (CSS support, In-buffer settings): Update HTML options
	names.

	* org.texi (Structure editing): Update documentation for
	`org-insert-heading-or-item'.
	(Plain lists, Relative timer): Update index entry.

	* org.texi (JavaScript support): Update variable names.

	* org.texi (comments): Minor formatting fix.

	* org.texi (@LaTeX{} fragments): Minor enhancement.

	* org.texi: Update the list contributions.

	* org.texi (Agenda commands): Exporting the agenda to an .org file
	will not copy the subtrees and the inherited tags.
	Document `org-agenda-filter-by-regexp'.

	* org.texi (Publishing action, Complex example): Fix names of
	publishing functions.

	* org.texi (Top, Exporting): Delete references to Freemind.
	(Freemind export): Delete section.

	* org.texi (Top, Exporting): Delete references to the XOXO export.
	(XOXO export): Delete section.

	* org.texi (Capture): Mention that org-remember.el is not
	supported anymore.

	* org.texi (Top, Exporting, Beamer class export):
	Delete references to the TaskJuggler export.
	(History and Acknowledgments): Mention that the TaskJuggler has
	been rewritten by Nicolas and now lives in the contrib/ directory
	of Org's distribution.  Mention that Jambunathan rewrote the HTML
	exporter.  Remove Jambunathan from my own acknowledgments.
	(TaskJuggler export): Delete.

	* org.texi (HTML preamble and postamble)
	(Tables in HTML export, Images in HTML export)
	(Math formatting in HTML export, CSS support)
	(@LaTeX{} and PDF export, Publishing options): Fix the names of
	the HTML export and publishing options.

	* org.texi (Literal examples, Export options)
	(@LaTeX{} and PDF export, Header and sectioning)
	(Publishing options): Fix LaTeX options names.

	* org.texi (Export options, CSS support, In-buffer settings):
	Fix references to HTML_LINK_* and HTML_STYLE keywords.

	* org.texi (Export options, In-buffer settings): Fix references to
	#+SELECT_TAGS and #+EXCLUDE_TAGS and remove reference to #+XSLT.

	* org.texi (Top, Markup, Initial text, Images and tables)
	(@LaTeX{} fragments, @LaTeX{} fragments, Exporting)
	(Export options, JavaScript support, Beamer class export):
	Remove references to the DocBook export, which has been deleted.
	(History and Acknowledgments): Mention that DocBook has been
	deleted, suggest to use the Texinfo exporter instead, then to
	convert the .texi to DocBook with makeinfo.
	(Links in ODT export, Tables in ODT export): Fix indices.

	* org.texi (Deadlines and scheduling): Add a variable to the
	index.  Add documentation about delays for scheduled tasks.

	* org.texi (Emphasis and monospace):
	Mention `org-fontify-emphasized-text' and
	`org-emphasis-regexp-components'.

	* org.texi (References): Small enhancement.

	* org.texi (Column width and alignment): Make the example visually
	more clear.

	* org.texi (The clock table): Document :mstart and :wstart as a
	way to set the starting day of the week.

	* org.texi (In-buffer settings): Document new startup keywords.
	Thanks to John J Foerch for this idea.

	* org.texi (Include files): Tiny formatting fix.

	* org.texi (Activation): Point to the "Conflicts" section.

2013-11-12  Carsten Dominik  <carsten.dominik@gmail.com>

	* org.texi (CSS support): Clarify this section.

	* org.texi (@LaTeX{} specific attributes): Document that tabu and
	tabularx packages are not in the default set of packages.

	* org.texi (Agenda commands): Document fortnight view.

	* org.texi: Document conflict with ecomplete.el.

	* org.texi (History and Acknowledgments): Acknowledgements for
	Jason Dunsmore and Rakcspace.

	* org.texi: Rename org-crypt.el node to org-crypt.

	* org.texi (A @LaTeX{} example): Fix typo in variable name.

	* org.texi (MobileOrg): Mention the new iPhone developer.

	* org.texi (Table of contents) Improve documentation of TOC
	placement.

	* org.texi: Explain that date/time information at read-date prompt
	should start at the beginning, not anywhere in the middle of a
	long string.

2013-11-12  Christopher Schmidt  <christopher@ch.ristopher.com>

	* org.texi (Orgstruct mode): Fix wrong regexp.

2013-11-12  Eric Abrahamsen  <eric@ericabrahamsen.net>

	* org.texi: Document export to (X)HTML flavors.

2013-11-12  Eric Schulte  <schulte.eric@gmail.com>

	* org.texi (Extracting source code): Mention the prefix argument
	to org-babel-tangle.
	(noweb): Remove erroneous negative.
	(Specific header arguments): Document new header arguments.
	Documentation for new tangle-mode header argument.
	(Top): Documentation for new tangle-mode header argument.
	(rownames): Documentation for new tangle-mode header argument.
	Mention elisp as special rowname case.
	(tangle-mode): Documentation for new tangle-mode header argument.
	(post): Documentation and an example of usage.
	(var): Remove the "Alternate argument syntax" section from the
	documentation.
	(hlines): Note that :hline has no effect for Emacs Lisp code
	blocks.

2013-11-12  Feng Shu  <tumashu@gmail.com>

	* org.texi (@LaTeX{} fragments, Previewing @LaTeX{} fragments)
	(Math formatting in HTML export)
	(Working with @LaTeX{} math snippets): Add document about creating
	formula image with imagemagick.

	* org.texi (@LaTeX{} specific attributes): Document `:caption'
	attribute of #+ATTR_LATEX.

2013-11-12  Grégoire Jadi  <gregoire.jadi@gmail.com>

	* org.texi (Handling links): Fix a typo in
	`org-startup-with-inline-images' documentation.

	* org.texi (Previewing @LaTeX{} fragments): Document the startup
	keywords to use for previewing LaTeX fragments or not.
	(Summary of in-buffer settings): Improve formatting and add an
	entry for the variable `org-startup-with-latex-preview'.

	* org.texi (Property syntax): Recall the user to refresh the org
	buffer when properties are set on a per-file basis.

2013-11-12  Gustav Wikström  <gustav.erik@gmail.com>  (tiny change)

	* org.texi (Matching tags and properties): Clarification.

2013-11-12  Ippei Furuhashi  <top.tuna+orgmode@gmail.com>

	* org.texi (Editing and debugging formulas): Add an example when a
	table has multiple #+TBLFM lines.

2013-11-12  Ivan Vilata i Balaguer  <ivan@selidor.net>  (tiny change)

	* org.texi (The clock table): Document acceptance of relative
	times in tstart and tend, link to syntax description and provide
	example.

2013-11-12  Jarmo Hurri  <jarmo.hurri@syk.fi>

	* org.texi (The spreadsheet): Document lookup functions.

2013-11-12  Kodi Arfer  <git@arfer.net>  (tiny change)

	* org.texi (CSS support): Mention .figure-number, .listing-number,
	and .table-number.

2013-11-12  Michael Brand  <michael.ch.brand@gmail.com>

	* org.texi
	(Formula syntax for Calc, Emacs Lisp forms as formulas): Reformat
	spreadsheet formula mode strings and some examples from @example
	block with xy @r{yz} to @table.

	* org.texi (Formula syntax for Calc): Improve the documentation of
	empty fields in formulas for spreadsheet.  Add explanation and
	example for empty field.  Extend explanations of format
	specifiers.  Add a sentence to mention Calc defmath.

	* org.texi (Column formulas): Add a sentence to be more explicit
	about when a table header is mandatory.

2013-11-12  Nicolas Goaziou  <n.goaziou@gmail.com>

	* org.texi (Subscripts and superscripts): Remove reference to
	quoted underscores until this mechanism is implemented again.

	* org.texi (Beamer export): Be more accurate about BEAMER_OPT
	property.

	* org.texi (Document title): Subtree export is no longer triggered
	by marking one as the region.
	(Horizontal rules): LaTeX export doesn't use "\hrule" anymore, and
	giving examples isn't very useful: "horizontal rule" is, at least,
	as explicit as <hr/>.

	* org.texi (HTML doctypes): Reflect keyword removal.
	(CSS support): Reflect keyword removal.

	* org.texi (@LaTeX{} specific attributes): Document new :float
	values.

	* org.texi (Export settings): Improve documentation.

	* org.texi (Math formatting in HTML export): Fix OPTIONS item's name.
	(Text areas in HTML export): Update text areas.
	(HTML Export commands): Update export commands.

	* org.texi (Header and sectioning): Add a footnote about the
	different between LATEX_HEADER_EXTRA and LATEX_HEADER.

	* org.texi (The Export Dispatcher):
	Document `org-export-in-background'.

	* org.texi (Footnotes): Export back-ends do not use
	`org-footnote-normalize' anymore.

	* org.texi: Document variable changes.

	* org.texi (Export settings): Document p: item in OPTIONS keyword.

	* org.texi (Exporting): Massive rewrite of the first sections.
	(Selective export): Delete.
	(The Export Dispatcher): Rewrite.
	(Export options): Rewrite as "Export settings".

	* org.texi: Small changes to documentation for embedded LaTeX.

	* org.texi (Internal links): Document #+NAME keyword and
	cross-referencing during export.

	* org.texi (Include files): Remove reference to :prefix1
	and :prefix.  Give more details for :minlevel.

	* org.texi (Macro replacement): Fix macro name.
	Update documentation about possible locations and escaping mechanism.

	* org.texi (Table of contents): Update documentation.
	Document lists of listings and lists of tables.  Add documentation for
	optional title and #+TOC: keyword.

2013-11-12  Rick Frankel  <rick@rickster.com>

	* org.texi (results): Add Format section, broken out of Type
	section to match code.
	(hlines, colnames): Remove incorrect Emacs Lisp exception.
	Note that the actual default handling (at least for python and
	emacs-lisp) does not seem to match the description.

2013-11-12  Sacha Chua  <sacha@sachachua.com>  (tiny change)

	* org.texi (The date/time prompt): Update the documentation to
	reflect the new way `org-read-date-get-relative' handles weekdays.

2013-11-12  Yasushi Shoji  <yashi@atmark-techno.com>

	* org.texi (Resolving idle time):
	Document `org-clock-x11idle-program-name'.

2013-10-24  Michael Albinus  <michael.albinus@gmx.de>

	* ert.texi (Running Tests Interactively): Adapt examle output.
	(Tests and Their Environment): Mention skip-unless.

2013-10-23  Glenn Morris  <rgm@gnu.org>

	* dired-x.texi, ebrowse.texi, ede.texi, eieio.texi, eshell.texi:
	* pcl-cvs.texi, sc.texi, srecode.texi, vip.texi, viper.texi:
	* widget.texi: Nuke @refill.

	* Makefile.in (install-dvi, install-html, install-pdf)
	(install-ps, uninstall-dvi, uninstall-html, uninstall-ps)
	(uninstall-pdf): Quote entities that might contain whitespace.

2013-10-17  Jay Belanger  <jay.p.belanger@gmail.com>

	* calc.texi (Data Type Formats): Don't specify the size at
	which integers begin to be represented by lists.

2013-10-14  Xue Fuqiao  <xfq.free@gmail.com>

	* cl.texi (Argument Lists): Add indexes for &key and &aux.

2013-10-07  Michael Albinus  <michael.albinus@gmx.de>

	* trampver.texi: Update release number.

2013-10-02  Michael Albinus  <michael.albinus@gmx.de>

	Sync with Tramp 2.2.8.

	* tramp.texi (External packages): Use `non-essential'.
	* trampver.texi: Update release number.

2013-09-14  Glenn Morris  <rgm@gnu.org>

	* eshell.texi: Markup fixes.

2013-09-11  Xue Fuqiao  <xfq.free@gmail.com>

	* ido.texi (Interactive Substring Matching): Use @key{RET} instead
	of @kbd{RET}.
	(Prefix Matching): Add an index.

2013-09-08  Glenn Morris  <rgm@gnu.org>

	* emacs-gnutls.texi: Tweak direntry.

2013-09-06  Michael Albinus  <michael.albinus@gmx.de>

	* tramp.texi (Alternative Syntax): Remove chapter.

2013-08-28  Paul Eggert  <eggert@cs.ucla.edu>

	* Makefile.in (SHELL): Now @SHELL@, not /bin/sh,
	for portability to hosts where /bin/sh has problems.

2013-08-28  Stefan Monnier  <monnier@iro.umontreal.ca>

	Try to reduce redundancy in doc/misc/Makefile.in.
	* Makefile.in (DOCMISC_W32): New var to replace DOCMISC_*_W32.
	(TARGETS): New intermediate variable.
	(DVI_TARGETS, HTML_TARGETS, PDF_TARGETS, PS_TARGETS): Use it.

2013-08-27  Glenn Morris  <rgm@gnu.org>

	* efaq.texi (Emacs for MS-Windows): Update location of MS FAQ.

	* efaq.texi: Rename from faq.texi, to match its output files.
	* Makefile.in: Update for faq.texi name change.

	* efaq-w32.texi (EMACSVER): Get it from emacsver.texi.

	* Makefile.in (webhack): Remove; it's nothing to do with Emacs.

	* efaq-w32.texi: Move here from the web-pages repository.
	* Makefile.in (DOCMISC_DVI_W32, DOCMISC_HTML_W32, DOCMISC_INFO_W32)
	(DOCMISC_PDF_W32, DOCMISC_PS_W32): New configure output variables.
	(INFO_COMMON, INFO_INSTALL): New derivations of INFO_TARGETS.
	(DVI_TARGETS, HTML_TARGETS, PDF_TARGETS, PS_TARGETS):
	Add DOCMISC_*_W32 variables.
	(echo-info): Use INFO_INSTALL rather than INFO_TARGETS.
	(efaq_w32_deps): New variable.
	(efaq-w32, $(buildinfodir)/efaq-w32$(INFO_EXT), efaq-w32.dvi)
	(efaq-w32.pdf, efaq-w32.html): New rules.
	(clean): Remove efaq-w32 products.

2013-08-26  Paul Eggert  <eggert@cs.ucla.edu>

	* texinfo.tex: Update from gnulib.

2013-08-19  Katsumi Yamaoka  <yamaoka@jpl.org>

	* emacs-mime.texi (Encoding Customization): Exclude iso-2022-jp-2 and
	shift_jis from the default value set to mm-coding-system-priorities for
	Japanese users.

2013-08-13  Glenn Morris  <rgm@gnu.org>

	* reftex.texi (LaTeX xr Package, Options - Table of Contents)
	(Options - Defining Label Environments, Options - Creating Labels)
	(Options - Referencing Labels, Options - Creating Citations)
	(Options - Index Support, Options - Viewing Cross-References)
	(Options - Finding Files, Options - Optimizations)
	(Options - Fontification, Options - Misc):
	* cc-mode.texi (Sample Init File):
	* edt.texi (Init file):
	* epa.texi (Encrypting/decrypting gpg files):
	* mairix-el.texi (About, Setting up the mairix interface, Using)
	(Extending):
	Rename nodes to avoid characters that can cause Texinfo problems.

2013-08-12  Katsumi Yamaoka  <yamaoka@jpl.org>

	* gnus.texi (Mail Source Specifiers): Fix description for pop3's :leave.

2013-08-12  Glenn Morris  <rgm@gnu.org>

	* Makefile.in (ada_mode_deps, auth_deps, autotype_deps)
	(bovine_deps, calc_deps, ccmode_deps, cl_deps, dbus_deps)
	(dired_x_deps, ebrowse_deps, ede_deps, ediff_deps, edt_deps)
	(eieio_deps, emacs_gnutls_deps, emacs_mime_deps, epa_deps)
	(erc_deps, ert_deps, eshell_deps, eudc_deps, faq_deps)
	(flymake_deps, forms_deps, gnus_deps, htmlfontify_deps)
	(idlwave_deps, ido_deps, info_deps, mairix_el_deps, message_deps)
	(mh_e_deps, newsticker_deps, nxml_mode_deps, org_deps)
	(pcl_cvs_deps, pgg_deps, rcirc_deps, reftex_deps, remember_deps)
	(sasl_deps, sc_deps, semantic_deps, ses_deps, sieve_deps)
	(smtpmail_deps, speedbar_deps, srecode_deps, todo_mode_deps)
	(tramp_deps, url_deps, vip_deps, viper_deps, widget_deps)
	(wisent_deps, woman_deps): New variables.  Use to reduce duplication.

	* woman.texi (Top): Avoid mailto: in html output.

	* Makefile.in (prefix, datarootdir, datadir, PACKAGE_TARNAME)
	(docdir, dvidir, htmldir, pdfdir, psdir, GZIP_PROG, INSTALL)
	(INSTALL_DATA): New, set by configure.
	(HTML_OPTS, HTML_TARGETS, PS_TARGETS, DVIPS): New variables.
	(.PHONY): Add html, ps, install-dvi, install-html, install-pdf,
	install-ps, install-doc, uninstall-dvi, uninstall-html, uninstall-pdf,
	uninstall-ps, and uninstall-doc.
	(.SUFFIXES): Add .ps and .dvi.
	(.dvi.ps): New suffix rule.
	(html, ps, ada-mode.html, auth.html, autotype.html, bovine.html)
	(calc.html, cc-mode.html, cl.html, dbus.html, dired-x.html)
	(ebrowse.html, ede.html, ediff.html, edt.html, eieio.html)
	(emacs-gnutls.html, emacs-mime.html, epa.html, erc.html)
	(ert.html, eshell.html, eudc.html, faq.html, flymake.html)
	(forms.html, gnus.html, htmlfontify.html, idlwave.html)
	(ido.html, mairix-el.html, message.html, mh-e.html)
	(newsticker.html, nxml-mode.html, org.html, pgg.html)
	(rcirc.html, reftex.html, remember.html, sasl.html, sc.html)
	(semantic.html, sieve.html, smtpmail.html, speedbar.html)
	(srecode.html, todo-mode.html, tramp.html, url.html, vip.html)
	(viper.html, widget.html, wisent.html, woman.html, install-dvi)
	(install-html, install-pdf, install-ps, install-doc, uninstall-dvi)
	(uninstall-html, uninstall-ps, uninstall-pdf, uninstall-doc):
	New rules.
	(clean): Remove HTML_TARGETS and PS_TARGETS.

2013-08-10  Xue Fuqiao  <xfq.free@gmail.com>

	* ido.texi (Working Directories, Flexible Matching, Regexp Matching)
	(Find File At Point, Ignoring, Misc Customization): Use @defopt
	for user options.

2013-08-09  Xue Fuqiao  <xfq.free@gmail.com>

	* htmlfontify.texi (Customization): Remove documentation of
	`hfy-fast-lock-save'.  Minor fixes.

2013-08-08  Xue Fuqiao  <xfq.free@gmail.com>

	* ido.texi (Top): Insert node "Working Directories" in menu.
	(Working Directories): New node.
	(Misc Customization): Add documentation of
	`ido-confirm-unique-completion' and some other user options.

2013-08-07  Eli Zaretskii  <eliz@gnu.org>

	* todo-mode.texi: Update @dircategory.
	(Overview, Todo Items as Diary Entries, Todo Mode Entry Points)
	(File Editing, Marked Items, Item Prefix): Fix usage of @xref and
	@ref.

2013-08-07  Xue Fuqiao  <xfq.free@gmail.com>

	* sc.texi (Introduction): Fix index.
	(Usage Overview, Citations, Citation Elements, Recognizing Citations)
	(Information Keys and the Info Alist, Reference Headers)
	(The Built-in Header Rewrite Functions)
	(Electric References, Reply Buffer Initialization)
	(Filling Cited Text, Selecting an Attribution)
	(Attribution Preferences)
	(Anonymous Attributions, Author Names)
	(Using Regi, Post-yank Formatting Commands)
	(Citing Commands, Insertion Commands)
	(Mail Field Commands)
	(Hints to MUA Authors, Thanks and History): Change from one space
	between sentences to two.
	(What Supercite Does): Typo fix.

	* newsticker.texi (Usage): Use @key for RET.

	* cl.texi (Argument Lists, For Clauses)
	(Macros): Add indexes.

2013-08-05  Xue Fuqiao  <xfq.free@gmail.com>

	* cl.texi (Blocks and Exits): Add an index.

2013-08-04  Stephen Berman  <stephen.berman@gmx.net>

	* Makefile.in (INFO_TARGETS, DVI_TARGETS, PDF_TARGETS): Add todo-mode.
	(todo-mode, $(buildinfodir)/todo-mode$(INFO_EXT))
	(todo-mode.dvi, todo-mode.pdf): New rules.

	* todo-mode.texi: New file.

2013-08-01  Lars Magne Ingebrigtsen  <larsi@gnus.org>

	* gnus.texi (Basic Usage): Mention that warp means jump here.
	(The notmuch Engine): Mention notmuch.

2013-07-30  Tassilo Horn  <tsdh@gnu.org>

	* gnus.texi (Sorting the Summary Buffer): Document new defcustom
	`gnus-subthread-sort-functions' and remove the obsolete documentation
	of `gnus-sort-threads-recursively'.

2012-07-30  Paul Eggert  <eggert@cs.ucla.edu>

	* texinfo.tex: Update to 2012-07-29.17 version.

2013-07-29  David Engster  <deng@randomsample.de>

	* eieio.texi (top): Make clear that EIEIO is not a full CLOS
	implementation.
	(Introduction): Add further missing features.
	(Building Classes): Add introductory paragraph.
	(Wish List): Add metaclasses and EQL specialization.

2013-07-29  Michael Albinus  <michael.albinus@gmx.de>

	* tramp.texi (Frequently Asked Questions):
	Mention `tramp-use-ssh-controlmaster-options'.

2013-07-26  Tassilo Horn  <tsdh@gnu.org>

	* gnus.texi (Sorting the Summary Buffer): Document new defcustom
	`gnus-sort-threads-recursively'.

2013-07-25  Glenn Morris  <rgm@gnu.org>

	* Makefile.in (INFO_TARGETS, DVI_TARGETS, PDF_TARGETS): Add ido.
	(ido, $(buildinfodir)/ido$(INFO_EXT), ido.dvi, ido.pdf): New rules.

	* erc.texi (Special Features): Update contact information.
	(History): Avoid using @email.

	* eshell.texi (Bugs and ideas): Minor updates.

	* faq.texi (Reporting bugs, Origin of the term Emacs)
	(Setting up a customization file)
	(Using an already running Emacs process, Turning off beeping)
	(Packages that do not come with Emacs)
	(Replying to the sender of a message): Avoid using @email.

	* pcl-cvs.texi (Contributors, Bugs): Avoid using @email.

	* reftex.texi (Imprint): Avoid using @email.

	* ses.texi (Top): Update bug reporting instructions.
	(Acknowledgments): Avoid using @email.

	* woman.texi (Introduction, Background): Remove outdated information.
	(Bugs, Acknowledgments): Avoid using @email.

2013-07-24  Xue Fuqiao  <xfq.free@gmail.com>

	* ido.texi: New file.

2013-07-19  Geoff Kuenning  <geoff@cs.hmc.edu>  (tiny change)

	* gnus.texi (Customizing Articles): Document function predicates.

2013-07-08  Tassilo Horn  <tsdh@gnu.org>

	* gnus.texi (lines): Correct description of
	`gnus-registry-track-extra's default value.
	Mention `gnus-registry-remove-extra-data'.

2013-07-06  Lars Ingebrigtsen  <larsi@gnus.org>

	* gnus.texi (Group Parameters): Mention regexp
	substitutions (bug#11688).

2013-07-06  Nathan Trapuzzano  <nbtrap@nbtrap.com>  (tiny change)

	* gnus.texi (Generic Marking Commands): Fix grammar (bug#13368).

2013-07-06  Lars Ingebrigtsen  <larsi@gnus.org>

	* gnus.texi (Emacsen): Fix version.

	* gnus-faq.texi (FAQ 1-6): Mention the correct Emacs version.

2013-07-06  Glenn Morris  <rgm@gnu.org>

	* mh-e.texi: Fix external links.
	(Using This Manual): Printed elisp manuals no longer available.

	* newsticker.texi (Overview): Update URL.

	* nxml-mode.texi (Introduction): Update URL.

	* org.texi (JavaScript support): Fix URL.

	* wisent.texi (Wisent Overview): Remove incorrect, unnecessary uref.

	* eudc.texi (CCSO PH/QI): Remove defunct URL.

	* dbus.texi (Introspection): Update URL to a less defunct one.

	* gnus.texi (Top): Restrict "Other related manuals" to info output.
	(Foreign Groups): Use @indicateurl for examples.
	(Direct Functions): Remove defunct URL.
	(RSS): Update URL.

	* gnus-faq.texi (FAQ 5-8, FAQ 6-3): Remove defunct URLs.
	(FAQ 7-1): Update URL.

	* pgg.texi (Top, Overview): Add note about obsolescence.

2013-07-03  Paul Eggert  <eggert@cs.ucla.edu>

	* texinfo.tex: Merge from gnulib.

2013-07-03  Glenn Morris  <rgm@gnu.org>

	* bovine.texi (top):
	* cc-mode.texi (AWK Mode Font Locking):
	* mh-e.texi (Preface):
	* url.texi (URI Parsing): Fix cross-references to other manuals.

2013-07-02  Lars Magne Ingebrigtsen  <larsi@gnus.org>

	* gnus.texi (Client-Side IMAP Splitting):
	Note that `nnimap-inbox' now can be a list.

2013-06-24  Glenn Morris  <rgm@gnu.org>

	* eshell.texi: Fix cross-references to other manuals.

2013-06-23  Glenn Morris  <rgm@gnu.org>

	* Makefile.in (HTML_TARGETS, html, emacs-faq.html, emacs-faq):
	Remove; not needed now we use a standard html layout for the faq.
	(clean): Remove HTML_TARGETS, emacs-faq.text.

2013-06-21  Eduard Wiebe  <usenet@pusto.de>

	* flymake.texi (Parsing the output, Customizable variables):
	Add reference to `flymake-warning-predicate'.

2013-06-19  Michael Albinus  <michael.albinus@gmx.de>

	* tramp.texi (Top, Configuration): Insert section `Predefined
	connection information' in menu.
	(Predefined connection information): New section.
	(Android shell setup): Make a reference to `Predefined connection
	information'.

2013-06-19  Glenn Morris  <rgm@gnu.org>

	* Makefile.in (version): New, set by configure.
	(clean): Delete dist tar file.
	(infoclean): New, split from maintainer-clean.
	(maintainer-clean): Run infoclean.
	(dist): New rule, to make tarfile for www.gnu.org.

2013-06-13  Albert Krewinkel  <tarleb@moltkeplatz.de>

	* sieve.texi (Managing Sieve): Fix port in example, fix documentation
	for keys q and Q.
	(Standards): Reference RFC5804 as the defining document of the
	managesieve protocol.

2013-06-10  Aidan Gauland  <aidalgol@amuri.net>

	* eshell.texi (Input/Output): Expand to cover new visual-command
	options, eshell-visual-subcommands and eshell-visual-options.
	Divide into separate Visual Commands and Redirection sections.

2013-06-10  Glenn Morris  <rgm@gnu.org>

	* epa.texi (Cryptographic operations on files): Update epa-decrypt-file.

2013-06-04  Katsumi Yamaoka  <yamaoka@jpl.org>

	* gnus.texi (Article Date):
	Fix description of gnus-article-update-date-headers.

2013-05-28  Xue Fuqiao  <xfq.free@gmail.com>

	* erc.texi (Special Features): ERC is being maintained within
	Emacs now.

2013-05-25  Xue Fuqiao  <xfq.free@gmail.com>

	* flymake.texi: Change from one space between sentences to two.

2013-05-04  Stefan Monnier  <monnier@iro.umontreal.ca>

	* cl.texi (Obsolete Macros): Describe replacements for `flet'
	(bug#14293).

2013-04-16  Michael Albinus  <michael.albinus@gmx.de>

	* tramp.texi (Frequently Asked Questions): Precise, how to define
	an own ControlPath.

2013-04-15  Michael Albinus  <michael.albinus@gmx.de>

	* tramp.texi (Frequently Asked Questions): New item for
	ControlPath settings.

2013-03-31  Jay Belanger  <jay.p.belanger@gmail.com>

	* calc.texi (Basic Operations on Units): Streamline some
	descriptions.

2013-03-27  Aidan Gauland  <aidalgol@no8wireless.co.nz>

	* eshell.texi (Built-ins): Update manual to mention tramp module.

2013-03-18  Michael Albinus  <michael.albinus@gmx.de>

	* tramp.texi (Filename Syntax): Host names are not allowed to be
	any method name, unless method name is specified explicitly.
	Remove restriction on unibyte filenames.

	* trampver.texi: Update release number.

2013-03-17  Paul Eggert  <eggert@cs.ucla.edu>

	doc: convert some TeX accents to UTF-8
	* emacs-mime.texi (Interface Functions): Use 'ï' rather than
	'@"{@dotless{i}}'.

2013-03-15  Michael Albinus  <michael.albinus@gmx.de>

	Sync with Tramp 2.2.7.

	* trampver.texi: Update release number.

2013-03-09  Jay Belanger  <jay.p.belanger@gmail.com>

	* calc.texi (Basic Operations on Units): Streamline some
	descriptions.

2013-03-08  Glenn Morris  <rgm@gnu.org>

	* faq.texi (Top): Don't say this was updated @today.
	That's irrelevant and leads to spurious diffs.

2013-03-08  Jay Belanger  <jay.p.belanger@gmail.com>

	* calc.texi (Basic Operations on Units):
	Fix cross-reference.

2013-03-07  Katsumi Yamaoka  <yamaoka@jpl.org>

	* gnus-faq.texi (FAQ 3-11): Now Gnus supports POP3 UIDL.

2013-03-06  Alan Mackenzie  <acm@muc.de>

	* cc-mode.texi (Custom Line-Up): Clarify position of point on
	calling a line-up function.

2013-03-04  Paul Eggert  <eggert@cs.ucla.edu>

	* emacs-mime.texi, htmlfontify.texi, mairix-el.texi, mh-e.texi:
	* ses.texi: Switch from Latin-1 to UTF-8.

2013-03-03  Michael Albinus  <michael.albinus@gmx.de>

	* tramp.texi (External methods): Tramp does not connect Android
	devices by itself.

2013-03-02  Bill Wohler  <wohler@newt.com>

	Release MH-E manual version 8.5.

	* mh-e.texi (VERSION, EDITION, UPDATED, UPDATE-MONTH): Update for
	release 8.5.

	* mh-e.texi (Preface, Conventions, Getting Started)
	(Using This Manual, Folder Selection, Viewing, Aliases)
	(Identities, Speedbar, Menu Bar, Tool Bar, Scan Line Formats)
	(Bug Reports, Mailing Lists, MH FAQ and Support, Getting MH-E):
	Update URLs.

2013-03-01  Michael Albinus  <michael.albinus@gmx.de>

	* tramp.texi (Inline methods): Remove "ssh1", "ssh2", "plink1"
	and "plink2" entries.  "plink2" is obsolete for a long time.
	(External methods): Remove "scp1" and "scp2" entries.
	Explain user name and host name specification for "adb".

2013-02-28  Michael Albinus  <michael.albinus@gmx.de>

	* tramp.texi (External methods): Mention `tramp-adb-program'.

2013-02-28  Bastien Guerry  <bzg@gnu.org>

	* org.texi (Visibility cycling): Suggest to set
	`org-agenda-inhibit-startup' to nil if user wants the startup
	visibility settings to be honored in any circumstances.
	(Progress logging, Checkboxes): Fix typos.

2013-02-28  Michael Albinus  <michael.albinus@gmx.de>

	* tramp.texi (top) [xxx, yyy, trampfn]: Provide two versions of
	the macros, for Texinfo 4.13 and 5.0.

2013-02-24  Michael Albinus  <michael.albinus@gmx.de>

	Port Tramp documentation to Texinfo 5.0.
	* tramp.texi (top) [xxx, yyy, trampfn]: Remove superfluous @c.
	(Filename Syntax): Do not use @trampfn{} in @item.
	(Filename completion): Use @columnfractions in @multitable.

2013-02-22  Glenn Morris  <rgm@gnu.org>

	* flymake.texi (Syntax check statuses): Fix multitable continued rows.

2013-02-21  Paul Eggert  <eggert@cs.ucla.edu>

	* Makefile.in (html): New rule.

2013-02-20  Michael Albinus  <michael.albinus@gmx.de>

	* tramp.texi (Android shell setup): Improve.  Reported by Thierry
	Volpiatto <thierry.volpiatto@gmail.com>.

2013-02-16  Michael Albinus  <michael.albinus@gmx.de>

	* tramp.texi (Top, Configuration): Insert section `Android shell
	setup' in menu.
	(Android shell setup): New section.
	(Connection types, Default Method)
	(Frequently Asked Questions): Mention "scp" instead of "scpc".
	(External methods): Remove "scpc" and "rsyncc" entries.
	(Frequently Asked Questions): Remove entry about ControlPersist.

2013-02-13  Glenn Morris  <rgm@gnu.org>

	* message.texi (News Headers): Don't mention yow any more.

2013-02-09  Jay Belanger  <jay.p.belanger@gmail.com>

	* calc.texi (Basic Operations on Units, Customizing Calc):
	Mention the variable `calc-allow-units-as-numbers'.

2013-02-08  Aidan Gauland  <aidalgol@no8wireless.co.nz>

	* eshell.texi: Fill most of the missing sections.

2013-02-07  Bastien Guerry  <bzg@gnu.org>

	* org.texi (References): Clarify an example.
	(Installation): Fix instructions.
	(Org-Plot): Fix link.
	(Checkboxes, Radio lists): Fix typos.

2013-02-07  Glenn Morris  <rgm@gnu.org>

	* cl.texi (Equality Predicates): Mention memql.

2013-02-07  Eric Ludlam  <zappo@gnu.org>

	* ede.texi (Creating a project): Make ede-new doc less
	specific, and only about items it supports, indicating that there
	might be more.  Remove refs to simple project and direct automake
	from ede new.
	(Simple projects): Re-write to not talk about ede-simple-project
	which is deprecated, and instead use the term to mean projects
	that don't do much management, just project wrapping.
	Add ede-generic-project link.
	(ede-generic-project): New node (bug#11441).

2013-02-07  Glenn Morris  <rgm@gnu.org>

	* cl.texi (Equality Predicates): Fix eq/eql pedantry.

2013-02-01  Glenn Morris  <rgm@gnu.org>

	* calc.texi (Help Commands): Update calc-view-news description.
	Mention etc/CALC-NEWS.

2013-01-24  Michael Albinus  <michael.albinus@gmx.de>

	* tramp.texi (Filename Syntax): Filenames must be unibyte strings.

2013-01-13  Bastien Guerry  <bzg@gnu.org>

	* org.texi (Installation): Simplify.

2013-01-13  François Allisson  <francois@allisson.co>  (tiny change)

	* org.texi (Handling links): Update the mention to the obsolete
	variable `org-link-to-org-use-id' with a mention to the newer
	variable `org-id-link-to-org-use-id'.  Mention the need to load
	the org-id library.

2013-01-10  Michael Albinus  <michael.albinus@gmx.de>

	* tramp.texi (Default Host): Introduce `tramp-default-host-alist'.

2013-01-09  Bastien Guerry  <bzg@gnu.org>

	* org.texi (Pushing to MobileOrg): Add footnote about using
	symbolic links in `org-directory'.
	(Timestamps, Deadlines and scheduling): Use `diary-float' instead
	of the now obsolete alias `org-float'.
	(TODO basics): Add `org-use-fast-todo-selection' to the variable
	index.  Fix description of TODO keywords cycling.
	(Advanced features): Add missing argument for @item.
	(Storing searches): Add index entries and a note about
	*-tree agenda views.
	(Structure editing): Document `org-mark-element' and
	`org-mark-subtree'.
	(Tag inheritance): Document `org-agenda-use-tag-inheritance'.

2013-01-08  Juri Linkov  <juri@jurta.org>

	* info.texi (Go to node): Mention the abbreviated format
	`(FILENAME)' equal to `(FILENAME)Top'.  (Bug#13365)

2013-01-06  Andreas Schwab  <schwab@linux-m68k.org>

	* autotype.texi: Remove undefined command @subtitlefont.
	* cc-mode.texi: Likewise.

	* org.texi (Advanced features): Use `@w{ }' instead of `@ ' in
	@item argument.
	(Property searches): Use \\ instead of @backslashchar{}.
	* pgg.texi (VERSION): Move @set below @setfilename.

2013-01-05  Andreas Schwab  <schwab@linux-m68k.org>

	* ada-mode.texi: Remove braces from @title argument.
	* eudc.texi: Likewise.
	* smtpmail.texi: Likewise.
	* auth.texi (VERSION): Set before first use.
	* emacs-gnutls.texi (VERSION): Likewise.
	* pgg.texi (VERSION): Likewise.
	* ede.texi (Top): Rename from top, all uses changed.
	* eshell.texi: Add missing argument to @sp.
	* forms.texi (Top): Reorder menu to match structure.
	* htmlfontify.texi (Customization): Add missing @item in
	@enumerate.
	* org.texi (Advanced features): Add missing argument for @item.
	(Property searches): Use @backslashchar{} in macro argument.
	* pcl-cvs.texi: Add missing argument to @sp.
	(Movement commands): Fix use of @itemx.
	* vip.texi (Misc Commands, Viewing the Buffer): Likewise.
	* reftex.texi (Options (Creating Citations)): Add missing newline
	before @end.
	* tramp.texi (Obtaining Tramp): Remove extra dots.
	(Configuration): Reorder menu to match structure.
	(Remote shell setup): Replace literal NUL character by \0.
	* viper.texi (Marking): Add missing argument for @item.

2013-01-04  Glenn Morris  <rgm@gnu.org>

	* Makefile.in (INFO_TARGETS, DVI_TARGETS, PDF_TARGETS):
	Add htmlfontify.
	(htmlfontify, $(buildinfodir)/htmlfontify$(INFO_EXT))
	(htmlfontify.dvi, htmlfontify.pdf): New targets.
	* makefile.w32-in (INFO_TARGETS, DVI_TARGETS, clean): Add htmlfontify.
	($(infodir)/htmlfontify$(INFO_EXT), htmlfontify.dvi): New targets.

	* htmlfontify.texi: Miscellaneous fixes and updates.
	Set copyright to FSF, update license to GFDL 1.3+.

2013-01-04  Vivek Dasmohapatra  <vivek@etla.org>

	* htmlfontify.texi: New file.

2013-01-02  Jay Belanger  <jay.p.belanger@gmail.com>

	* calc.texi (Free-Form Dates): Expand on the date reading
	algorithm.

2012-12-27  Glenn Morris  <rgm@gnu.org>

	* viper.texi (Rudimentary Changes, Key Bindings, Key Bindings):
	Avoid some overfull lines.

	* widget.texi (Programming Example): Break some long lines.

	* wisent.texi (Wisent Overview): Fix xref.
	(Grammar format, Understanding the automaton): Avoid overfill.

	* bovine.texi (Optional Lambda Expression): Allow line break.

	* auth.texi (Help for users): Break long lines.

	* ada-mode.texi (Project file variables):
	Reword to reduce underfull hbox.
	(No project files, Use GNAT project file):
	Use smallexample to make some overfull lines less terrible.

	* autotype.texi, bovine.texi, ede.texi, eieio.texi, pcl-cvs.texi:
	Fix cross-references to separate manuals.

	* Makefile.in (gfdl): New variable.  Use throughout where
	appropriate so that targets depend on doclicense.texi.

2012-12-25  Lars Ingebrigtsen  <larsi@gnus.org>

	* gnus.texi (Customizing the IMAP Connection): Mention the other
	authenticators.

2012-12-24  Lars Ingebrigtsen  <larsi@gnus.org>

	* gnus.texi (Browse Foreign Server):
	Document `gnus-browse-delete-group'.

2012-12-22  Glenn Morris  <rgm@gnu.org>

	* ada-mode.texi, ebrowse.texi, ediff.texi, ert.texi, eshell.texi:
	* eudc.texi, idlwave.texi, pcl-cvs.texi, rcirc.texi, reftex.texi:
	* remember.texi, ses.texi, speedbar.texi, vip.texi, viper.texi:
	* widget.texi, wisent.texi: Nuke hand-written node pointers.

	* Makefile.in (gfdl): New variable.  Use throughout where
	appropriate so that targets depend on doclicense.texi.

2012-12-22  Eli Zaretskii  <eliz@gnu.org>

	* makefile.w32-in ($(INFO_TARGETS), $(DVI_TARGETS)): Depend on
	doclicense.texi.  Remove doclicense.texi from all targets that
	mentioned it explicitly.
	($(infodir)/woman$(INFO_EXT), woman.dvi): Depend on
	$(emacsdir)/emacsver.texi.
	($(infodir)/erc$(INFO_EXT), erc.dvi): Don't depend on gpl.texi.

2012-12-21  Glenn Morris  <rgm@gnu.org>

	* woman.texi (UPDATED, VERSION): Remove in favor of EMACSVER.
	Include emacsver.texi.  Nuke hand-written node pointers.
	* Makefile.in ($(buildinfodir)/woman$(INFO_EXT), woman.dvi, woman.pdf):
	Depend on emacsver.texi.

	* auth.texi, emacs-gnutls.texi, epa.texi, ert.texi:
	* gnus-coding.texi, info.texi, nxml-mode.texi, sasl.texi:
	May as well just include doclicense.texi in everything.

	* ede.texi, eieio.texi, mairix-el.texi: Include a copy of GFDL,
	which @copying says is included.

	* ada-mode.texi, auth.texi, autotype.texi, bovine.texi, calc.texi:
	* cc-mode.texi, cl.texi, dbus.texi, dired-x.texi, ebrowse.texi:
	* ede.texi, ediff.texi, edt.texi, eieio.texi, emacs-gnutls.texi:
	* emacs-mime.texi, epa.texi, erc.texi, ert.texi, eshell.texi:
	* eudc.texi, flymake.texi, forms.texi, gnus-coding.texi, gnus.texi:
	* idlwave.texi, info.texi, mairix-el.texi, message.texi, mh-e.texi:
	* newsticker.texi, nxml-mode.texi, pcl-cvs.texi, pgg.texi:
	* rcirc.texi, reftex.texi, remember.texi, sasl.texi, sc.texi:
	* semantic.texi, ses.texi, sieve.texi, smtpmail.texi, speedbar.texi:
	* srecode.texi, tramp.texi, url.texi, vip.texi, viper.texi:
	* widget.texi, wisent.texi, woman.texi: Do not mention buying
	copies from the FSF, which does not publish these manuals.

	* erc.texi: No need to include gpl in this small manual.

	* org.texi (copying): Include a copy of the GFDL.
	(GNU Free Documentation License): New section.

2012-12-21  Bastien Guerry  <bzg@gnu.org>

	* org.texi: Fix typos.

2012-12-16  Paul Eggert  <eggert@cs.ucla.edu>

	* calc.texi (ISO 8601): Rename from ISO-8601,
	as it's typically spelled without a hyphen.

2012-12-16  Jay Belanger  <jay.p.belanger@gmail.com>

	* calc.texi (ISO-8601): New section.
	(Date Formatting Codes): Mention new codes.
	(Standard Date Formats): Mention new formats.

2012-12-14  Michael Albinus  <michael.albinus@gmx.de>

	* tramp.texi (External methods): Move `adb' method here.

2012-12-13  Glenn Morris  <rgm@gnu.org>

	* cl.texi (Modify Macros, Obsolete Macros): Now letf == cl-letf.

	* wisent.texi: Small edits.  Set copyright to FSF, update license to
	GFDL 1.3+.
	* Makefile.in (INFO_TARGETS, DVI_TARGETS, PDF_TARGETS): Add wisent.
	(wisent, $(buildinfodir)/wisent$(INFO_EXT), wisent.dvi, wisent.pdf):
	New targets.
	* makefile.w32-in (INFO_TARGETS, DVI_TARGETS, clean): Add wisent.
	($(infodir)/wisent$(INFO_EXT), wisent.dvi): New targets.

	* bovine.texi: Small edits.  Set copyright to FSF, update license to
	GFDL 1.3+, remove empty index.
	* Makefile.in (INFO_TARGETS, DVI_TARGETS, PDF_TARGETS): Add bovine.
	(bovine, $(buildinfodir)/bovine$(INFO_EXT), bovine.dvi, bovine.pdf):
	New targets.
	* makefile.w32-in (INFO_TARGETS, DVI_TARGETS, clean): Add bovine.
	($(infodir)/bovine$(INFO_EXT), bovine.dvi): New targets.

2012-12-13  Eric Ludlam  <zappo@gnu.org>
	    David Ponce  <david@dponce.com>
	    Richard Kim  <emacs18@gmail.com>

	* bovine.texi, wisent.texi: New files, imported from CEDET trunk.

2012-12-13  Glenn Morris  <rgm@gnu.org>

	* flymake.texi (Customizable variables, Locating the buildfile):
	Remove refs to flymake-buildfile-dirs, removed 2007-07-20.  (Bug#13148)

	* srecode.texi: Small edits.  Set copyright to FSF, add explicit
	GFDL 1.3+ license, fix up index.
	* Makefile.in (INFO_TARGETS, DVI_TARGETS, PDF_TARGETS): Add srecode.
	(srecode, $(buildinfodir)/srecode$(INFO_EXT), srecode.dvi)
	(srecode.pdf): New targets.
	* makefile.w32-in (INFO_TARGETS, DVI_TARGETS, clean): Add srecode.
	($(infodir)/srecode$(INFO_EXT), srecode.dvi): New targets.

2012-12-13  Eric Ludlam  <zappo@gnu.org>

	* srecode.texi: New file, imported from CEDET trunk.

2012-12-13  Bastien Guerry  <bzg@gnu.org>

	* org.texi (Summary, Code block specific header arguments)
	(Code block specific header arguments)
	(Header arguments in function calls, var, noweb)
	(Results of evaluation, Code evaluation security):
	Small reformatting: add a blank line before some example.

	* org.texi (System-wide header arguments)
	(Header arguments in Org mode properties, Conflicts)
	(Dynamic blocks, Using the mapping API):
	Fix indentation of Elisp code examples.

	* org.texi (Comment lines): Fix description of the comment syntax.

	* org.texi (Installation): Mention "make test" in the correct section.

2012-12-06  Paul Eggert  <eggert@cs.ucla.edu>

	* doclicense.texi, gpl.texi: Update to latest version from FSF.
	These are just minor editorial changes.

2012-12-04  Michael Albinus  <michael.albinus@gmx.de>

	* tramp.texi (History): Mention ADB.
	(Inline methods): Add `adb' method.

2012-12-03  Michael Albinus  <michael.albinus@gmx.de>

	* tramp.texi (Top, Obtaining Tramp): Replace CVS by Git.
	(External methods): Fix typo.

2012-12-03  Glenn Morris  <rgm@gnu.org>

	* rcirc.texi (Notices): Fix typo.

2012-11-25  Bill Wohler  <wohler@newt.com>

	Release MH-E manual version 8.4.

	* mh-e.texi (VERSION, EDITION, UPDATED, UPDATE-MONTH, Preface):
	Update for release 8.4.

	* mh-e.texi (Sequences): Add mh-whitelist-preserves-sequences-flag.
	(Junk): Add mh-whitelist-preserves-sequences-flag,
	mh-blacklist-msg-hook, mh-whitelist-msg-hook,
	mh-folder-blacklisted, mh-folder-whitelisted (closes SF #2945712).

2012-11-25  Paul Eggert  <eggert@cs.ucla.edu>

	* mh-e.texi (Procmail): Fix two @ typos.

2012-11-24  Paul Eggert  <eggert@cs.ucla.edu>

	* doclicense.texi, gpl.texi: Update to latest version from FSF.
	These are just minor editorial changes.

2012-11-23  Jay Belanger  <jay.p.belanger@gmail.com>

	* calc.texi (Date Formatting Codes): Mention the new beginning of
	the date numbering system.

2012-11-22  Paul Eggert  <eggert@cs.ucla.edu>

	* calc.texi: Fix TeX issues with capitals followed by ".", "?", "!".
	(Date Forms): Correct off-by-one error in explanation of
	Julian day numbers.  Give Gregorian equivalent of its origin.

2012-11-22  Jay Belanger  <jay.p.belanger@gmail.com>

	* calc.texi (Date Forms): Mention the customizable
	Gregorian-Julian switch.
	(Customizing Calc): Mention the variable `calc-gregorian-switch'.

2012-11-17  Paul Eggert  <eggert@cs.ucla.edu>

	Calc now uses the Gregorian calendar for all dates (Bug#12633).
	It also uses January 1, 1 AD as its day number 1.
	* calc.texi (Date Forms): Document this.

2012-11-16  Glenn Morris  <rgm@gnu.org>

	* cl.texi (Function Bindings): Clarify that cl-flet is lexical.
	(Obsolete Macros): Move example here from Function Bindings.

	* erc.texi: Use @code{nil} rather than just "nil".
	(Modules): Undocument obsolete "hecomplete".
	Add "notifications".
	(Connecting): Add brief section on passwords.
	(Options): Make a start by adding erc-hide-list, erc-lurker-hide-list.

2012-11-13  Glenn Morris  <rgm@gnu.org>

	* flymake.texi (Customizable variables)
	(Highlighting erroneous lines): Mention flymake-error-bitmap,
	flymake-warning-bitmap, and flymake-fringe-indicator-position.

2012-11-12  Vincent Belaïche  <vincentb1@users.sourceforge.net>

	* ses.texi: Doc for ses-rename-cell, ses-repair-cell-reference-all & ses-range.
	In all file place SES into @acronym{...}.
	(Advanced Features): Add key index and function index for
	ses-set-header-row.  Add description for function
	ses-rename-cell.  Add description for function
	ses-repair-cell-reference-all.
	(Ranges in formulas): Add description for ses-range flags.

2012-11-12  Paul Eggert  <eggert@cs.ucla.edu>

	* texinfo.tex: Merge from gnulib.

2012-11-10  Chong Yidong  <cyd@gnu.org>

	* url.texi (Introduction): Move url-configuration-directory to
	Customization node.
	(Parsed URIs): Split into its own node.
	(URI Encoding): New node.
	(Defining New URLs): Remove empty chapter.
	(Retrieving URLs): Add an introduction.  Doc fix for url-retrieve.
	Improve docs for url-queue-*.
	(Supported URL Types): Copyedits.  Delete empty subnodes.

	* url.texi (Introduction): Rename from Getting Started.
	Rewrite the introduction.
	(URI Parsing): Rewrite.  Omit the obsolete attributes slot.

2012-11-10  Glenn Morris  <rgm@gnu.org>

	* cl.texi (Obsolete Setf Customization):
	Revert defsetf example to the more correct let rather than prog1.
	Give define-modify-macro, defsetf, and define-setf-method
	gv.el replacements.

	* cl.texi (Overview): Mention EIEIO here, as well as the appendix.
	(Setf Extensions): Remove obsolete reference.
	(Obsolete Setf Customization):
	Move note on lack of setf functions to lispref/variables.texi.
	Undocument get-setf-method, since it no longer exists.
	Mention simple defsetf replaced by gv-define-simple-setter.

2012-11-03  Glenn Morris  <rgm@gnu.org>

	* cl.texi: Further general copyedits.
	(List Functions): Remove copy-tree, standard elisp for some time.
	(Efficiency Concerns): Comment out examples that no longer apply.
	(Compiler Optimizations): Rename from "Optimizing Compiler"; reword.
	(Creating Symbols, Random Numbers): De-emphasize internal
	variables cl--gensym-counter and cl--random-state.  (Bug#12788)
	(Naming Conventions, Type Predicates, Macros)
	(Predicates on Numbers): No longer mention cl-floatp-safe.

2012-11-02  Katsumi Yamaoka  <yamaoka@jpl.org>

	* gnus.texi (Mail Source Specifiers):
	Document :leave keyword used for pop mail source.

2012-11-01  Glenn Morris  <rgm@gnu.org>

	* cl.texi: General copyedits for style, line-breaks, etc.
	(Time of Evaluation, Iteration): Add xref to Emacs Lisp manual.
	(Macro Bindings, Blocks and Exits):
	Acknowledge existence of lexical-binding.
	(Iteration): Mainly defer to doc of standard dolist, dotimes.

2012-10-31  Glenn Morris  <rgm@gnu.org>

	* ert.texi (Introduction, The @code{should} Macro):
	Refer to "cl-assert" rather than "assert".

	* cl.texi (Function Bindings): Update for cl-flet and cl-labels.
	(Obsolete Lexical Binding): Rename section from "Lexical Bindings".
	(Obsolete Macros): Rename section from "Obsolete Lexical Macros".
	Reword, and add details of flet and labels.
	(Modify Macros, Function Bindings): Add some xrefs.

2012-10-30  Glenn Morris  <rgm@gnu.org>

	* cl.texi (Modify Macros): Update for cl-letf changes.
	(Obsolete Lexical Macros): Say a little more about letf/cl-letf.
	(Setf Extensions): Partially restore note about cl-getf,
	mainly moved to lispref/variables.texi.
	(Property Lists): Fix cl-getf typos.
	(Mapping over Sequences): Mention cl-mapc naming oddity.

2012-10-29  Glenn Morris  <rgm@gnu.org>

	* cl.texi (Organization): More details on cl-lib.el versus cl.el.
	(Setf Extensions): Remove `apply' setf since it seems to be disabled.
	(Customizing Setf): Move contents to "Obsolete Setf Customization".
	(Modify Macros, Multiple Values, Other Clauses):
	Remove mentions of obsolete features.
	(Obsolete Setf Customization): Don't mention `apply' setf.

2012-10-28  Glenn Morris  <rgm@gnu.org>

	* cl.texi (Multiple Values, Common Lisp Compatibility):
	More namespace updates.
	(Obsolete Features): Copyedits.
	(Obsolete Lexical Macros, Obsolete Setf Customization):
	New subsections.

	* cl.texi (Porting Common Lisp, Lexical Bindings):
	Add some xrefs to the Elisp manual.

	* cl.texi (Lexical Bindings): Move to appendix of obsolete features.
	(Porting Common Lisp): Emacs Lisp can do true lexical binding now.
	(Obsolete Features): New appendix.  Move Lexical Bindings here.

2012-10-27  Glenn Morris  <rgm@gnu.org>

	* cl.texi: Use defmac for macros rather than defspec.
	(Efficiency Concerns): Related copyedit.

	* cl.texi (Control Structure): Update for setf now being in core.
	(Setf Extensions): Rename from Basic Setf.  Move much of the
	former content to lispref/variables.texi.
	(Modify Macros): Move pop, push details to lispref/variables.texi.
	(Customizing Setf): Copyedits for setf etc being in core.
	(Modify Macros, Efficiency Concerns, Porting Common Lisp):
	Further namespaces updates.

2012-10-26  Bastien Guerry  <bzg@gnu.org>

	* org.texi (Installation): Update the link to Org's ELPA.
	Also don't mention org-install.el anymore as the replacement file
	org-loaddefs.el is now loaded by org.el.

2012-10-25  Michael Albinus  <michael.albinus@gmx.de>

	* tramp.texi (Frequently Asked Questions):
	Mention `tramp-completion-reread-directory-timeout' for performance
	improvement.

2012-10-25  Glenn Morris  <rgm@gnu.org>

	* cl.texi: Don't mess with the TeX section number counter.
	Use Texinfo recommended convention for quotes+punctuation.
	(Overview, Sequence Functions): Rephrase for better line-breaking.
	(Time of Evaluation, Type Predicates, Modify Macros, Function Bindings)
	(Macro Bindings, Conditionals, Iteration, Loop Basics)
	(Random Numbers, Mapping over Sequences, Structures)
	(Porting Common Lisp): Further updates for cl-lib namespace.
	(Modify Macros, Declarations, Macro Bindings, Structures):
	Break long lines in examples.
	(Dynamic Bindings): Update for changed progv behavior.
	(Loop Examples, Efficiency Concerns): Markup fixes.
	(Structures): Remove TeX margin change.
	(Declarations): Fix typos.

2012-10-24  Glenn Morris  <rgm@gnu.org>

	* cl.texi (Overview, Multiple Values, Creating Symbols)
	(Numerical Functions): Say less/nothing about the original cl.el.
	(Old CL Compatibility): Remove.
	(Assertions): Remove ignore-errors (standard Elisp for some time).

	* cl.texi (Basic Setf, Macros, Declarations, Symbols, Numbers)
	(Sequences, Lists, Structures, Assertions, Efficiency Concerns)
	(Efficiency Concerns, Efficiency Concerns)
	(Common Lisp Compatibility, Old CL Compatibility):
	Further updates for cl-lib namespace.

2012-10-24  Paul Eggert  <eggert@penguin.cs.ucla.edu>

	Update manual for new time stamp format (Bug#12706).
	* emacs-mime.texi (time-date): Update for new format.
	Also, fix bogus time stamp and modernize a bit.

2012-10-23  Glenn Morris  <rgm@gnu.org>

	* cl.texi: Include emacsver.texi.  Use Emacs version number rather
	than unchanging cl.el version number.
	End all menu descriptions with a period.
	Do not use @dfn{CL} for every instance of "CL".
	(Overview): Remove no-runtime caveat, and note about foo* names.
	(Usage): Use cl-lib rather than cl.
	(Organization, Naming Conventions): Update for cl-lib.el.
	(Installation): Remove long-irrelevant node.
	(Program Structure, Predicates, Control Structure):
	Start updating for cl-lib namespace.
	* Makefile.in ($(buildinfodir)/cl$(INFO_EXT), cl.dvi, cl.pdf):
	Depend on emacsver.texi.

2012-10-09  Michael Albinus  <michael.albinus@gmx.de>

	* trampver.texi: Update release number.

2012-10-06  Glenn Morris  <rgm@gnu.org>

	* erc.texi: Include emacsver.texi, and use EMACSVER rather than
	ERC version.
	(Introduction): ERC is distributed with Emacs.
	(Obtaining ERC, Installation): Remove chapters, no longer relevant.
	(Getting Started): Simplify.
	(Getting Help and Reporting Bugs): Refer to general Emacs lists.
	(History): Mention ERC maintained as part of Emacs now.
	* Makefile.in ($(buildinfodir)/erc$(INFO_EXT), erc.dvi, erc.pdf):
	Add dependency on emacsver.texi.

	* erc.texi: Remove hand-written node pointers.

2012-10-05  Glenn Morris  <rgm@gnu.org>

	* newsticker.texi (Overview, Requirements, Usage, Configuration):
	Copyedits.

2012-10-01  Eric Ludlam  <zappo@gnu.org>

	* ede.texi (Quick Start, Project Local Variables)
	(Miscellaneous commands, ede-java-root, Development Overview)
	(Detecting a Project): New nodes.
	(Simple projects): Node deleted.

	* eieio.texi (Building Classes): Some slot attributes cannot be
	overridden.
	(Slot Options): Remove an example.
	(Method Invocation, Documentation): New nodes.

2012-10-01  Glenn Morris  <rgm@gnu.org>

	* Makefile.in ($(buildinfodir)/reftex$(INFO_EXT)), reftex.dvi)
	(reftex.pdf): Add dependency on emacsver.texi.
	* reftex.texi: Don't include directory part for emacsver.texi;
	the Makefile's -I handles it.

2012-09-30  Ralf Angeli  <angeli@caeruleus.net>

	Merge from standalone RefTeX repository.

	* reftex.texi: Express TeX, LaTeX, AUCTeX, BibTeX and RefTeX
	with macros.
	(Imprint): Mention Wolfgang in list of contributors.
	(Creating Citations): Give a hint about how to
	auto-revert the BibTeX database file when using external editors.
	(Referencing Labels): Simplify section about reference macro
	cycling.
	(Options (Referencing Labels)): Adapt to new structure of
	`reftex-ref-style-alist'.
	(Referencing Labels, Reference Styles): Document changes in the
	referencing functionality.
	(Commands): Mention options for definition of header and footer in
	BibTeX files.
	(Options (Creating Citations)): Document
	`reftex-create-bibtex-header' and `reftex-create-bibtex-footer'.
	(Reference Styles): New section.
	(varioref (LaTeX package), fancyref (LaTeX package)): Remove.
	(Options (Referencing Labels)): Remove descriptions of deprecated
	variables `reftex-vref-is-default' and `reftex-fref-is-default'.
	Add descriptions for `reftex-ref-style-alist' and
	`reftex-ref-style-default-list'.
	(Referencing Labels): Update regarding reference styles.
	(Citation Styles): Mention support for ConTeXt.
	(Options (Defining Label Environments)): Fix typo.
	(Options (Creating Citations)):
	Document `reftex-cite-key-separator'.

2012-09-30  Achim Gratz  <Stromeko@Stromeko.DE>

	* org.texi: Add description of ORG_ADD_CONTRIB to info
	documentation.  Add link to Worg for more details.

	* org.texi: Clarify installation procedure.  Provide link to the
	build system description on Worg.

	* org.texi: Remove reference to utils/, x11idle.c is now in
	contrib/scripts.

	* org.texi: Re-normalize to "Org mode" in manual.

	* org.texi (Installation): Adapt documentation to new build
	system.  Mention GNU ELPA (since it needs to be handled like Emacs
	built-in Org).

2012-09-30  Adam Spiers  <orgmode@adamspiers.org>  (tiny change)

	* org.texi: Fix typo in description of the 'Hooks' section.

	* org.texi: Add ID to the list of special properties.

2012-09-30  Andrew Hyatt  <ahyatt@gmail.com>  (tiny change)

	* org.texi (Moving subtrees): Document the ability to archive to a
	datetree.

2012-09-30  Bastien Guerry  <bzg@gnu.org>

	* org.texi (Installation, Feedback, Batch execution):
	Use (add-to-list 'load-path ... t) for the contrib dir.

	* org.texi (results): Update documentation for ":results drawer"
	and ":results org".

	* org.texi (Column width and alignment): Fix typo.

	* org.texi (Activation): Point to the "Conflicts" section.

	* org.texi (Conflicts): Mention filladapt.el in the list of
	conflicting packages.

	* org.texi (Activation): Adding org-mode to `auto-mode-alist' is
	not needed for versions of Emacs > 22.1.

	* org.texi (History and Acknowledgments): Fix typo.

	* org.texi (History and Acknowledgments): Add my own
	acknowledgments.

	* org.texi (Agenda commands): Document the new command and the new
	option.

	* org.texi (Agenda commands): Delete `org-agenda-action' section.
	(Agenda commands): Reorder.  Document `*' to toggle persistent
	marks.

	* org.texi (Agenda dispatcher):
	Mention `org-toggle-agenda-sticky'.
	(Agenda commands, Exporting Agenda Views): Fix typo.

	* org.texi (Templates in contexts, Setting Options): Update to
	reflect changes in how contexts options are processed.

	* org.texi (Templates in contexts): Document the new structure of
	the variables `org-agenda-custom-commands-contexts' and
	`org-capture-templates-contexts'.

	* org.texi (Templates in contexts): Document the new option
	`org-capture-templates-contexts'.
	(Storing searches): Document the new option
	`org-agenda-custom-commands-contexts'.

	* org.texi (Formula syntax for Lisp): Reformat.

	* org.texi (Special properties, Column attributes)
	(Agenda column view): Document the new special property
	CLOCKSUM_T.

	* org.texi (Template expansion): Document the new %l template.

	* org.texi (Fast access to TODO states): Fix documentation about
	allowed characters for fast todo selection.

	* org.texi (Weekly/daily agenda): Mention APPT_WARNTIME and its
	use in `org-agenda-to-appt'.

	* org.texi (Comment lines): Update wrt comments.

	* org.texi (Resolving idle time): Document new keybinding.

	* org.texi (Clocking commands): Document the use of S-M-<up/down>
	on clock timestamps.

	* org.texi (Fast access to TODO states): Explicitly says only
	letters are supported as fast TODO selection keys.

	* org.texi (Link abbreviations): Illustrate the use of the "%h"
	specifier.  Document the new "%(my-function)" specifier.

	* org.texi (Clocking commands): New cindex.
	(Clocking commands): Update documentation for `org-clock-in'.
	Document `org-clock-in-last'.  Mention `org-clock-out' and
	`org-clock-in-last' as commands that can be globally bound.
	(Resolving idle time): Document continuous clocking.

	* org.texi (Top, Introduction): Fix formatting.
	(Activation): Add index entries.
	(Conventions): Update section.
	(Embedded @LaTeX{}): Fix formatting.

	* org.texi (Visibility cycling): Document `show-children'.

	* org.texi (Using capture): Mention the `org-capture-last-stored'
	bookmark as a way to jump to the last stored capture.

	* org.texi (Uploading files): Fix typo.

	* org.texi (Using capture): Document `C-0' as a prefix argument
	for `org-capture'.

	* org.texi (Agenda commands): Document persistent marks.

	* org.texi (Template expansion): Update doc to reflect change.

	* org.texi (Radio tables): Document the :no-escape parameter.

	* org.texi (Repeated tasks): Document repeat cookies for years,
	months, weeks, days and hours.

	* org.texi (Export options): State that you can use the d: option
	by specifying a list of drawers.

	* org.texi (HTML preamble and postamble): Small doc improvement.

2012-09-30  Brian van den Broek  <vanden@gmail.com>  (tiny change)

	* org.texi: The sections in the Exporting section of the manual
	left out articles in the description of the org-export-as-*
	commands, among other places.  This patch adds them, adds a few
	missing prepositions, and switches instances of "an HTML" to "a
	html" for internal consistency.

	* org.texi: Alter several examples of headings with timestamps in
	them to include the timestamps in the body instead of the heading.

2012-09-30  Carsten Dominik  <carsten.dominik@gmail.com>

	* org.texi (Agenda dispatcher): Document sticky agenda views and
	the new key for them.

2012-09-30  Charles  <millarc@verizon.net>  (tiny change)

	* org.texi (Advanced features): Fix error in table.

2012-09-30  Feng Shu  <tumashu@gmail.com>

	* org.texi (@LaTeX{} fragments): Document imagemagick as an
	alternative to dvipng.

2012-09-30  François Allisson  <francois@allisson.co>  (tiny change)

	* org.texi: Remove extra curly bracket.

2012-09-30  Giovanni Ridolfi  <giovanni.ridolfi@yahoo.it>  (tiny change)

	* org.texi (org-clock-in-last and org-clock-cancel): Update the
	defkeys.

2012-09-30  Ippei FURUHASHI  <top.tuna+orgmode@gmail.com>  (tiny change)

	* org.texi (Agenda commands): Fix two typos by giving
	corresponding function names, according to
	`org-agenda-view-mode-dispatch'.

2012-09-30  Jan Böcker  <jan.boecker@jboecker.de>

	* org.texi (The spreadsheet): Fix typo.

2012-09-30  Memnon Anon  <gegendosenfleisch@gmail.com>  (tiny change)

	* org.texi (Tracking your habits): Point to the "Tracking TODO
	state changes" section.

2012-09-30  Nicolas Goaziou  <n.goaziou@gmail.com>

	* org.texi (Literal examples): Remove reference to unknown
	`org-export-latex-minted' variable.  Also simplify footnote since
	`org-export-latex-listings' documentation is exhaustive already.

	* org.texi (Plain lists): Remove reference to now hard-coded
	`bullet' automatic rule.

2012-09-30  Toby S. Cubitt  <tsc25@cantab.net>

	* org.texi: Updated documentation accordingly.

2012-09-13  Paul Eggert  <eggert@cs.ucla.edu>

	* texinfo.tex: Merge from gnulib.

2012-09-12  Michael Albinus  <michael.albinus@gmx.de>

	Sync with Tramp 2.2.6.

	* tramp.texi (Bug Reports): Cleanup caches before a test run.

	* trampver.texi: Update release number.

2012-09-12  Paul Eggert  <eggert@cs.ucla.edu>

	* texinfo.tex: Merge from gnulib.

2012-08-06  Aurélien Aptel  <aurelien.aptel@gmail.com>

	* url.texi (Parsed URLs): Adjust to the code's use of defstruct
	(bug#12096).

2012-08-01  Jay Belanger  <jay.p.belanger@gmail.com>

	* calc.texi (Simplification modes, Conversions)
	(Operating on Selections): Mention "basic" simplification.
	(The Calc Mode Line): Mention the mode line display for Basic
	simplification mode.
	(Simplify Formulas): Refer to 'algebraic' rather than 'default'
	simplifications.
	(Basic Simplifications): Rename from "Limited Simplifications"
	Replace "limited" by "basic" throughout.
	(Algebraic Simplifications): Indicate that the algebraic
	simplifications are done by default.
	(Unsafe Simplifications): Mention `m E'.
	(Simplification of Units): Mention `m U'.
	(Trigonometric/Hyperbolic Functions, Reducing and Mapping)
	(Kinds of Declarations, Functions for Declarations):
	Mention "algebraic simplifications" instead of `a s'.
	(Algebraic Entry): Remove mention of default simplifications.

2012-07-30  Jay Belanger  <jay.p.belanger@gmail.com>

	* calc.texi (Getting Started, Tutorial): Change simulated
	Calc output to match actual output.
	(Simplifying Formulas): Mention that algebraic simplification is now
	the default.

2012-07-28  Eli Zaretskii  <eliz@gnu.org>

	* faq.texi (Right-to-left alphabets): Update for Emacs 24.
	(Bug#12073)

2012-07-25  Paul Eggert  <eggert@cs.ucla.edu>

	Prefer typical American spelling for "acknowledgment".
	* calc.texi (History and Acknowledgments): Rename from
	History and Acknowledgements.
	* idlwave.texi (Acknowledgments):
	* ses.texi (Acknowledgments):
	* woman.texi (Acknowledgments): Rename from Acknowledgements.

2012-07-09  Paul Eggert  <eggert@cs.ucla.edu>

	Rename configure.in to configure.ac (Bug#11603).
	* ede.texi (Compiler and Linker objects, ede-proj-project)
	(ede-step-project): Prefer the name configure.ac to configure.in.

2012-07-06  Michael Albinus  <michael.albinus@gmx.de>

	* tramp.texi (Multi-hops):
	Introduce `tramp-restricted-shell-hosts-alist'.

2012-06-26  Lars Magne Ingebrigtsen  <larsi@gnus.org>

	* gnus.texi (POP before SMTP): POP-before-SMTP works with all sending
	methods, so don't mention smtpmail here.

2012-06-26  Wolfgang Jenkner  <wjenkner@inode.at>

	* gnus.texi (Picons): Document gnus-picon-properties.

2012-06-26  Lars Magne Ingebrigtsen  <larsi@gnus.org>

	* gnus.texi: Remove mention of compilation, as that's no longer
	supported.

2012-06-26  Christopher Schmidt  <christopher@ch.ristopher.com>

	* gnus.texi (Archived Messages): Mention
	gnus-gcc-pre-body-encode-hook and gnus-gcc-post-body-encode-hook.

2012-06-26  Lars Ingebrigtsen  <larsi@gnus.org>

	* gnus.texi (Various Summary Stuff):
	Remove mention of `gnus-propagate-marks'.

2012-06-26  Lars Ingebrigtsen  <larsi@gnus.org>

	* gnus.texi: Remove mentions of nnml/nnfolder/nntp backend marks,
	which no longer exist.

2012-06-26  Katsumi Yamaoka  <yamaoka@jpl.org>

	* gnus.texi (Archived Messages):
	Document gnus-gcc-self-resent-messages.

2012-06-26  Lars Ingebrigtsen  <larsi@gnus.org>

	* message.texi (Mail Variables):
	Mention the optional user parameter for X-Message-SMTP-Method.

2012-06-26  Lars Ingebrigtsen  <larsi@gnus.org>

	* gnus.texi (Posting Styles): Mention X-Message-SMTP-Method.

	* message.texi (Mail Variables): Document X-Message-SMTP-Method.

2012-06-26  Lars Ingebrigtsen  <larsi@gnus.org>

	* gnus.texi (Key Index): Change encoding to utf-8.

2012-06-21  Glenn Morris  <rgm@gnu.org>

	* Makefile.in: Rename infodir to buildinfodir throughout.  (Bug#11737)

2012-06-11  Lars Magne Ingebrigtsen  <larsi@gnus.org>

	* gnus.texi (Group Timestamp): Mention where to find documentation for
	the `gnus-tmp-' variables (bug#11601).

2012-06-11  Michael Albinus  <michael.albinus@gmx.de>

	Sync with Tramp 2.2.6-pre.

	* tramp.texi (all): Use consequently @command{}, @env{} and @kbd{}
	where appropriate.
	(Ad-hoc multi-hops): New section.
	(Remote processes): New subsection "Running remote processes on
	Windows hosts".
	(History): Add remote commands on Windows, and ad-hoc multi-hop
	methods.
	(External methods): "ControlPersist" must be set to "no" for the
	`scpc' method.
	(Remote processes): Add a note about `auto-revert-tail-mode'.
	(Frequently Asked Questions): Use "scpx" in combination with
	"ControlPersist".  Reported by Adam Spiers <emacs@adamspiers.org>.

	* trampver.texi: Update release number.

2012-06-10  Chong Yidong  <cyd@gnu.org>

	* sc.texi: Remove bogus @ifinfo commands which prevent makeinfo
	compilation for html-mono.

2012-06-08  Paul Eggert  <eggert@cs.ucla.edu>

	* texinfo.tex: Merge from gnulib.

2012-05-29  Katsumi Yamaoka  <yamaoka@jpl.org>

	* Makefile.in (echo-info): Don't try to install info files named
	just ".info".

2012-05-28  Glenn Morris  <rgm@gnu.org>

	* calc.texi, dired-x.texi: Use @LaTeX rather than La@TeX.  (Bug#10910)

	* sc.texi: Nuke hand-written node pointers.
	Fix top-level menu to match actual node order.

2012-05-27  Glenn Morris  <rgm@gnu.org>

	* cl.texi, dired-x.texi: Nuke hand-written node pointers.
	Some associated fixes, including not messing with chapno in cl.texi.

2012-05-27  Bastien Guerry  <bzg@gnu.org>

	* org.texi (Durations and time values): Fix typo.

2012-05-26  Paul Eggert  <eggert@cs.ucla.edu>

	* texinfo.tex: Update from gnulib.

2012-05-19  Jay Belanger  <jay.p.belanger@gmail.com>

	* calc.texi (Basic Operations on Units, Customizing Calc):
	Mention `calc-ensure-consistent-units'.

2012-05-14  Andreas Schwab  <schwab@linux-m68k.org>

	* cc-mode.texi: Avoid space before macro in 4th argument of cross
	reference commands.  (Bug#11461)

	* Makefile.in (gnus.dvi): Use $@ instead of $*.dvi.

2012-05-12  Glenn Morris  <rgm@gnu.org>

	* Makefile.in (mostlyclean): Add more TeX intermediates.

	* Makefile.in: Make it look more like the other doc Makefiles.
	Use explicit $srcdir in all dependencies.
	Remove cd $srcdir from rules.
	(VPATH): Remove.
	(infodir): Set to an absolute path.
	(INFO_TARGETS): Use short names.
	(mkinfodir): infodir is now absolute.
	(echo-info, maintainer-clean): Update for new format of INFO_TARGETS.

	* Makefile.in (info.info): Rename from info, to avoid duplication.
	(.SUFFIXES): Disable implicit rules.

	* Makefile.in (MKDIR_P): New, set by configure.
	(mkinfodir): Use $MKDIR_P.

2012-05-07  Glenn Morris  <rgm@gnu.org>

	* forms.texi (Long Example): Update for changed location of files.

2012-05-04  Glenn Morris  <rgm@gnu.org>

	* Makefile.in (INFO_EXT, INFO_OPTS): New, set by configure.
	(INFO_TARGETS): Use $INFO_EXT.
	Make all rules generating info files use $INFO_EXT, $INFO_OPT, and -o.
	* makefile.w32-in (INFO_EXT, INFO_OPTS): New.
	(INFO_TARGETS): Use $INFO_EXT.
	Make all rules generating info files use $INFO_EXT, $INFO_OPT, and -o.

2012-05-02  Glenn Morris  <rgm@gnu.org>

	* Makefile.in (echo-info): New phony target, used by top-level.

	* viper.texi: Make direntry shorter (also it is no longer "newest").

	* emacs-gnutls.texi, ert.texi, org.texi:
	Fix dircategory, direntry to match info/dir.

	* faq.texi: Convert @inforefs to @xrefs.
	Fix some malformed cross-references.
	(File-name conventions): Shorten section name to avoid overfull line.
	(How to add fonts): Use smallexample to avoid overfull lines.

2012-05-01  Teodor Zlatanov  <tzz@lifelogs.com>

	* auth.texi (Help for users): Update for .gpg file being second.

2012-04-27  Ippei Furuhashi  <top.tuna+orgmode@gmail.com>  (tiny change)

	* org.texi (Agenda commands): Fix two typos: give corresponding
	function names, according to `org-agenda-view-mode-dispatch'.

2012-04-27  Glenn Morris  <rgm@gnu.org>

	* faq.texi (Major packages and programs): Remove section.
	There is no point listing 6 packages (cf etc/MORE.STUFF).
	(Finding Emacs and related packages): Move "Spell-checkers" here.

2012-04-22  Michael Albinus  <michael.albinus@gmx.de>

	* dbus.texi (Version): New node.
	(Properties and Annotations): Mention the object manager
	interface.  Describe dbus-get-all-managed-objects.
	(Type Conversion): Floating point numbers are allowed, if an
	anteger does not fit Emacs's integer range.
	(Synchronous Methods): Remove obsolete dbus-call-method-non-blocking.
	(Asynchronous Methods): Fix description of
	dbus-call-method-asynchronously.
	(Receiving Method Calls): Fix some minor errors.
	Add dbus-interface-emacs.
	(Signals): Describe unicast signals and the new match rules.
	(Alternative Buses): Add the PRIVATE optional argument to
	dbus-init-bus.  Describe its new return value.  Add dbus-setenv.

2012-04-20  Glenn Morris  <rgm@gnu.org>

	* faq.texi (New in Emacs 24): New section.
	(Packages that do not come with Emacs): Mention M-x list-packages.

2012-04-14  Alan Mackenzie  <acm@muc.de>

	* cc-mode.texi (c-offsets-alist): Correct a typo.

2012-04-14  Jérémie Courrèges-Anglas  <jca@wxcvbn.org>  (tiny change)

	* org.texi (Deadlines and scheduling): Fix the example: the
	DEADLINE item should come right after the headline.  We enforce
	this convention, so it is a bug not to illustrate it correctly in
	the manual.

2012-04-14  Ippei FURUHASHI  <top.tuna+orgmode@gmail.com>  (tiny change)

	* org.texi (Agenda commands): Fix documentation bug by swapping
	the equivalent keybindings to `org-agenda-next-line' with the ones
	to `org-agenda-previous-line'.

2012-04-14  Glenn Morris  <rgm@gnu.org>

	* Makefile.in: Replace non-portable use of $< in ordinary rules.

2012-04-09  Eli Zaretskii  <eliz@gnu.org>

	* makefile.w32-in (INFO_TARGETS, DVI_TARGETS, clean):
	Add emacs-gnutls.
	($(infodir)/emacs-gnutls, emacs-gnutls.dvi): New targets.

2012-04-09  Teodor Zlatanov  <tzz@lifelogs.com>

	* Makefile.in: Add emacs-gnutls.texi to build.

	* emacs-gnutls.texi: Add documentation for the GnuTLS integration.

2012-04-05  Teodor Zlatanov  <tzz@lifelogs.com>

	* auth.texi (Secret Service API): Edit further and give examples.
	(Secret Service API): Adjust @samp to @code for collection names.

2012-04-04  Glenn Morris  <rgm@gnu.org>

	* auth.texi (Secret Service API): Copyedits.
	(Help for developers): Fill in some missing function doc-strings.
	(Help for users, Help for developers)
	(GnuPG and EasyPG Assistant Configuration): Markup fixes.

2012-04-04  Michael Albinus  <michael.albinus@gmx.de>

	* auth.texi (Secret Service API): Add the missing text.

2012-04-04  Chong Yidong  <cyd@gnu.org>

	* message.texi (Using PGP/MIME): Note that epg is now the default.

	* gnus.texi: Reduce references to obsolete pgg library.
	(Security): Note that epg is now the default.

	* gnus-faq.texi (FAQ 8-2): Mention EasyPG.

	* nxml-mode.texi (Completion): C-RET is no longer bound to
	nxml-complete.

2012-04-01  Jambunathan K  <kjambunathan@gmail.com>

	* org.texi (Customizing tables in ODT export): Correct few errors.

2012-04-01  Jambunathan K  <kjambunathan@gmail.com>

	* org.texi (Links in ODT export): Update.
	(Labels and captions in ODT export): New node.

2012-04-01  Jambunathan K  <kjambunathan@gmail.com>

	* org.texi (Literal examples in ODT export): htmlfontify.el in
	Emacs-24.1 now supports fontification.  So ODT source blocks will
	be fontified by default.

2012-04-01  Julian Gehring  <julian.gehring@googlemail.com>  (tiny change)

	* org.texi (Refiling notes): Remove duplicated keybinding.

2012-04-01  Eric Schulte  <eric.schulte@gmx.com>

	* org.texi (noweb): Documentation of this new option to the :noweb
	header argument.

2012-04-01  Suvayu Ali  <fatkasuvayu+linux@gmail.com>

	* org.texi (Header and sectioning): Add example demonstrating how
	to use "LaTeX_CLASS_OPTIONS".

2012-04-01  Eric Schulte  <eric.schulte@gmx.com>

	* org.texi (Noweb reference syntax): Describe the ability to
	execute noweb references in the manual.

2012-04-01  Eric Schulte  <eric.schulte@gmx.com>

	* org.texi (cache): Improve cache documentation when session
	evaluation is used.

2012-04-01  Nicolas Goaziou  <n.goaziou@gmail.com>

	* org.texi (Plain lists): Document removal.

2012-04-01  Michael Brand  <michael.ch.brand@gmail.com>

	* org.texi: Decapitalize file name in references to Calc manual.

2012-04-01  Nicolas Goaziou  <n.goaziou@gmail.com>

	* org.texi (Plain lists): Document removal.

2012-04-01  Jambunathan K  <kjambunathan@gmail.com>

	* org.texi (Top, OpenDocument Text export)
	(ODT export commands, Extending ODT export)
	(Images in ODT export, Tables in ODT export)
	(Configuring a document converter): Add or Update.

2012-04-01  Carsten Dominik  <carsten.dominik@gmail.com>

	* org.texi (MobileOrg): Change the wording to reflect that the
	Android Version is no longer just the little brother of the iOS
	version.

2012-04-01  Eric Schulte  <eric.schulte@gmx.com>

	* org.texi (Key bindings and useful functions): Update babel key
	binding documentation in manual.

2012-04-01  Eric Schulte  <eric.schulte@gmx.com>

	* org.texi (noweb): Document new noweb header value.

2012-04-01  Eric Schulte  <eric.schulte@gmx.com>

	* org.texi (noweb-sep): Document new header argument.

2012-04-01  Eric Schulte  <eric.schulte@gmx.com>

	* org.texi (noweb-ref): Documentation of this new custom variable.

2012-04-01  Eric Schulte  <eric.schulte@gmx.com>

	* org.texi (wrap): Update the new :wrap documentation to match the
	current implementation.

2012-04-01  Thomas Dye  <dk@poto.myhome.westell.com>

	* org.texi: Added documentation for :wrap.

2012-04-01  Thomas Dye  <dk@poto.myhome.westell.com>

	* org.texi: #+RESULTS now user-configurable.

2012-04-01  Thomas Dye  <dk@poto.myhome.westell.com>

	* org.texi: Documented :noweb no-export.

2012-04-01  Thomas Dye  <dk@poto.local>

	* org.texi: Edit :noweb no header argument for correctness.

2012-04-01  Bastien Guerry  <bzg@gnu.org>

	* org.texi (Customization): Update the approximate number of Org
	variables.

2012-04-01  Thomas Dye  <dk@poto.local>

	* org.texi: The :results wrap produces a drawer instead of a
	begin_results block.

2012-03-22  Peder O. Klingenberg  <peder@klingenberg.no>  (tiny change)

	* gnus.texi (Archived Messages): Update `gnus-message-archive-group' to
	reflect the new default.

2012-03-10  Eli Zaretskii  <eliz@gnu.org>

	* info.texi (Expert Info): Move the index entry for "Texinfo" from
	"Getting Started" to this node.  (Bug#10450)

2012-03-10  Chong Yidong  <cyd@gnu.org>

	* flymake.texi (Example -- Configuring a tool called via make):
	Mention the Automake COMPILE variable (Bug#8715).

	* info.texi (Getting Started): Add an index entry (Bug#10450).

2012-03-02  Michael Albinus  <michael.albinus@gmx.de>

	* dbus.texi (Signals): Known names will be mapped onto unique
	names, when registering for signals.

2012-02-29  Glenn Morris  <rgm@gnu.org>

	* url.texi: Fix quote usage in body text.

	* sem-user.texi, url.texi, woman.texi: Use "" quotes in menus.

	* cl.texi: Use @code{} in menus when appropriate.

2012-02-28  Glenn Morris  <rgm@gnu.org>

	* calc.texi, cc-mode.texi, cl.texi, ebrowse.texi, ediff.texi:
	* eshell.texi, gnus-faq.texi, gnus-news.texi, gnus.texi:
	* idlwave.texi, info.texi, newsticker.texi, nxml-mode.texi:
	* org.texi, sc.texi, vip.texi, viper.texi:
	Standardize possessive apostrophe usage.

2012-02-26  Chong Yidong  <cyd@gnu.org>

	* ediff.texi (Quick Help Commands): Add a couple of index entries
	(Bug#10834).

2012-02-17  Glenn Morris  <rgm@gnu.org>

	* gnus.texi (Posting Styles):
	* remember.texi (Org): Fix cross-refs to other manuals.

2012-02-15  Glenn Morris  <rgm@gnu.org>

	* smtpmail.texi (Emacs Speaks SMTP): General update for 24.1.
	(Encryption): New chapter, split out from previous.

2012-02-13  Lars Ingebrigtsen  <larsi@gnus.org>

	* gnus.texi (Customizing the IMAP Connection):
	Mention nnimap-record-commands.

2012-02-10  Glenn Morris  <rgm@gnu.org>

	* url.texi (Retrieving URLs): Update url-retrieve arguments.
	Mention url-queue-retrieve.

2012-02-09  Glenn Morris  <rgm@gnu.org>

	* sem-user.texi (Semantic mode user commands): Typo fix.

	* info.texi (Create Info buffer): Mention info-display-manual.

2012-02-07  Lars Ingebrigtsen  <larsi@gnus.org>

	* gnus.texi (Mail Source Specifiers): Add a pop3 via an SSH tunnel
	example (modified from an example by Michael Albinus).

2012-01-30  Philipp Haselwarter  <philipp.haselwarter@gmx.de>  (tiny change)

	* gnus.texi (Agent Basics): Fix outdated description of
	`gnus-agent-auto-agentize-methods'.

2012-01-28  Andreas Schwab  <schwab@linux-m68k.org>

	* cc-mode.texi: Always @defindex ss.
	(Config Basics): Fix argument of @itemize.
	(Macro Backslashes): Add @code around index entry.

2012-01-23  Glenn Morris  <rgm@gnu.org>

	* pcl-cvs.texi (About PCL-CVS): Refer to vc-dir rather than vc-dired.

2012-01-19  Eric Hanchrow  <eric.hanchrow@gmail.com>

	* tramp.texi (File): Tweak wording for the `scpc' option.

2012-01-06  Lars Magne Ingebrigtsen  <larsi@gnus.org>

	* gnus.texi (Group Parameters): Really note precedence.

2012-01-04  Lars Magne Ingebrigtsen  <larsi@gnus.org>

	* gnus.texi (Group Parameters): Note precedence.

2012-01-03  Eric Schulte  <eric.schulte@gmx.com>

	* org.texi (Noweb reference syntax): Adding documentation of
	the `*org-babel-use-quick-and-dirty-noweb-expansion*'
	variable.

2012-01-03  Bastien Guerry  <bzg@gnu.org>

	* org.texi (Plain lists): Split the table to fix the display
	of items.

2012-01-03  Bastien Guerry  <bzg@gnu.org>

	* org.texi (Plain lists): Fix misplaced explanation.

2012-01-03  Bastien Guerry  <bzg@gnu.org>

	* org.texi (Plain lists, Agenda files): Add index entries.

2012-01-03  Julian Gehring  <julian.gehring@googlemail.com>

	* org.texi: Use "Org mode" instead of alternatives like
	"Org-mode" or "org-mode".

2012-01-03  Bernt Hansen  <bernt@norang.ca>

	* org.texi (Agenda commands):
	Document `org-clock-report-include-clocking-task'.

2012-01-03  Bastien Guerry  <bzg@gnu.org>

	* org.texi (Checkboxes): Document the new behavior of `C-u C-c
	C-c' on checkboxes.

2012-01-03  Julian Gehring  <julian.gehring@googlemail.com>

	* org.texi: End sentences with two spaces.

2012-01-03  Michael Brand  <michael.ch.brand@gmail.com>

	* org.texi (External links): Document the link types file+sys
	and file+emacs, slightly narrow used page width.

2012-01-03  Eric Schulte  <eric.schulte@gmx.com>

	* org.texi (colnames): Note that colnames behavior may differ
	across languages.

2012-01-03  Bastien Guerry  <bzg@gnu.org>

	* org.texi (Weekly/daily agenda, Agenda commands): Fix typos.

2012-01-03  Thomas Dye  <dk@poto.westell.com>

	* org.texi: Augmented discussion of babel property
	inheritance.  Put footnote outside sentence ending period.

2012-01-03  Eric Schulte  <schulte.eric@gmail.com>

	* org.texi (eval): Documenting the full range of :eval header
	argument values.

2012-01-03  Eric Schulte  <schulte.eric@gmail.com>

	* org.texi (eval): Documentation of the new :eval option.

2012-01-03  Thomas Dye  <dk@poto.local>

	* org.texi: Add accumulated properties.

2012-01-03  Thomas Dye  <dk@poto.local>

	* org.texi: Documented no spaces in name=assign, another
	correction to :var table.

2012-01-03  Thomas Dye  <dk@poto.local>

	* org.texi: Changed DATA to NAME in Working With Source Code
	section.

2012-01-03  Tom Dye  <tsd@tsdye.com>

	* org.texi: Minor change to :var table.

2012-01-03  Tom Dye  <tsd@tsdye.com>

	* org.texi: More changes to :var table (some examples were wrong).

2012-01-03  Tom Dye  <tsd@tsdye.com>

	* org.texi: Cleaned up :var table.

2012-01-03  Bastien Guerry  <bzg@gnu.org>

	* org.texi (Timestamps, Weekly/daily agenda)
	(Weekly/daily agenda): Add @cindex for "appointment".

2012-01-03  Eric Schulte  <schulte.eric@gmail.com>

	* org.texi (Literal examples): A new link to the template for
	inserting empty code blocks.
	(Structure of code blocks): A new link to the template for
	inserting empty code blocks.

2012-01-03  Rafael Laboissiere  <rafael@laboissiere.net>  (tiny change)

	* org.texi (External links): Add footnote on how the behavior
	of the text search in Org files are controled by the variable
	`org-link-search-must-match-exact-headline'.

2012-01-03  Eric Schulte  <schulte.eric@gmail.com>

	* org.texi (Buffer-wide header arguments):
	Update documentation to reflect removal of #+PROPERTIES.

2012-01-03  Carsten Dominik  <carsten.dominik@gmail.com>

	* org.texi (The clock table): Mention that ACHIVED trees
	contribute to the clock table.

2012-01-03  Carsten Dominik  <carsten.dominik@gmail.com>  (tiny change)

	* org.texi (Conflicts): Better yasnippet config info.

2012-01-03  Bastien Guerry  <bzg@gnu.org>  (tiny change)

	* org.texi (Selective export): Explicitly mention the default
	values for `org-export-select-tags',
	`org-export-exclude-tags'.

2012-01-03  Tom Dye  <tsd@tsdye.com>

	* org.texi: Added a line to specify that header arguments are
	lowercase.

2012-01-03  Tom Dye  <tsd@tsdye.com>

	* org.texi: :var requires default value when declared.

2012-01-03  Bastien Guerry  <bzg@gnu.org>

	* org.texi (Handling links): Add a note about the
	`org-link-frame-setup' option.

2012-01-03  David Maus  <dmaus@ictsoc.de>

	* org.texi (Exporting Agenda Views, Extracting agenda
	information): Fix command line syntax, quote symbol parameter
	values.

2012-01-03  David Maus  <dmaus@ictsoc.de>

	* org.texi (Exporting Agenda Views): Fix command line syntax.

2011-12-28  Paul Eggert  <eggert@cs.ucla.edu>

	* gnus.texi (Mail Source Customization, Mail Back End Variables):
	Use octal notation for file permissions, which are normally
	thought of in octal.
	(Mail Back End Variables): Use more-plausible modes in example.

2011-12-20  Alan Mackenzie  <acm@muc.de>

	* cc-mode.texi: Update version string 5.31 -> 5.32.

2011-12-06  Juanma Barranquero  <lekktu@gmail.com>

	* gnus-faq.texi (FAQ 2-1, FAQ 3-8, FAQ 4-14, FAQ 9-1): Fix typos.

2011-11-24  Glenn Morris  <rgm@gnu.org>

	* gnus.texi, smtpmail.texi: Fix case of "GnuTLS".

2011-11-24  Juanma Barranquero  <lekktu@gmail.com>

	* makefile.w32-in: Update dependencies.

2011-11-20  Glenn Morris  <rgm@gnu.org>

	* gnus.texi (Group Information):
	Remove gnus-group-fetch-faq, command deleted 2010-09-24.

2011-11-20  Juanma Barranquero  <lekktu@gmail.com>

	* gnus-coding.texi (Gnus Maintenance Guide):
	Rename from "Gnus Maintainance Guide".

	* ede.texi (ede-compilation-program, ede-compiler, ede-linker):
	* eieio.texi (Customizing):
	* gnus.texi (Article Washing):
	* gnus-news.texi:
	* sem-user.texi (Smart Jump): Fix typos.

2011-11-16  Juanma Barranquero  <lekktu@gmail.com>

	* org.texi (Agenda commands, Exporting Agenda Views): Fix typos.

2011-11-15  Juanma Barranquero  <lekktu@gmail.com>

	* ede.texi (project-am-texinfo):
	* gnus.texi (Sending or Not Sending):
	* org.texi (Template elements): Fix typos.

2011-11-14  Juanma Barranquero  <lekktu@gmail.com>

	* ediff.texi (Hooks):
	* sem-user.texi (Semanticdb Roots): Fix typos.

2011-11-11  Juanma Barranquero  <lekktu@gmail.com>

	* semantic.texi (Tag handling): Fix typo.

2011-10-31  Katsumi Yamaoka  <yamaoka@jpl.org>

	* gnus.texi (Other Gnus Versions): Remove.

2011-10-28  Alan Mackenzie  <acm@muc.de>

	* cc-mode.texi (Indentation Commands): Mention "macros with semicolons".
	(Other Special Indentations): Add an xref to "Macros with ;".
	(Customizing Macros): Add stuff about syntax in macros.  Add an xref to
	"Macros with ;".
	(Macros with ;): New page.

	* cc-mode.texi (Movement Commands): Document `c-defun-tactic'.
	Document the new handling of nested scopes for movement by defuns.

2011-10-23  Michael Albinus  <michael.albinus@gmx.de>

	Sync with Tramp 2.2.3.

	* trampver.texi: Update release number.

2011-10-14  Glenn Morris  <rgm@gnu.org>

	* ert.texi (Introduction, How to Run Tests)
	(Running Tests Interactively, Expected Failures)
	(Tests and Their Environment, Useful Techniques)
	(Interactive Debugging, Fixtures and Test Suites):
	Minor rephrasings.
	(Running Tests Interactively, The @code{should} Macro): Add xrefs.
	(Running Tests in Batch Mode): Simplify loading instructions.
	(Test Selectors): Clarify some selectors.
	(Expected Failures, Useful Techniques):
	Make examples fit in 80 columns.

2011-10-13  Jay Belanger  <jay.p.belanger@gmail.com>

	* calc.texi (Basic Operations on Units): Discuss temperature
	conversion (`u t') alongside with other unit conversions ('u c').

2011-10-12  Glenn Morris  <rgm@gnu.org>

	* ert.texi: Whitespace trivia to make main menu items line up better.

2011-10-08  Glenn Morris  <rgm@gnu.org>

	* Makefile.in: Fix ert rules.

2011-10-06  Lars Magne Ingebrigtsen  <larsi@gnus.org>

	* gnus.texi (Gnus Utility Functions): Add more references and
	explanations (bug#9683).

2011-09-26  Paul Eggert  <eggert@cs.ucla.edu>

	* texinfo.tex: Merge from gnulib.

2011-09-21  Lars Magne Ingebrigtsen  <larsi@gnus.org>

	* gnus.texi (Archived Messages): Note the default (bug#9552).

2011-09-21  Bill Wohler  <wohler@newt.com>

	Release MH-E manual version 8.3.

	* mh-e.texi (VERSION, EDITION, UPDATED, UPDATE-MONTH): Update for
	release 8.3.
	(Preface): Update support information.
	(From Bill Wohler): Reset text to original version.  As a
	historical quote, the tense should be correct in the time that it
	was written.

2011-09-11  Lars Magne Ingebrigtsen  <larsi@gnus.org>

	* gnus.texi (Listing Groups): Explain `gnus-group-list-limit'.
	(Finding the News): Doc clarification.
	(Terminology): Mention naming.

2011-09-10  Lars Magne Ingebrigtsen  <larsi@gnus.org>

	* gnus.texi: Remove mentions of `recent', which are now obsolete.
	(Interactive): Document `quiet'.

2011-08-15  Suvayu Ali  <fatkasuvayu+linux@gmail.com>  (tiny change)

	* org.texi (Images in LaTeX export): Rewrite.

2011-08-15  Bastien Guerry  <bzg@gnu.org>

	* org.texi (Using the mapping API): Mention 'region as a possible
	scope for `org-map-entries'.

2011-08-15  Carsten Dominik  <carsten.dominik@gmail.com>

	* org.texi (Visibility cycling): Document `org-copy-visible'.

2011-08-15  Bastien Guerry  <bzg@gnu.org>

	* org.texi (Template expansion): Order template sequences in the
	proper order.

2011-08-15  Eric Schulte  <schulte.eric@gmail.com>

	* org.texi (eval): Expand discussion of the :eval header argument.

2011-08-15  Bastien Guerry  <bzg@gnu.org>

	* org.texi (Languages): Add Lilypond and Awk as supported
	languages.

2011-08-15  Achim Gratz  <stromeko@nexgo.de>

	* org.texi: Document that both CLOCK_INTO_DRAWER and
	LOG_INTO_DRAWER can be used to override the contents of variable
	org-clock-into-drawer (or if unset, org-log-into-drawer).

	* org.texi: Replace @xref->@pxref.

2011-08-15  Eric Schulte  <schulte.eric@gmail.com>

	* org.texi (Evaluating code blocks): Documenting the new option
	for inline call lines.

2011-08-15  Eric Schulte  <schulte.eric@gmail.com>

	* org.texi (Results of evaluation): More explicit about the
	mechanism through which interactive evaluation of code is
	performed.

2011-08-15  Eric Schulte  <schulte.eric@gmail.com>

	* org.texi (noweb-ref): New header argument documentation.

2011-08-15  Eric Schulte  <schulte.eric@gmail.com>

	* org.texi (Extracting source code): Documentation of the new
	org-babel-tangle-named-block-combination variable.

2011-08-15  Eric Schulte  <schulte.eric@gmail.com>

	* org.texi (Structure of code blocks): Explicitly state that the
	behavior of multiple blocks of the same name is undefined.

2011-08-15  Christian Egli  <christian.egli@sbszh.ch>

	* org.texi (TaskJuggler export): Modify the example to reflect the
	new effort durations.

2011-08-15  David Maus  <dmaus@ictsoc.de>

	* org.texi (Images in LaTeX export): Escape curly brackets in
	LaTeX example.

2011-08-15  Carsten Dominik  <carsten.dominik@gmail.com>

	* org.texi (The clock table): Document the :properties and
	:inherit-props arguments for the clocktable.

2011-08-15  Carsten Dominik  <carsten.dominik@gmail.com>

	* org.texi (Tables in LaTeX export): Document specifying placement
	options for tables.

2011-08-15  Eric Schulte  <schulte.eric@gmail.com>

	* org.texi (Evaluating code blocks): More specific documentation
	about the different types of header arguments.

2011-08-15  Manuel Giraud  <manuel.giraud@univ-nantes.fr>

	* org.texi (Sitemap): Document `:sitemap-sans-extension' property.

2011-08-15  Carsten Dominik  <carsten.dominik@gmail.com>

	* org.texi (Built-in table editor): Document the table field
	follow mode.

2011-08-15  Robert P. Goldman  <rpgoldman@real-time.com>

	* org.texi (Easy Templates): Document new template.

2011-08-15  Robert P. Goldman  <rpgoldman@real-time.com>

	* org.texi (Literal examples): Add a cross-reference from "Literal
	Examples" to "Easy Templates."

2011-08-15  Carsten Dominik  <carsten.dominik@gmail.com>

	* org.texi (The clock table): Add link to match syntax.

2011-08-15  Carsten Dominik  <carsten.dominik@gmail.com>

	* org.texi (Agenda commands): Document clock consistency checks.

2011-08-15  Carsten Dominik  <carsten.dominik@gmail.com>

	* org.texi (Built-in table editor): Document that \vert represents
	a vertical bar in a table field.

2011-08-15  Eric Schulte  <schulte.eric@gmail.com>

	* org.texi (Literal examples): Link from "Markup" > "Literate
	Examples" to "Working with Source Code".

2011-08-15  Puneeth Chaganti  <punchagan@gmail.com>

	* org.texi (Agenda commands): Doc for function option to bulk
	action.

2011-08-15  Carsten Dominik  <carsten.dominik@gmail.com>

	* org.texi (Template expansion): Document new %<...> template
	escape.

2011-08-15  Carsten Dominik  <carsten.dominik@gmail.com>

	* org.texi (Selective export): Document exclusion of any tasks
	from export.

2011-08-15  Carsten Dominik  <carsten.dominik@gmail.com>

	* org.texi (Selective export): Document how to exclude DONE tasks
	from export.
	(Publishing options): Document the properties to be used to turn off
	export of DONE tasks.

2011-08-15  Carsten Dominik  <carsten.dominik@gmail.com>

	* org.texi (The date/time prompt): Document date range protection.

2011-08-15  Eric Schulte  <schulte.eric@gmail.com>

	* org.texi (padline): Documentation of the new padline header
	argument.

2011-08-15  Eric Schulte  <schulte.eric@gmail.com>

	* org.texi (var): Adding "[" to list of characters triggering
	elisp evaluation.

2011-08-15  Eric Schulte  <schulte.eric@gmail.com>

	* org.texi (var): Documentation of Emacs Lisp evaluation during
	variable assignment.

2011-08-15  Eric Schulte  <schulte.eric@gmail.com>

	* org.texi (colnames): Reference indexing into variables, and note
	that colnames are *not* removed before indexing occurs.
	(rownames): Reference indexing into variables, and note that
	rownames are *not* removed before indexing occurs.

2011-08-15  Eric Schulte  <schulte.eric@gmail.com>

	* org.texi (var): Clarification of indexing into tabular
	variables.

2011-08-15  Eric Schulte  <schulte.eric@gmail.com>

	* org.texi (results): Documentation of the `:results wrap' header
	argument.

2011-08-15  Bastien Guerry  <bzg@gnu.org>

	* org.texi (LaTeX and PDF export): Add a note about a limitation
	of the LaTeX export: the org file has to be properly structured.

2011-08-15  Bastien Guerry  <bzg@gnu.org>

	* org.texi (Dynamic blocks, Structure editing):
	Mention the function `org-narrow-to-block'.

2011-08-15  Eric Schulte  <schulte.eric@gmail.com>

	* org.texi (Languages): Updating list of code block supported
	languages.

2011-08-15  Carsten Dominik  <carsten.dominik@gmail.com>

	* org.texi (Special properties): CATEGORY is a special property,
	but it may also used in the drawer.

2011-08-15  Eric Schulte  <schulte.eric@gmail.com>

	* org.texi (mkdirp): Documentation of the :mkdirp header argument.

2011-08-15  Puneeth Chaganti  <punchagan@gmail.com>

	* org.texi (Include files): Document :lines.

2011-08-15  Eric Schulte  <schulte.eric@gmail.com>

	* org.texi (comments): Documentation of the ":comments noweb" code
	block header argument.

2011-08-15  Eric Schulte  <schulte.eric@gmail.com>

	* org.texi (Conflicts): Change "yasnippets" to "yasnippet" and
	added extra whitespace around functions to be consistent with the
	rest of the section.

2011-08-15  Eric Schulte  <schulte.eric@gmail.com>

	* org.texi (Evaluating code blocks): Expand discussion of
	#+call: line syntax.
	(Header arguments in function calls): Expand discussion of
	#+call: line syntax.

2011-08-15  Eric Schulte  <schulte.eric@gmail.com>

	* org.texi (Evaluating code blocks): More explicit about how to
	pass variables to #+call lines.

2011-08-15  Eric Schulte  <schulte.eric@gmail.com>

	* org.texi (Results of evaluation): Link to the :results header
	argument list from the "Results of evaluation" section.

2011-08-15  Eric Schulte  <schulte.eric@gmail.com>

	* org.texi (Conflicts): Adding additional information about
	resolving org/yasnippet conflicts.

2011-08-15  David Maus  <dmaus@ictsoc.de>

	* org.texi (Publishing options): Document style-include-scripts
	publishing project property.

2011-08-15  Carsten Dominik  <carsten.dominik@gmail.com>

	* org.texi (Sparse trees): Document the next-error /
	previous-error functionality.

2011-08-15  Tom Dye  <tsd@tsdye.com>

	* org.texi (cache): Improve documentation of code block caches.

2011-08-15  Tom Dye  <tsd@tsdye.com>

	* org.texi (Code block specific header arguments):
	Documentation of multi-line header arguments.

2011-08-15  Eric Schulte  <schulte.eric@gmail.com>

	* org.texi (Code evaluation security): Add example for using a
	function.

2011-08-15  Eric Schulte  <schulte.eric@gmail.com>

	* org.texi (Tables in LaTeX export): Documentation of new
	attr_latex options for tables.

2011-08-03  Michael Albinus  <michael.albinus@gmx.de>

	* trampver.texi: Update release number.

2011-07-30  Michael Albinus  <michael.albinus@gmx.de>

	Sync with Tramp 2.2.2.

	* trampver.texi: Update release number.

2011-07-15  Lars Magne Ingebrigtsen  <larsi@gnus.org>

	* flymake.texi (Example -- Configuring a tool called via make):
	Use /dev/null instead of the Windows "nul" (bug#8715).

2011-07-14  Lars Magne Ingebrigtsen  <larsi@gnus.org>

	* widget.texi (Setting Up the Buffer): Remove mention of the
	global keymap parent, which doesn't seem to be accurate
	(bug#7045).

2011-07-12  Lars Magne Ingebrigtsen  <larsi@gnus.org>

	* org.texi (Special agenda views): Fix double quoting (bug#3509).

2010-07-10  Kevin Ryde  <user42@zip.com.au>

	* cl.texi (For Clauses): Add destructuring example processing an
	alist (bug#6596).

2011-07-07  Lars Magne Ingebrigtsen  <larsi@gnus.org>

	* ediff.texi (Major Entry Points): Remove mention of `require',
	since that's not pertinent in the installed Emacs (bug#9016).

2011-07-05  Lars Magne Ingebrigtsen  <larsi@gnus.org>

	* gnus.texi (Expiring Mail): Document gnus-auto-expirable-marks.
	(Filtering New Groups): Clarify how simple the "options -n" format is.
	(Agent Expiry): Remove mention of `gnus-request-expire-articles', which
	is internal.

2011-07-04  Michael Albinus  <michael.albinus@gmx.de>

	* tramp.texi (Cleanup remote connections):
	Add `tramp-cleanup-this-connection'.

2011-07-03  Lars Magne Ingebrigtsen  <larsi@gnus.org>

	* gnus.texi (Subscription Methods): Link to "Group Levels" to explain
	zombies.
	(Checking New Groups): Ditto (bug#8974).
	(Checking New Groups): Move the reference to the right place.

2011-07-03  Dave Abrahams  <dave@boostpro.com>  (tiny change)

	* gnus.texi (Startup Files): Clarify that we're talking about numbered
	backups, and not actual vc (bug#8975).

2011-07-03  Kevin Ryde  <user42@zip.com.au>

	* cl.texi (For Clauses): @items for hash-values and key-bindings
	to make them more visible when skimming.  Add examples of `using'
	clause to them, examples being clearer than a description in
	words (bug#6599).

2011-07-01  Alan Mackenzie  <acm@muc.de>

	* cc-mode.texi (Guessing the Style): New page.
	(Styles): Add a short introduction to above.

2011-06-28  Deniz Dogan  <deniz@dogan.se>

	* rcirc.texi (Configuration): Bug-fix:
	`rcirc-default-user-full-name' is now `rcirc-default-full-name'.
	Reported by Elias Pipping <pipping@exherbo.org>.

2011-06-26  Lars Magne Ingebrigtsen  <larsi@gnus.org>

	* gnus.texi (Summary Mail Commands):
	Document `gnus-summary-reply-to-list-with-original'.

2011-06-20  Stefan Monnier  <monnier@iro.umontreal.ca>

	* eshell.texi (Known problems): Fix typo.

2011-06-12  Michael Albinus  <michael.albinus@gmx.de>

	* tramp.texi (Customizing Completion): Mention authinfo-style files.
	(Password handling): `auth-source-debug' is good for debug messages.

2011-05-31  Teodor Zlatanov  <tzz@lifelogs.com>

	* gnus.texi (Store custom flags and keywords): Refer to
	`gnus-registry-article-marks-to-{chars,names}' instead of
	`gnus-registry-user-format-function-{M,M2}'.

2011-05-27  Paul Eggert  <eggert@cs.ucla.edu>

	* texinfo.tex: Merge from gnulib.

2011-05-18  Teodor Zlatanov  <tzz@lifelogs.com>

	* gnus.texi (Gnus Registry Setup): Rename from "Setup".
	(Store custom flags and keywords):
	Mention `gnus-registry-user-format-function-M' and
	`gnus-registry-user-format-function-M2'.

2011-05-17  Paul Eggert  <eggert@cs.ucla.edu>

	* texinfo.tex: Sync from gnulib, version 2011-05-11.16.

2011-05-17  Glenn Morris  <rgm@gnu.org>

	* gnus.texi (Face): Fix typo.

2011-05-14  Glenn Morris  <rgm@gnu.org>

	* dired-x.texi (Omitting Examples): Minor addition.

2011-05-10  Jim Meyering  <meyering@redhat.com>

	* ede.texi: Fix typo "or or -> or".

2011-05-03  Peter Münster  <pmlists@free.fr>  (tiny change)

	* gnus.texi (Summary Buffer Lines):
	gnus-summary-user-date-format-alist does not exist.
	(Sorting the Summary Buffer): More about sorting threads.

2011-04-25  Michael Albinus  <michael.albinus@gmx.de>

	* trampver.texi: Update release number.

2011-04-14  Michael Albinus  <michael.albinus@gmx.de>

	* tramp.texi (Frequently Asked Questions): New item for disabling
	Tramp in other packages.

2011-04-14  Teodor Zlatanov  <tzz@lifelogs.com>

	* gnus.texi (nnmairix caveats, Setup, Registry Article Refer Method)
	(Fancy splitting to parent, Store arbitrary data):
	Update gnus-registry docs.

2011-04-13  Juanma Barranquero  <lekktu@gmail.com>

	* ede.texi: Fix typos.

2011-04-12  Lars Magne Ingebrigtsen  <larsi@gnus.org>

	* gnus.texi (Window Layout): @itemize @code doesn't exist.
	It's @table @code.

2011-03-19  Antoine Levitt  <antoine.levitt@gmail.com>

	* gnus.texi (Listing Groups): Document gnus-group-list-ticked.

2011-03-17  Jay Belanger  <jay.p.belanger@gmail.com>

	* calc.texi (Logarithmic Units): Update the function names.

2011-03-15  Lars Magne Ingebrigtsen  <larsi@gnus.org>

	* message.texi (Various Commands): Document format specs in the
	ellipsis.

2011-03-15  Antoine Levitt  <antoine.levitt@gmail.com>

	* message.texi (Insertion Variables): Document message-cite-style.

2011-03-14  Michael Albinus  <michael.albinus@gmx.de>

	* tramp.texi (Remote processes): New subsection "Running shell on
	a remote host".

2011-03-12  Teodor Zlatanov  <tzz@lifelogs.com>

	* auth.texi (Help for developers): Update docs to explain that the
	:save-function will only run the first time.

2011-03-12  Glenn Morris  <rgm@gnu.org>

	* Makefile.in (emacs-faq.html): Fix some more cross-refs.
	(emacs-faq.text): New target.
	(clean): Add emacs-faq.

2011-03-12  Michael Albinus  <michael.albinus@gmx.de>

	Sync with Tramp 2.2.1.

	* trampver.texi: Update release number.

2011-03-11  Glenn Morris  <rgm@gnu.org>

	* Makefile.in (HTML_TARGETS): New.
	(clean): Delete $HTML_TARGETS.
	(emacs-faq.html): New, for use with the gnu.org Emacs webpage.

2011-03-08  Teodor Zlatanov  <tzz@lifelogs.com>

	* auth.texi (Help for developers): Show example of using
	`auth-source-search' with prompts and :save-function.

2011-03-07  Chong Yidong  <cyd@stupidchicken.com>

	* Version 23.3 released.

2011-03-07  Antoine Levitt  <antoine.levitt@gmail.com>

	* message.texi (Message Buffers): Update default value of
	message-generate-new-buffers.

2011-03-06  Jay Belanger  <jay.p.belanger@gmail.com>

	* calc.texi (Logarithmic Units): Rename calc-logunits-dblevel
	and calc-logunits-nplevel to calc-dblevel and calc-nplevel,
	respectively.
	(Musical Notes): New section.
	(Customizing Calc): Mention the customizable variable
	calc-note-threshold.

2011-03-03  Glenn Morris  <rgm@gnu.org>

	* url.texi (Dealing with HTTP documents): Remove reference to
	function url-decode-text-part; never seems to have existed.  (Bug#6038)
	(Configuration): Update url-configuration-directory description.

2011-03-02  Glenn Morris  <rgm@gnu.org>

	* dired-x.texi (Multiple Dired Directories): Remove mentions
	of dired-default-directory-alist and dired-default-directory.
	Move dired-smart-shell-command here...
	(Miscellaneous Commands): ... from here.

2011-03-02  Paul Eggert  <eggert@cs.ucla.edu>

	* texinfo.tex: Update to version 2011-02-24.09.

2011-03-02  Glenn Morris  <rgm@gnu.org>

	* dired-x.texi (Omitting Variables): Refer to add-dir-local-variable
	instead of the obsoleted dired-omit-here-always.

2011-02-28  Michael Albinus  <michael.albinus@gmx.de>

	* tramp.texi (Frequently Asked Questions): Add Emacs 24 to
	supported systems.

2011-02-28  Glenn Morris  <rgm@gnu.org>

	* dbus.texi (Type Conversion): Grammar fix.

2011-02-23  Michael Albinus  <michael.albinus@gmx.de>

	* tramp.texi: Use consistently "Emacs" (instead of "GNU Emacs") and
	"Debian GNU/Linux".

	* trampver.texi [xemacs]: Set emacsothername to "Emacs".

2011-02-23  Glenn Morris  <rgm@gnu.org>

	* dired-x.texi (Features): Minor rephrasing.
	(Local Variables): Fix typos.

	* edt.texi, erc.texi, gnus.texi, idlwave.texi, mh-e.texi:
	Standardize some Emacs/XEmacs terminology.

	* dired-x.texi (Features): Don't advertise obsolete local variables.
	Simplify layout.
	(Omitting Variables): Update local variables example.
	(Local Variables): Say this is obsolete.  Fix description of
	dired-enable-local-variables possible values.

2011-02-22  Teodor Zlatanov  <tzz@lifelogs.com>

	* auth.texi (Help for users): Mention ~/.netrc is also searched by
	default now.

2011-02-21  Lars Ingebrigtsen  <larsi@gnus.org>

	* gnus.texi (Article Date): Clarify gnus-article-update-date-headers.

2011-02-20  Lars Ingebrigtsen  <larsi@gnus.org>

	* gnus.texi (Window Layout): Document layout names.

2011-02-19  Eli Zaretskii  <eliz@gnu.org>

	* ada-mode.texi: Sync @dircategory with ../../info/dir.
	* auth.texi: Sync @dircategory with ../../info/dir.
	* autotype.texi: Sync @dircategory with ../../info/dir.
	* calc.texi: Sync @dircategory with ../../info/dir.
	* cc-mode.texi: Sync @dircategory with ../../info/dir.
	* cl.texi: Sync @dircategory with ../../info/dir.
	* dbus.texi: Sync @dircategory with ../../info/dir.
	* dired-x.texi: Sync @dircategory with ../../info/dir.
	* ebrowse.texi: Sync @dircategory with ../../info/dir.
	* ede.texi: Sync @dircategory with ../../info/dir.
	* ediff.texi: Sync @dircategory with ../../info/dir.
	* edt.texi: Sync @dircategory with ../../info/dir.
	* eieio.texi: Sync @dircategory with ../../info/dir.
	* emacs-mime.texi: Sync @dircategory with ../../info/dir.
	* epa.texi: Sync @dircategory with ../../info/dir.
	* erc.texi: Sync @dircategory with ../../info/dir.
	* eshell.texi: Sync @dircategory with ../../info/dir.
	* eudc.texi: Sync @dircategory with ../../info/dir.
	* flymake.texi: Sync @dircategory with ../../info/dir.
	* forms.texi: Sync @dircategory with ../../info/dir.
	* gnus.texi: Sync @dircategory with ../../info/dir.
	* idlwave.texi: Sync @dircategory with ../../info/dir.
	* mairix-el.texi: Sync @dircategory with ../../info/dir.
	* message.texi: Sync @dircategory with ../../info/dir.
	* mh-e.texi: Sync @dircategory with ../../info/dir.
	* newsticker.texi: Sync @dircategory with ../../info/dir.
	* nxml-mode.texi: Sync @dircategory with ../../info/dir.
	* org.texi: Sync @dircategory with ../../info/dir.
	* pcl-cvs.texi: Sync @dircategory with ../../info/dir.
	* pgg.texi: Sync @dircategory with ../../info/dir.
	* rcirc.texi: Sync @dircategory with ../../info/dir.
	* reftex.texi: Sync @dircategory with ../../info/dir.
	* remember.texi: Sync @dircategory with ../../info/dir.
	* sasl.texi: Sync @dircategory with ../../info/dir.
	* sc.texi: Sync @dircategory with ../../info/dir.
	* semantic.texi: Sync @dircategory with ../../info/dir.
	* ses.texi: Sync @dircategory with ../../info/dir.
	* sieve.texi: Sync @dircategory with ../../info/dir.
	* smtpmail.texi: Sync @dircategory with ../../info/dir.
	* speedbar.texi: Sync @dircategory with ../../info/dir.
	* trampver.texi [emacs]: Set emacsname to "Emacs".
	* tramp.texi: Sync @dircategory with ../../info/dir.
	* url.texi: Sync @dircategory with ../../info/dir.
	* vip.texi: Sync @dircategory with ../../info/dir.
	* viper.texi: Sync @dircategory with ../../info/dir.
	* widget.texi: Sync @dircategory with ../../info/dir.
	* woman.texi: Sync @dircategory with ../../info/dir.

2011-02-19  Glenn Morris  <rgm@gnu.org>

	* dired-x.texi (Technical Details): No longer redefines
	dired-add-entry, dired-initial-position, dired-clean-up-after-deletion,
	dired-read-shell-command, or dired-find-buffer-nocreate.

2013-02-18  Aidan Gauland  <aidalgol@no8wireless.co.nz>

	* eshell.texi (Input/Output):
	Document insert output redirection operator, >>>.

2011-02-18  Glenn Morris  <rgm@gnu.org>

	* dired-x.texi (Optional Installation File At Point): Simplify.

2011-02-17  Teodor Zlatanov  <tzz@lifelogs.com>

	* auth.texi (Help for users): Use :port instead of :protocol for all
	auth-source docs.
	(GnuPG and EasyPG Assistant Configuration): Mention the default now is
	to have two files in `auth-sources'.

2011-02-16  Glenn Morris  <rgm@gnu.org>

	* dired-x.texi: Use emacsver.texi to get Emacs version.
	* Makefile.in ($(infodir)/dired-x, dired-x.dvi, dired-x.pdf):
	Depend on emacsver.texi.

	* dired-x.texi: Drop meaningless version number.
	(Introduction): Remove old info.
	(Optional Installation Dired Jump): Autoload from dired-x.
	Remove incorrect info about loaddefs.el.
	(Bugs): Just refer to M-x report-emacs-bug.

	* dired-x.texi (Multiple Dired Directories): Update for rename of
	default-directory-alist.
	(Miscellaneous Commands): No longer mention very old VM version 4.

2011-02-15  Paul Eggert  <eggert@cs.ucla.edu>

	Merge from gnulib.
	* texinfo.tex: Update to version 2011-02-14.11.

2011-02-14  Teodor Zlatanov  <tzz@lifelogs.com>

	* auth.texi (Help for users):
	Login collection is "Login" and not "login".

2011-02-13  Michael Albinus  <michael.albinus@gmx.de>

	* tramp.texi (History): Remove IMAP support.
	(External methods, Frequently Asked Questions): Remove `imap' and
	`imaps' methods.
	(Password handling): Remove IMAP entries for ~/.authinfo.gpg.

	* trampver.texi: Remove default value of `emacsimap'.

2011-02-13  Glenn Morris  <rgm@gnu.org>

	* ada-mode.texi, dired-x.texi, ebrowse.texi, ediff.texi, eudc.texi:
	* idlwave.texi, reftex.texi, sc.texi, speedbar.texi: Add @top.

2011-02-12  Glenn Morris  <rgm@gnu.org>

	* sc.texi (Getting Connected): Remove old index entries.

2011-02-12  Ulrich Mueller  <ulm@gentoo.org>

	* url.texi: Remove duplicate @dircategory (Bug#7942).

2011-02-11  Teodor Zlatanov  <tzz@lifelogs.com>

	* auth.texi (Overview, Help for users, Help for developers):
	Update docs.
	(Help for users): Talk about spaces.

2011-02-09  Paul Eggert  <eggert@cs.ucla.edu>

	* texinfo.tex: Update to version 2011-02-07.16.

2011-02-07  Michael Albinus  <michael.albinus@gmx.de>

	* dbus.texi (Bus names): Adapt descriptions for
	dbus-list-activatable-names and dbus-list-known-names.

2011-02-07  Jay Belanger  <jay.p.belanger@gmail.com>

	* calc.texi (Logarithmic Units): New section.

2011-02-05  Teodor Zlatanov  <tzz@lifelogs.com>

	* gnus-overrides.texi: Renamed from overrides.texi and all the relevant
	manuals use it now.

	* Makefile.in (nowebhack): Fix to use -D flag instead of overrides.

2011-02-05  Katsumi Yamaoka  <yamaoka@jpl.org>

	* overrides.texi: Remove.

	* sieve.texi, sasl.texi, pgg.texi, message.texi, gnus.texi:
	* emacs-mime.texi, auth.texi, Makefile.in: Revert last changes.

2011-02-05  Michael Albinus  <michael.albinus@gmx.de>

	* tramp.texi (Frequently Asked Questions): Mention problems with
	WinSSHD.

	* trampver.texi: Update release number.

2011-02-05  Era Eriksson  <era+tramp@iki.fi>  (tiny change)

	* tramp.texi:
	Replace "delimet" with "delimit" globally.
	Replace "explicite" with "explicit" globally.
	Replace "instead of" with "instead" where there was nothing after "of".
	Audit use of comma before interrogative pronoun, "that", or "which".
	Minor word order, spelling, wording changes.

2011-02-04  Teodor Zlatanov  <tzz@lifelogs.com>

	* overrides.texi: New file to set or clear WEBHACKDEVEL.

	* sieve.texi: Use WEBHACKDEVEL.

	* sasl.texi: Use WEBHACKDEVEL.

	* pgg.texi: Use WEBHACKDEVEL.

	* message.texi: Use WEBHACKDEVEL.

	* gnus.texi: Use WEBHACKDEVEL.

	* emacs-mime.texi: Use WEBHACKDEVEL.

	* auth.texi: Use WEBHACKDEVEL.

	* Makefile.in (webhack, nowebhack): Hacks to produce for-the-web
	manuals.

2011-02-04  Lars Ingebrigtsen  <larsi@gnus.org>

	* gnus.texi: Add DEVEL header (suggested by Andreas Schwab).

2011-02-03  Paul Eggert  <eggert@cs.ucla.edu>

	* texinfo.tex: Update to version 2011-02-01.10 from gnulib,
	which in turn is copied from ftp://tug.org/tex/.

2011-02-03  Glenn Morris  <rgm@gnu.org>

	* faq.texi (Contacting the FSF): Mainly just refer to the web-site.
	(Binding combinations of modifiers and function keys):
	Let's assume people reading this are not using Emacs 18.

2011-02-03  Lars Ingebrigtsen  <larsi@gnus.org>

	* gnus.texi (Article Date): Remove mention of gnus-stop-date-timer,
	since it's run automatically.

2011-02-01  Lars Ingebrigtsen  <larsi@gnus.org>

	* gnus.texi (Customizing Articles): Fix typo.

2011-01-31  Lars Ingebrigtsen  <larsi@gnus.org>

	* gnus.texi (Customizing Articles): Document the new way of customizing
	the date headers(s).

2011-01-30  Lars Ingebrigtsen  <larsi@gnus.org>

	* gnus.texi (Client-Side IMAP Splitting): Add a complete nnimap fancy
	splitting example.

2011-01-29  Eli Zaretskii  <eliz@gnu.org>

	* makefile.w32-in (MAKEINFO): Remove options, leave only program name.
	(MAKEINFO_OPTS): New variable.
	(ENVADD, $(infodir)/emacs): Use $(MAKEINFO_OPTS).
	($(infodir)/info, $(infodir)/ccmode, $(infodir)/ada-mode)
	($(infodir)/pcl-cvs, $(infodir)/eshell, $(infodir)/cl)
	($(infodir)/dbus, $(infodir)/dired-x, $(infodir)/ediff)
	($(infodir)/flymake, $(infodir)/forms, $(infodir)/gnus)
	($(infodir)/message, $(infodir)/emacs-mime, $(infodir)/sieve)
	($(infodir)/pgg, $(infodir)/mh-e, $(infodir)/reftex)
	($(infodir)/remember, $(infodir)/sasl, $(infodir)/sc)
	($(infodir)/vip, $(infodir)/viper, $(infodir)/widget)
	($(infodir)/efaq, $(infodir)/autotype, $(infodir)/calc)
	($(infodir)/idlwave, $(infodir)/eudc, $(infodir)/ebrowse)
	($(infodir)/woman, $(infodir)/speedbar, $(infodir)/tramp)
	($(infodir)/ses, $(infodir)/smtpmail, $(infodir)/org)
	($(infodir)/url, $(infodir)/newsticker, $(infodir)/nxml-mode)
	($(infodir)/rcirc, $(infodir)/erc, $(infodir)/ert)
	($(infodir)/epa, $(infodir)/mairix-el, $(infodir)/auth)
	($(infodir)/eieio, $(infodir)/ede, $(infodir)/semantic)
	($(infodir)/edt): Use $(MAKEINFO_OPTS).

2011-01-26  Lars Ingebrigtsen  <larsi@gnus.org>

	* gnus.texi (Article Date): Document gnus-article-update-lapsed-header.

2011-01-24  Teodor Zlatanov  <tzz@lifelogs.com>

	* message.texi (IDNA): Explain what it is.

2011-01-24  Lars Ingebrigtsen  <larsi@gnus.org>

	* gnus.texi (The Empty Backend): Document nnnil (bug #7653).

2011-01-23  Werner Lemberg  <wl@gnu.org>

	* Makefile.in (MAKEINFO): Now controlled by `configure'.
	(MAKEINFO_OPTS): New variable.  Use it where appropriate.
	(ENVADD): Update.

2011-01-18  Glenn Morris  <rgm@gnu.org>

	* ert.texi: Relicense under GFDL 1.3+, and standardize license notice.

2011-01-14  Eduard Wiebe  <usenet@pusto.de>

	* nxml-mode.texi (Introduction): Fix file name typos.

2011-01-13  Christian Ohler  <ohler@gnu.org>

	* ert.texi: New file.

	* Makefile.in:
	* makefile.w32-in: Add ert.texi.

2011-01-10  Jan Moringen  <jan.moringen@uni-bielefeld.de>

	* dbus.texi (Receiving Method Calls): New function
	dbus-register-service.  Rearrange node.

2011-01-07  Paul Eggert  <eggert@cs.ucla.edu>

	* texinfo.tex: Update to version 2010-12-23.17 from gnulib,
	which in turn is copied from ftp://tug.org/tex/.

2011-01-04  Jan Moringen  <jan.moringen@uni-bielefeld.de>

	* dbus.texi (Receiving Method Calls): Describe new optional
	parameter dont-register-service of dbus-register-{method,property}.

2010-12-17  Daiki Ueno  <ueno@unixuser.org>

	* epa.texi (Encrypting/decrypting *.gpg files):
	Mention epa-file-select-keys.

2010-12-16  Lars Magne Ingebrigtsen  <larsi@gnus.org>

	* gnus.texi (Archived Messages): Remove outdated text.

2010-12-16  Teodor Zlatanov  <tzz@lifelogs.com>

	* gnus.texi (Foreign Groups): Add clarification of foreign groups.

2010-12-15  Andrew Cohen  <cohen@andy.bu.edu>

	* gnus.texi (The hyrex Engine): Say that this engine is obsolete.

2010-12-14  Andrew Cohen  <cohen@andy.bu.edu>

	* gnus.texi (The swish++ Engine): Add customizable parameters
	descriptions.
	(The swish-e Engine): Ditto.

2010-12-14  Michael Albinus  <michael.albinus@gmx.de>

	* tramp.texi (Inline methods): Add "ksu" method.
	(Remote processes): Add example with remote `default-directory'.

2010-12-14  Glenn Morris  <rgm@gnu.org>

	* faq.texi (Expanding aliases when sending mail):
	Now build-mail-aliases is interactive.

2010-12-13  Andrew Cohen  <cohen@andy.bu.edu>

	* gnus.texi: First pass at adding (rough) nnir documentation.

2010-12-13  Lars Magne Ingebrigtsen  <larsi@gnus.org>

	* gnus.texi (Filtering New Groups):
	Mention gnus-auto-subscribed-categories.
	(The First Time): Remove, since default-subscribed-newsgroups has been
	removed.

2010-12-13  Glenn Morris  <rgm@gnu.org>

	* cl.texi (For Clauses): Small fixes for frames and windows.

2010-12-11  Carsten Dominik  <carsten.dominik@gmail.com>

	* org.texi (Using capture): Document using prefix arguments for
	finalizing capture.
	(Agenda commands): Document prefix argument for the bulk scatter
	command.
	(Beamer class export): Document that also overlay arguments can be
	passed to the column environment.
	(Template elements): Document the new entry type.

2010-12-11  Puneeth Chaganti  <punchagan@gmail.com>

	* org.texi (Include files): Document :minlevel.

2010-12-11  Julien Danjou  <julien@danjou.info>

	* org.texi (Categories): Document category icons.

2010-12-11  Eric Schulte  <schulte.eric@gmail.com>

	* org.texi (noweb): Fix typo.

2010-12-06  Tassilo Horn  <tassilo@member.fsf.org>

	* gnus.texi (Server Commands): Point to the rest of the server
	commands.

2010-12-04  Lars Magne Ingebrigtsen  <larsi@gnus.org>

	* gnus.texi (Paging the Article): Note the reverse meanings of `C-u C-u
	g'.

2010-12-02  Julien Danjou  <julien@danjou.info>

	* gnus.texi (Archived Messages): Remove gnus-outgoing-message-group.

2010-11-28  Lars Magne Ingebrigtsen  <larsi@gnus.org>

	* gnus.texi (Customizing the IMAP Connection): Note the new defaults.
	(Direct Functions): Note the STARTTLS upgrade.

2010-11-27  Glenn Morris  <rgm@gnu.org>
	    James Clark  <none@example.com>

	* nxml-mode.texi (Introduction): New section.

2010-11-21  Lars Magne Ingebrigtsen  <larsi@gnus.org>

	* gnus.texi (Server Commands): Document gnus-server-show-server.

2010-11-20  Michael Albinus  <michael.albinus@gmx.de>

	Sync with Tramp 2.2.0.

	* trampver.texi: Update release number.

2010-11-19  Jay Belanger  <jay.p.belanger@gmail.com>

	* calc.texi (TeX and LaTeX Language Modes, Predefined Units):
	Mention that the TeX specific units won't use the `tex' prefix
	in TeX mode.

2010-11-18  Katsumi Yamaoka  <yamaoka@jpl.org>

	* gnus.texi (Misc Article): Document gnus-inhibit-images.

2010-11-17  Glenn Morris  <rgm@gnu.org>

	* edt.texi: Remove information about Emacs 19.

2010-11-17  Michael Albinus  <michael.albinus@gmx.de>

	* trampver.texi: Update release number.

2010-11-12  Katsumi Yamaoka  <yamaoka@jpl.org>

	* gnus.texi (Article Washing): Fix typo.

2010-11-11  Noorul Islam  <noorul@noorul.com>

	* org.texi: Fix typo.

2010-11-11  Carsten Dominik  <carsten.dominik@gmail.com>

	* org.texi (Using capture): Explain that refiling is
	sensitive to cursor position.

2010-11-11  Carsten Dominik  <carsten.dominik@gmail.com>

	* org.texi (Images and tables): Add cross reference to link section.

2010-11-11  Carsten Dominik  <carsten.dominik@gmail.com>

	* org.texi: Document the <c> cookie.

2010-11-11  Eric Schulte  <schulte.eric@gmail.com>

	* org.texi: Multi-line header arguments :PROPERTIES: :ID:
	b77c8857-6c76-4ea9-8a61-ddc2648d96c4 :END:.

2010-11-11  Carsten Dominik  <carsten.dominik@gmail.com>

	* org.texi (CSS support): Document :HTML_CONTAINER_CLASS: property.

2010-11-11  Carsten Dominik  <carsten.dominik@gmail.com>

	* org.texi (Project alist): Mention that this is a property list.

2010-11-11  Carsten Dominik  <carsten.dominik@gmail.com>

	* org.texi (Setting up the staging area): Document that
	file names remain visible when encrypting the MobileOrg files.

2010-11-11  Carsten Dominik  <carsten.dominik@gmail.com>

	* org.texi (Setting up the staging area): Document which
	versions are needed for encryption.

2010-11-11  Eric Schulte  <schulte.eric@gmail.com>

	* org.texi (noweb): Update :noweb documentation to
	reflect the new "tangle" argument.

2010-11-11  Eric Schulte  <schulte.eric@gmail.com>

	* org.texi (Batch execution): Improve tangling script in
	documentation.

2010-11-11  Carsten Dominik  <carsten.dominik@gmail.com>

	* org.texi (Handling links, In-buffer settings):
	Document inlining images on startup.

2010-11-11  Carsten Dominik  <carsten.dominik@gmail.com>

	* org.texi (Setting up the staging area): Document use of
	crypt password.

2010-11-11  David Maus  <dmaus@ictsoc.de>

	* org.texi (Template expansion): Add date related link type escapes.

2010-11-11  David Maus  <dmaus@ictsoc.de>

	* org.texi (Template expansion): Add mew in table for link type
	escapes.

2010-11-11  David Maus  <dmaus@ictsoc.de>

	* org.texi (Template expansion): Fix typo in link type escapes.

2010-11-11  Eric Schulte  <schulte.eric@gmail.com>

	* org.texi (Structure of code blocks): Another documentation tweak.

2010-11-11  Eric Schulte  <schulte.eric@gmail.com>

	* org.texi (Structure of code blocks): Documentation tweak.

2010-11-11  Eric Schulte  <schulte.eric@gmail.com>

	* org.texi (Structure of code blocks):
	Update documentation to mention inline code block syntax.

2010-11-11  Eric Schulte  <schulte.eric@gmail.com>

	* org.texi (comments): Improve wording.

2010-11-11  Eric Schulte  <schulte.eric@gmail.com>

	* org.texi (comments): Document the new :comments header arguments.

2010-11-11  Carsten Dominik  <carsten.dominik@gmail.com>

	* org.texi (Installation): Remove the special
	installation instructions for XEmacs.

2010-11-11  Jambunathan K  <kjambunathan@gmail.com>  (tiny change)

	* org.texi (Easy Templates): New section.  Documents quick
	insertion of empty structural elements.

2010-11-11  Noorul Islam  <noorul@noorul.com>

	* org.texi: Fix doc.

2010-11-11  Jambunathan K  <kjambunathan@gmail.com>  (tiny change)

	* org.texi (The date/time prompt): Document specification
	of time ranges.

2010-11-11  Carsten Dominik  <carsten.dominik@gmail.com>

	* org.texi (Internal links): Document the changes in
	internal links.

2010-11-11  Carsten Dominik  <carsten.dominik@gmail.com>

	* org.texi (Agenda commands): Document the limitation for
	the filter preset - it can only be used for an entire agenda
	view, not in an individual block in a block agenda.

2010-11-11  Eric S Fraga  <e.fraga@ucl.ac.uk>

	* org.texi (iCalendar export): Document alarm creation.

2010-11-10  Michael Albinus  <michael.albinus@gmx.de>

	* dbus.texi (Type Conversion): Introduce `:unix-fd' type mapping.

2010-11-09  Lars Magne Ingebrigtsen  <larsi@gnus.org>

	* gnus.texi (Article Washing): Document gnus-article-treat-non-ascii.

2010-11-09  Jay Belanger  <jay.p.belanger@gmail.com>

	* calc.texi: Use emacsver.texi to determine Emacs version.

2010-11-04  Lars Magne Ingebrigtsen  <larsi@gnus.org>

	* gnus.texi (Customizing the IMAP Connection): Remove nnir mention,
	since that works by default.

2010-11-03  Kan-Ru Chen  <kanru@kanru.info>  (tiny change)

	* gnus.texi (Customizing the IMAP Connection): Document
	`nnimap-expunge' and remove `nnimap-expunge-inbox' from example.

2010-11-04  Michael Albinus  <michael.albinus@gmx.de>

	* tramp.texi (Remote shell setup): New item "Interactive shell
	prompt".  Reported by Christian Millour <cm@abtela.com>.
	(Remote shell setup, Remote processes): Use @code{} for
	environment variables.

2010-11-03  Glenn Morris  <rgm@gnu.org>

	* ediff.texi (Quick Help Commands, Miscellaneous):
	* gnus.texi (Agent Variables, Configuring nnmairix): Spelling fix.

2010-10-31  Lars Magne Ingebrigtsen  <larsi@gnus.org>

	* gnus.texi (Paging the Article): Document C-u g/C-u C-u g.

2010-10-31  Glenn Morris  <rgm@gnu.org>

	* mh-e.texi (Preface, From Bill Wohler): Change 23 to past tense.

2010-10-31  Glenn Morris  <rgm@gnu.org>

	* cc-mode.texi: Remove reference to defunct viewcvs URL.

2010-10-29  Lars Magne Ingebrigtsen  <larsi@gnus.org>

	* gnus.texi (Client-Side IMAP Splitting):
	Mention nnimap-unsplittable-articles.

2010-10-29  Julien Danjou  <julien@danjou.info>

	* gnus.texi (Finding the News): Remove references to obsoletes
	variables `gnus-nntp-server' and `gnus-secondary-servers'.

2010-10-29  Eli Zaretskii  <eliz@gnu.org>

	* makefile.w32-in (MAKEINFO): Add -I$(emacsdir).
	(ENVADD): Remove extra -I$(emacsdir), included in $(MAKEINFO).
	($(infodir)/efaq): Remove -I$(emacsdir), included in $(MAKEINFO).
	($(infodir)/calc, calc.dvi): Depend on $(emacsdir)/emacsver.texi.

2010-10-28  Glenn Morris  <rgm@gnu.org>

	* Makefile.in (MAKEINFO, ENVADD): Add $emacsdir to include path.
	(($(infodir)/calc, calc.dvi, calc.pdf): Depend on emacsver.texi.
	($(infodir)/efaq): Remove -I option now in $MAKEINFO.

2010-10-25  Daiki Ueno  <ueno@unixuser.org>

	* epa.texi (Mail-mode integration): Add alternative key bindings
	for epa-mail commands; escape comma.
	Don't use the word "PGP", since it is a non-free program.

2010-10-24  Jay Belanger  <jay.p.belanger@gmail.com>

	* calc.texi: Use emacsver.texi to determine Emacs version.

2010-10-24  Juanma Barranquero  <lekktu@gmail.com>

	* gnus.texi (Group Parameters, Buttons): Fix typos.

2010-10-22  Tassilo Horn  <tassilo@member.fsf.org>

	* gnus.texi (Subscription Commands): Mention that you can also
	subscribe to new groups via the Server buffer, which is probably more
	convenient when subscribing to many groups.

2010-10-21  Julien Danjou  <julien@danjou.info>

	* message.texi (Message Headers): Allow message-default-headers to be a
	function.

2010-10-21  Lars Magne Ingebrigtsen  <larsi@gnus.org>

	* gnus-news.texi: Mention new archive defaults.

2010-10-21  Katsumi Yamaoka  <yamaoka@jpl.org>

	* gnus.texi (RSS): Remove nnrss-wash-html-in-text-plain-parts.

2010-10-20  Lars Magne Ingebrigtsen  <larsi@gnus.org>

	* gnus.texi (HTML): Document the function value of
	gnus-blocked-images.
	(Article Washing): shr and gnus-w3m, not the direct function names.

2010-10-20  Julien Danjou  <julien@danjou.info>

	* emacs-mime.texi (Flowed text): Add a note about mml-enable-flowed
	variable.

2010-10-19  Lars Magne Ingebrigtsen  <larsi@gnus.org>

	* gnus.texi (Customizing the IMAP Connection): The port strings are
	strings.
	(Document Groups): Mention git.

2010-10-18  Lars Magne Ingebrigtsen  <larsi@gnus.org>

	* gnus-coding.texi (Gnus Maintainance Guide): Update to mention Emacs
	bzr/Gnus git sync.

2010-10-15  Eli Zaretskii  <eliz@gnu.org>

	* auth.texi (GnuPG and EasyPG Assistant Configuration): Fix last
	change.

2010-10-13  Lars Magne Ingebrigtsen  <larsi@gnus.org>

	* auth.texi (GnuPG and EasyPG Assistant Configuration): Fix up the
	@item syntax for in-Emacs makeinfo.

2010-10-13  Teodor Zlatanov  <tzz@lifelogs.com>

	* auth.texi (GnuPG and EasyPG Assistant Configuration): Fix syntax and
	trim sentence.

2010-10-12  Daiki Ueno  <ueno@unixuser.org>

	* epa.texi (Caching Passphrases):
	* auth.texi (GnuPG and EasyPG Assistant Configuration):
	Clarify some configurations require to set up gpg-agent.

2010-10-11  Glenn Morris  <rgm@gnu.org>

	* Makefile.in (.texi.dvi): Remove unnecessary suffix rule.

2010-10-09  Lars Magne Ingebrigtsen  <larsi@gnus.org>

	* gnus.texi (Spam Package Introduction): Mention `$'.

2010-10-09  Eli Zaretskii  <eliz@gnu.org>

	* makefile.w32-in (emacsdir): New variable.
	($(infodir)/efaq, faq.dvi): Depend on emacsver.texi.
	(ENVADD, $(infodir)/efaq): Add -I$(emacsdir).

2010-10-09  Glenn Morris  <rgm@gnu.org>

	* Makefile.in (mostlyclean): Delete *.toc.

	* Makefile.in: Use $< in rules.

	* Makefile.in (maintainer-clean): Remove harmless, long-standing error.

	* Makefile.in ($(infodir)): Delete rule.
	(mkinfodir): New.  Use it in all the info rules, rather than depending
	on infodir.

2010-10-09  Glenn Morris  <rgm@gnu.org>

	* gnus.texi (Article Washing): Fix previous change.

	* Makefile.in (emacsdir): New variable.
	($(infodir)/efaq): Pass -I $(emacsdir) to makeinfo.
	Depend on emacsver.texi.

	* faq.texi (VER): Replace with EMACSVER from emacsver.texi.

	* Makefile.in (.PHONY): Declare info, dvi, pdf and the clean rules.

2010-10-08  Julien Danjou  <julien@danjou.info>

	* gnus.texi: Add mm-shr.

2010-10-08  Ludovic Courtès  <ludo@gnu.org>

	* gnus.texi (Finding the Parent, The Gnus Registry)
	(Registry Article Refer Method): Update docs for nnregistry.el.

2010-10-08  Daiki Ueno  <ueno@unixuser.org>

	* auth.texi (Help for users)
	(GnuPG and EasyPG Assistant Configuration): Update docs.

2010-10-08  Glenn Morris  <rgm@gnu.org>

	* cl.texi (Organization, Installation, Old CL Compatibility):
	Deprecate cl-compat for new code.
	(Usage, Installation): Remove outdated information.

	* eudc.texi (CCSO PH/QI, LDAP Requirements): Remove old information.

2010-10-07  Katsumi Yamaoka  <yamaoka@jpl.org>

	* gnus.texi (Gravatars): Document gnus-gravatar-too-ugly.

2010-10-06  Julien Danjou  <julien@danjou.info>

	* sieve.texi (Manage Sieve API): Document sieve-manage-authenticate.

	* message.texi (PGP Compatibility): Remove reference to gpg-2comp,
	broken link.

	* gnus-faq.texi (FAQ 8-3): Remove references to my.gnus.org.

	* gnus.texi (Comparing Mail Back Ends): Remove broken link and allusion
	to ReiserFS.

	* gnus-faq.texi (FAQ 5-5): Fix Flyspell URL.
	(FAQ 7-1): Fix getmail URL.

2010-10-06  Daiki Ueno  <ueno@unixuser.org>

	* epa.texi (Caching Passphrases): New section.

2010-10-06  Glenn Morris  <rgm@gnu.org>

	* Makefile.in (SHELL): Set it.
	(info): Move the mkdir dependency to the individual info files.
	(mostlyclean): Tidy up.
	(clean): Only delete the specific dvi and pdf files.
	(maintainer-clean): Be more restrictive in what we delete.
	($(infodir)): Add parallel build workaround.

2010-10-04  Lars Magne Ingebrigtsen  <larsi@gnus.org>

	* gnus.texi (Misc Article): Document gnus-widen-article-window.

2010-10-03  Julien Danjou  <julien@danjou.info>

	* emacs-mime.texi (Display Customization):
	Update mm-inline-large-images documentation and add documentation for
	mm-inline-large-images-proportion.

2010-10-03  Michael Albinus  <michael.albinus@gmx.de>

	* tramp.texi (Frequently Asked Questions):
	Mention remote-file-name-inhibit-cache.

2010-10-02  Lars Magne Ingebrigtsen  <larsi@gnus.org>

	* gnus.texi (Splitting Mail): Fix @xref syntax.
	(Splitting Mail): Really fix the @ref syntax.

2010-10-01  Lars Magne Ingebrigtsen  <larsi@gnus.org>

	* gnus.texi (Splitting Mail): Mention the new fancy splitting function.
	(Article Hiding): Add google banner example.
	Suggested by Benjamin Xu.

2010-09-30  Teodor Zlatanov  <tzz@lifelogs.com>

	* gnus.texi (Spam Package Configuration Examples, SpamOracle):
	Remove nnimap-split-rule from examples.

2010-09-30  Lars Magne Ingebrigtsen  <larsi@gnus.org>

	* gnus.texi (Mail Source Specifiers): Remove webmail.el mentions.
	(NNTP): Document nntp-server-list-active-group.  Suggested by Barry
	Fishman.
	(Client-Side IMAP Splitting): Add nnimap-split-fancy.

2010-09-30  Julien Danjou  <julien@danjou.info>

	* gnus.texi (Gravatars): Fix documentation about
	gnu-gravatar-properties.

2010-09-29  Daiki Ueno  <ueno@unixuser.org>

	* epa.texi (Bug Reports): New section.

2010-09-29  Glenn Morris  <rgm@gnu.org>

	* Makefile.in (top_srcdir): Remove unused variable.

2010-09-29  Lars Magne Ingebrigtsen  <larsi@gnus.org>

	* gnus.texi (Using IMAP): Remove the @acronyms from the headings.
	(Client-Side IMAP Splitting): Document 'default.

2010-09-27  Lars Magne Ingebrigtsen  <larsi@gnus.org>

	* gnus.texi (Customizing the IMAP Connection):
	Document nnimap-fetch-partial-articles.

2010-09-26  Lars Magne Ingebrigtsen  <larsi@gnus.org>

	* gnus-news.texi: Mention nnimap-inbox.

	* gnus.texi (Picons): Document gnus-picon-inhibit-top-level-domains.

2010-09-26  Julien Danjou  <julien@danjou.info>

	* gnus.texi (Oort Gnus): Remove mention of ssl.el.

2010-09-26  Lars Magne Ingebrigtsen  <larsi@gnus.org>

	* gnus.texi (Security): Remove gpg.el mention.

2010-09-26  Andreas Seltenreich  <seltenreich@gmx.de>

	* gnus.texi (Browse Foreign Server): New variable
	gnus-browse-subscribe-newsgroup-method.

	* gnus-news.texi: Mention it.

2010-09-26  Lars Magne Ingebrigtsen  <larsi@gnus.org>

	* gnus.texi (NoCeM): Remove.
	(Startup Variables): No jingle.

2010-09-25  Ulrich Mueller  <ulm@gentoo.org>

	* woman.texi (Interface Options): xz compression is now supported.

2010-09-25  Lars Magne Ingebrigtsen  <larsi@gnus.org>

	* gnus.texi (Article Commands): Document gnus-fetch-partial-articles.
	(Unavailable Servers): Document gnus-server-copy-server.
	(Using IMAP): Document the new nnimap.

2010-09-25  Julien Danjou  <julien@danjou.info>

	* gnus.texi (Customizing Articles): Remove gnus-treat-translate.

2010-09-24  Glenn Morris  <rgm@gnu.org>

	* url.texi (Disk Caching): Tweak previous change.

2010-09-24  Julien Danjou  <julien@danjou.info>

	* url.texi (Disk Caching): Mention url-cache-expire-time,
	url-cache-expired, and url-fetch-from-cache.

2010-09-24  Julien Danjou  <julien@danjou.info>

	* gnus.texi: Add Gravatars.

2010-09-23  Lars Magne Ingebrigtsen  <larsi@gnus.org>

	* gnus.texi (Startup Variables): Mention gnus-use-backend-marks.

2010-09-21  Lars Magne Ingebrigtsen  <larsi@gnus.org>

	* gnus.texi (Expunging mailboxes): Update name of the expunging
	command.

2010-09-20  Katsumi Yamaoka  <yamaoka@jpl.org>

	* emacs-mime.texi (rfc2047): Update description for
	rfc2047-encode-parameter.

2010-09-13  Michael Albinus  <michael.albinus@gmx.de>

	* tramp.texi (Inline methods): Remove "ssh1_old", "ssh2_old" and
	"fish" methods.
	(External methods): Remove "scp1_old" and "scp2_old" methods.

2010-09-09  Michael Albinus  <michael.albinus@gmx.de>

	* tramp.texi: Remove Japanese manual.  Fix typo.

	* trampver.texi: Update release number.  Remove japanesemanual.

2010-09-09  Glenn Morris  <rgm@gnu.org>

	* org.texi: Restore clobbered changes (copyright years, untabify).

2010-09-04  Julien Danjou  <julien@danjou.info>  (tiny change)

	* gnus.texi (Adaptive Scoring): Fix typo.

2010-09-03  Lars Magne Ingebrigtsen  <larsi@gnus.org>

	* gnus.texi (Article Display): Document gnus-html-show-images.

2010-09-02  Jan Djärv  <jan.h.d@swipnet.se>

	* cl.texi (Basic Setf): Remove x-get-cut-buffer and x-get-cutbuffer.

2010-09-01  Lars Magne Ingebrigtsen  <larsi@gnus.org>

	* gnus.texi (HTML): Document gnus-max-image-proportion.

2010-08-31  Lars Magne Ingebrigtsen  <larsi@gnus.org>

	* gnus.texi (HTML): Document gnus-blocked-images.

	* message.texi (Wide Reply): Document message-prune-recipient-rules.

2010-08-30  Lars Magne Ingebrigtsen  <larsi@gnus.org>

	* gnus.texi (Summary Mail Commands): Note that only the addresses from
	the first message are used for wide replies.
	(Changing Servers): Remove documentation on gnus-change-server and
	friends, since it's been removed.

2010-08-29  Lars Magne Ingebrigtsen  <larsi@gnus.org>

	* gnus.texi (Drafts): Mention B DEL.

2010-08-29  Tim Landscheidt  <tim@tim-landscheidt.de>  (tiny change)

	* gnus.texi (Delayed Articles): Mention that the Date header is the
	original one, even if you delay.

2010-08-29  Lars Magne Ingebrigtsen  <larsi@gnus.org>

	* gnus.texi (Asynchronous Fetching):
	Document gnus-async-post-fetch-function.
	(HTML): Made into its own section.

2010-08-26  Michael Albinus  <michael.albinus@gmx.de>

	Sync with Tramp 2.1.19.

	* tramp.texi (Inline methods, Default Method):
	Mention `tramp-inline-compress-start-size'.  Remove "kludgy" phrase.
	Remove remark about doubled "-t" argument.
	(Auto-save and Backup): Remove reference to Emacs 21.
	(Filename Syntax): Describe port numbers.
	(Frequently Asked Questions): Adapt supported (X)Emacs versions.  Adapt
	supported MS Windows versions.  Remove obsolete URL.  Recommend "sshx"
	and "scpx" for echoing shells.  Use the $() syntax, texi2dvi reports
	errors with the backquotes.
	(External packages): File attributes cache flushing for asynchronous
	processes.
	(Traces and Profiles): Describe verbose level 9.

	* trampver.texi: Update release number.

2010-08-23  Michael Albinus  <michael.albinus@gmx.de>

	* dbus.texi (Alternative Buses): New chapter.

2010-08-12  Stefan Monnier  <monnier@iro.umontreal.ca>

	* cl.texi (Mapping over Sequences): Rename mapc => cl-mapc.

2010-08-09  Jay Belanger  <jay.p.belanger@gmail.com>

	* calc.texi (Customizing Calc): Rearrange description of new
	variables to match the presentation of other variables.

2010-08-08  Juanma Barranquero  <lekktu@gmail.com>

	* org.texi (Footnotes, Tables in HTML export): Fix typos.

2010-08-08  Jay Belanger  <jay.p.belanger@gmail.com>

	* calc.texi (Making Selections, Selecting Subformulas)
	(Customizing Calc): Mention how to use faces to emphasize selected
	sub-formulas.

2010-08-05  Michael Albinus  <michael.albinus@gmx.de>

	* tramp.texi (External packages): File attributes cache flushing
	for asynchronous processes.

2010-08-01  Alan Mackenzie  <acm@muc.de>

	Enhance the manual for the latest Java Mode.

	* cc-mode.texi (Syntactic Symbols): New symbols annotation-top-cont and
	annotation-var-cont.
	(Java Symbols): Page renamed from Anonymous Class Symbol.  Document the
	two new symbols.

2010-07-28  Michael Albinus  <michael.albinus@gmx.de>

	* tramp.texi (Traces and Profiles): Describe verbose level 9.

2010-07-27  Chong Yidong  <cyd@stupidchicken.com>

	* nxml-mode.texi (Limitations): Remove obsolete discussion (Bug#6708).

2010-07-19  Juanma Barranquero  <lekktu@gmail.com>

	* org.texi: Fix typo in previous change (2010-07-19T09:47:27Z!carsten.dominik@gmail.com).

2010-07-19  Carsten Dominik  <carsten.dominik@gmail.com>

	* org.texi: Add macros to get plain quotes in PDF output.
	List additional contributors.
	(Capture): New section, replaces the section about remember.
	(Working With Source Code): New chapter, focused on documenting Org
	Babel.
	(Code evaluation security): New section.
	(MobileOrg): Document DropBox support.
	(TaskJuggler export): Document taskjuggler and Gantt chart support.
	(Special symbols): Show how to display UTF8 characters for entities.
	(Global TODO list): Clarify the use of the "M" key and the differences
	to the "m" key.
	(RSS Feeds): Mention Atom feeds as well.
	(Setting tags): Remove paragraph about
	`org-complete-tags-always-offer-all-agenda-tags'.

2010-07-17  Michael Albinus  <michael.albinus@gmx.de>

	* tramp.texi (Inline methods): Remove remark about doubled "-t"
	argument.
	(Frequently Asked Questions): Recommend "sshx" and "scpx" for
	echoing shells.

2010-07-10  Michael Albinus  <michael.albinus@gmx.de>

	* tramp.texi (Inline methods): Remove "kludgy" phrase.
	(Filename Syntax): Describe port numbers.

2010-07-09  Michael Albinus  <michael.albinus@gmx.de>

	* dbus.texi (Top): Introduce Index.  Emphasize "nil" whereever
	forgotten.
	(Type Conversion): Precise conversion of natural numbers.
	(Errors and Events): Add "debugging" to concept index.  Add variable
	`dbus-debug'.

2010-07-04  Michael Albinus  <michael.albinus@gmx.de>

	* dbus.texi (Receiving Method Calls): Add optional argument
	EMITS-SIGNAL to `dbus-register-property'.

2010-06-27  Alex Schroeder  <alex@gnu.org>

	* nxml-mode.texi (Commands for locating a schema): Fix typo.

2010-06-24  Glenn Morris  <rgm@gnu.org>

	* ada-mode.texi, auth.texi, autotype.texi, calc.texi, cc-mode.texi:
	* dired-x.texi, ebrowse.texi, ede.texi, edt.texi, eieio.texi:
	* emacs-mime.texi, epa.texi, erc.texi, eshell.texi, eudc.texi:
	* flymake.texi, gnus.texi, info.texi, mairix-el.texi, message.texi:
	* newsticker.texi, org.texi, pgg.texi, rcirc.texi, reftex.texi:
	* remember.texi, sasl.texi, semantic.texi, ses.texi, smtpmail.texi:
	* speedbar.texi, tramp.texi, url.texi, viper.texi, widget.texi:
	* woman.texi: Start direntry descriptions in column 32, per Texinfo
	convention.   Make them end with a period.

2010-06-23  Glenn Morris  <rgm@gnu.org>

	* autotype.texi, cl.texi, dired-x.texi, ebrowse.texi, ede.texi:
	* eieio.texi, epa.texi, faq.texi, flymake.texi, forms.texi:
	* gnus-faq.texi, idlwave.texi, mh-e.texi, nxml-mode.texi, org.texi:
	* pcl-cvs.texi, pgg.texi, reftex.texi, sasl.texi, sc.texi,
	* sem-user.texi, semantic.texi, sieve.texi, smtpmail.texi,
	* speedbar.texi, vip.texi, viper.texi, widget.texi: Untabify.

2010-06-10  Glenn Morris  <rgm@gnu.org>

	* idlwave.texi (Load-Path Shadows):
	* org.texi (Handling links): Fix typos.

2010-06-07  Teodor Zlatanov  <tzz@lifelogs.com>

	* gnus.texi (Interactive): Explain effect of gnus-expert-user better.

2010-05-26  Michael Albinus  <michael.albinus@gmx.de>

	* eshell.texi (Built-ins): Describe, how to disable a built-in command
	by an alias.  (Bug#6226)

2010-05-16  Jay Belanger  <jay.p.belanger@gmail.com>

	* calc.texi (Manipulating Vectors): Mention that vectors can
	be used to determine bins for `calc-histogram'.

2010-05-13  Jay Belanger  <jay.p.belanger@gmail.com>

	* calc.texi: Remove "\turnoffactive" commands throughout.

2010-05-08  Štěpán Němec  <stepnem@gmail.com>  (tiny change)

	* url.texi (HTTP language/coding, Customization):
	* message.texi (Header Commands, Responses):
	* cl.texi (Argument Lists): Fix typos.

2010-05-08  Chong Yidong  <cyd@stupidchicken.com>

	* ede.texi (EDE Mode): Refer to init file rather than `.emacs'.
	Note that Development menu is always available.
	(Creating a project): Fix terminology.
	(Add/Remove files): Fix typo.

2010-05-07  Chong Yidong  <cyd@stupidchicken.com>

	* Version 23.2 released.

2010-05-01  Daniel E. Doherty  <ddoherty03@gmail.com>  (tiny change)

	* calc.texi (Tutorial): Use "^{\prime}" to indicate primes.

2010-05-01  Michael Albinus  <michael.albinus@gmx.de>

	* tramp.texi (Inline methods, Default Method):
	Mention `tramp-inline-compress-start-size'.

2010-04-18  Teodor Zlatanov  <tzz@lifelogs.com>

	* gnus.texi (Gnus Versions, Oort Gnus): Mention the Git repo instead of
	the CVS repo.  Put the Git repo in the news section.

	* gnus-coding.texi (Gnus Maintainance Guide): Fix title typo.
	Removed some mentions of CVS.  Mention the new Git repo.

2010-04-18  Andreas Seltenreich  <seltenreich@gmx.de>

	* gnus.texi (Score File Format): Fix typo.  Reported by Štěpán Němec.
	(Mail Group Commands): Add index entry.

2010-04-18  Glenn Morris  <rgm@gnu.org>

	* info.texi (Search Index): Mention Emacs's Info-virtual-index.

2010-04-18  Jay Belanger  <jay.p.belanger@gmail.com>

	* calc.texi (Radix modes): Mention that the option prefix will
	turn on twos-complement mode.
	(Inverse and Hyperbolic Flags): Mention the Option flag.

2010-04-15  Carsten Dominik  <carsten.dominik@gmail.com>

	* org.texi (LaTeX and PDF export): Add a footnote about xetex.
	(LaTeX/PDF export commands): Rename and Move section.
	(Sectioning structure): Update.
	(References): New use case for field coordinates.
	(The export dispatcher): Rename from ASCII export.
	(Setting up the staging area): Document the availability of
	encryption for MobileOrg.
	(Images and tables): Document how to reference labels.
	(Index entries): New section.
	(Generating an index): New section.
	(Column width and alignment): Document that <N> now
	means a fixed width, not a maximum width.
	(Publishing options): Document the :email option.
	(Beamer class export): Fix bug in the BEAMER example.
	(Refiling notes): Document refile logging.
	(In-buffer settings): Document refile logging keywords.
	(Drawers): Document `C-c C-z' command.
	(Agenda commands): Mention the alternative key `C-c C-z'.
	(Special properties): Document the BLOCKED property.
	(The spreadsheet): Mention the formula editor.
	(References): Document field coordinates.
	(Publishing action): Correct the documentation for the
	publishing function.
	(The date/time prompt): Document that we accept dates
	like month/day/year.
	(Cooperation): Document the changes in table.el support.
	(Faces for TODO keywords, Faces for TODO keywords)
	(Priorities): Document the easy colors.
	(Visibility cycling): Document the new double prefix
	arg for `org-reveal'.
	(Cooperation): Remember.el is part of Emacs.
	(Clean view): Mention that `wrap-prefix' is also set by
	org-indent-mode.
	(Agenda commands): Add information about prefix args to
	scheduling and deadline commands.
	(Search view): Point to the docstring of
	`org-search-view' for more details.
	(Agenda commands): Document that `>' prompts for a date.
	(Setting tags): Document variable
	org-complete-tags-always-offer-all-agenda-tags.
	(Column attributes): Cross-reference special properties.

2010-04-10  Michael Albinus  <michael.albinus@gmx.de>

	Synchronize with Tramp repository.

	* tramp.texi (Auto-save and Backup): Remove reference to Emacs 21.
	(Frequently Asked Questions): Adapt supported (X)Emacs versions.
	Adapt supported MS Windows versions.  Remove obsolete URL.  Use the $()
	syntax, texi2dvi reports errors with the backquotes.

	* trampver.texi: Update release number.

2010-04-01  Teodor Zlatanov  <tzz@lifelogs.com>

	* gnus.texi (Finding the News): Add pointers to the Server buffer
	because it's essential.

2010-03-31  Katsumi Yamaoka  <yamaoka@jpl.org>

	* gnus.texi (MIME Commands): Update description of
	gnus-article-browse-html-article.

2010-03-27  Teodor Zlatanov  <tzz@lifelogs.com>

	* auth.texi (Secret Service API): Add TODO node.
	(Help for users): Explain the new source options for `auth-sources'.

2010-03-24  Michael Albinus  <michael.albinus@gmx.de>

	* trampver.texi: Update release number.

2010-03-10  Chong Yidong  <cyd@stupidchicken.com>

	* Branch for 23.2.

2010-03-03  Chong Yidong  <cyd@stupidchicken.com>

	* faq.texi (Escape sequences in shell output): Note that ansi-color is
	now enabled by default.

2010-02-28  Michael Albinus  <michael.albinus@gmx.de>

	* dbus.texi (Errors and Events): D-Bus messages are retrieved only,
	when Emacs runs in interactive mode.  (Bug#5645)

2010-02-16  Glenn Morris  <rgm@gnu.org>

	* nxml-mode.texi (Commands for locating a schema): Fix keybinding.

2010-02-05  Mark A. Hershberger  <mah@everybody.org>

	* ede.texi, eieio.texi, semantic.texi: Use standard direntry format.

2010-01-21  Katsumi Yamaoka  <yamaoka@jpl.org>

	* gnus.texi (Score File Format): Fix typo.

2010-01-19  Mark A. Hershberger  <mah@everybody.org>

	* cc-mode.texi: Replace references to obsolete c-subword-mode.

2010-01-18  Juanma Barranquero  <lekktu@gmail.com>

	* ada-mode.texi (Project File Overview): Fix typo.

2010-01-17  Chong Yidong  <cyd@stupidchicken.com>

	* semantic.texi: Add Richard Y. Kim credit.

	* eieio.texi (Making New Objects): Fix typo (Bug#5406).

2010-01-17  Michael Albinus  <michael.albinus@gmx.de>

	* tramp.texi (Frequently Asked Questions): Add GNU Emacs 23 and
	SXEmacs 22 to the supported systems.  New item for hung ssh sessions.

2010-01-17  Glenn Morris  <rgm@gnu.org>

	* calc.texi (Reporting Bugs): Don't mention format of repository.

	* woman.texi (Bugs): Make "Emacs repository" less specific,
	and the URL for same more specific.

	* faq.texi (Latest version of Emacs): The repository is now Bazaar.

2010-01-17  Juanma Barranquero  <lekktu@gmail.com>

	* ede.texi (ede-step-project, ede-proj-target):
	* tramp.texi (Remote processes): Fix typos.

2010-01-16  Mario Lang  <mlang@delysid.org>

	* ede.texi (ede-target):
	* org.texi (Refiling notes): Remove duplicated words.

2010-01-04  Stefan Monnier  <monnier@iro.umontreal.ca>

	* gnus.texi (Posting Styles): Use with-current-buffer.
	* calc.texi (Defining Simple Commands): Prefer save-current-buffer.

2010-01-02  Kevin Ryde  <user42@zip.com.au>

	* eieio.texi (Naming Conventions): Correction to xref on elisp
	coding conventions, is "Tips" node not "Standards".

2009-12-24  Chong Yidong  <cyd@stupidchicken.com>

	* calc.texi (General Mode Commands): Calc file should be in .emacs.d.

	* faq.texi (New in Emacs 22): Max buffer size is now 512 MB.

2009-12-18  Katsumi Yamaoka  <yamaoka@jpl.org>

	* gnus.texi (Direct Functions): Add missing port number to tls method.

2009-12-15  Juanma Barranquero  <lekktu@gmail.com>

	* makefile.w32-in (INFO_TARGETS, DVI_TARGETS, clean): Add edt.
	($(infodir)/edt, edt.dvi): New targets.

2009-12-15  Glenn Morris  <rgm@gnu.org>

	* Makefile.in (INFO_TARGETS, DVI_TARGETS): Add edt.
	(edt, $(infodir)/edt, edt.dvi): New targets.
	* edt.texi: New file (etc/edt-user.doc converted to Texinfo).

	* Makefile.in (PDF_TARGETS, pdf): New.
	(clean): Add *.pdf.
	Add pdf rules for all manuals.

2009-12-15  Jay Belanger  <jay.p.belanger@gmail.com>

	* calc.texi (Radix Modes): Clarify two's complement notation.

2009-12-14  Chong Yidong  <cyd@stupidchicken.com>

	* sem-user.texi (Semantic mode, Idle Scheduler, Smart Completion)
	(Smart Jump, Analyzer Debug): Copyedits.
	(Semantic mode user commands): Link to new nodes.
	(Speedbar, SymRef, MRU Bookmarks, Sticky Func Mode)
	(Highlight Func Mode, Tag Decoration Mode): New nodes, from the
	upstream Semantic manual.

	* semantic.texi (Introduction): Minor fix to diagram.

2009-12-09  Michael Albinus  <michael.albinus@gmx.de>

	* eshell.texi (History): Add the other built-in variables.
	(Built-ins): Explain built-ins, and how to apply the external commands.
	Add `history', `su' and `sudo'.

	* tramp.texi (Remote processes): Add missing <RET> in the example.

2009-12-01  Bill Wohler  <wohler@newt.com>

	* mh-e.texi (Searching): Use mh vfolder_format and fix typo in database
	path for mairix example.  Specify -q in namazu example since namazu is
	excessively garrulous.

2009-11-29  Michael Albinus  <michael.albinus@gmx.de>

	* tramp.texi (Remote processes): Improve eshell example with "su"
	and "sudo" commands.

2009-11-28  Chong Yidong  <cyd@stupidchicken.com>

	* semantic.texi (Analyzer Internals): Rename from Analyzer.

	* sem-user.texi (Semantic mode user commands): Fix key syntax.
	Document semantic-complete-analyze-inline.
	(Semanticdb search debugging commands): Minor clarification.
	(Analyzer, Smart Completion, Smart Summary, Smart Jump)
	(Analyzer Debug): New nodes, adapted from the upstream Semantic user
	manual.
	(Semantic mode): Link to Idle Scheduler.

2009-11-28  Kevin Ryde  <user42@zip.com.au>

	* cl.texi (Porting Common Lisp): Update EIEIO dead ftp link to a
	@pxref, now EIEIO is in Emacs.

	* erc.texi (Development): Correction to git tutorial url.

2009-11-26  Glenn Morris  <rgm@gnu.org>

	* faq.texi (Latest version of Emacs): Mention stability of development
	version.
	(Problems with very large files): Max buffer size increase in 23.2.
	(VM): VM has moved house again.

2009-11-22  Jay Belanger  <jay.p.belanger@gmail.com>

	* calc.texi (Radix modes): Discuss alternate bases for two's complement
	notations.

2009-11-20  Carsten Dominik  <dominik@u016822.science.uva.nl>

	* org.texi (Column attributes): Fix documentation of new operators.

2009-11-20  Chong Yidong  <cyd@stupidchicken.com>

	* sem-user.texi (Semanticdb Search Configuration): Rearrange nodes.
	(Search Throttle, Semanticdb Roots, Include paths, Idle Scheduler)
	(Idle Completions Mode): Numerous copyedits.

2009-11-17  Juanma Barranquero  <lekktu@gmail.com>

	* semantic.texi (Semantic Internals, Glossary):
	* sem-user.texi (Semantic mode, Include paths, Idle Scheduler)
	(Semanticdb search debugging commands): Fix typos.

2009-11-16  Jay Belanger  <jay.p.belanger@gmail.com>

	* calc.texi (Radix modes): Mention twos-complement notation.

2009-11-16  Juanma Barranquero  <lekktu@gmail.com>

	* makefile.w32-in (INFO_TARGETS, DVI_TARGETS, clean): Add semantic.
	($(infodir)/semantic, semantic.dvi): New targets.

2009-11-16  Chong Yidong  <cyd@stupidchicken.com>

	* Makefile.in: Build the Semantic manual.

	* semantic.texi, sem-user.texi: New files, adapted from the Semantic
	repository.

2009-11-16  Michael Albinus  <michael.albinus@gmx.de>

	* dbus.texi (Receiving Method Calls): New defun
	`dbus-unregister-service'.

2009-11-15  Carsten Dominik  <carsten.dominik@gmail.com>

	* org.texi (Speed keys): New section.

2009-11-13  Michael Albinus  <michael.albinus@gmx.de>

	* dbus.texi (Type Conversion): Fix typo.
	(Asynchronous Methods): Rename `dbus-registered-functions-table' to
	`dbus-registered-objects-table'.
	(Receiving Method Calls): New defun `dbus-register-property'.
	Move `dbus-unregister-object' here.

2009-11-13  Carsten Dominik  <carsten.dominik@gmail.com>

	* org.texi: Removed @Ie, @ie, @Eg, @eg macros.

2009-11-13  James TD Smith  <ahktenzero@mohorovi.cc>

	* org.texi (Column attributes): Add the new age summary operators.
	Also, mention the fact you can only use one summary operator per
	property.

2009-11-13  John Wiegley  <johnw@newartisans.com>

	* org.texi (Tracking your habits): Add a new section in the
	manual about how to track habits.
	(Resolving idle time): Add a section on how idle and
	dangling clocks are resolved.

2009-11-13  Carsten Dominik  <carsten.dominik@gmail.com>

	* org.texi (Agenda commands): Document the new `i' command.
	(Inserting deadline/schedule): Document logging changes
	of scheduling and deadline times stamps.
	(In-buffer settings): Document the in-buffer keywords for logging
	changes of scheduling and deadline times stamps.
	(Structure editing, Plain lists): Document indentation
	cycling in empty entries with TAB.
	(Archiving): Document the default archiving command.
	(Moving subtrees): Document the new keys for archiving.
	(Internal archiving): Fix incorrect key.
	(Agenda commands): Document the TODO set switching commands.
	(Agenda commands): Document the new archiving keys.
	(Clocking work time): Better description on how to save
	and restore a clock.
	(Resolving idle time): Mention the x11idle program to get true
	idleness also under X11.
	(Resolving idle time): Use @kbd instead of @key for normal
	letters, because this is how he rest of the manual does this.
	(Pushing to MobileOrg): Mention that `org-directory'
	should be set.
	(Agenda commands): Document that SPC is a filter for
	any tag.
	(Search view): Rename from "Keyword search".
	(Capure): New chapter.
	(Markup): New chapter.
	(Links in HTML export, Images in HTML export):
	Extend the section titles.
	(Images in HTML export): Document the align option.
	(Text areas in HTML export): Extend the section title.
	(Images in LaTeX export): Explain image placement in LaTeX.

2009-11-10  Glenn Morris  <rgm@gnu.org>

	* sc.texi (Hints to MUA Authors): MUA should do any decoding.

2009-11-08  Michael Albinus  <michael.albinus@gmx.de>

	* tramp.texi (Auto-save and Backup): Disable backups just for a
	method.

	* trampver.texi: Update release number.

2009-11-07  Michael Albinus  <michael.albinus@gmx.de>

	Sync with Tramp 2.1.17.

	* trampver.texi: Update release number.

2009-10-29  Glenn Morris  <rgm@gnu.org>

	* texinfo.tex: Update to version 2009-08-14.15 from ftp://tug.org/tex/.

2009-10-23  Michael Albinus  <michael.albinus@gmx.de>

	* tramp.texi (External methods): Temporary files are kept for
	`rsync' and `rsyncc' methods.

2009-10-09  Juanma Barranquero  <lekktu@gmail.com>

	* eieio.texi: Fix typos.

2009-10-07  Chong Yidong  <cyd@stupidchicken.com>

	* cl.texi (Argument Lists): Clarify explicit keyword arguments.

2009-10-07  Juanma Barranquero  <lekktu@gmail.com>

	* makefile.w32-in (INFO_TARGETS, DVI_TARGETS, clean): Add eieio, ede.
	($(infodir)/eieio, eieio.dvi, $(infodir)/ede, ede.dvi): New targets.

2009-10-07  Chong Yidong  <cyd@stupidchicken.com>

	* Makefile.in: Build EIEIO and EDE manuals.

2009-10-07  Eric Ludlam  <zappo@gnu.org>

	* eieio.texi:
	* ede.texi: New files.

2009-10-05  Michael Albinus  <michael.albinus@gmx.de>

	* tramp.texi (Remote processes): Association of a pty is not supported.

2009-10-01  Carsten Dominik  <carsten.dominik@gmail.com>

	* org.texi (Pushing to MobileOrg): Document `org-mobile-files'.
	(Processing LaTeX fragments): Document that the size of images can be
	changes using the variable `org-format-latex-options'.
	(The date/time prompt, Timestamps): Be more accurate over ISO format
	dates and times.
	(Visibility cycling): Document showeverything keyword.
	(In-buffer settings): Document showeverything keyword.
	(Setting up the staging area): Fix the example.
	(MobileOrg): New section.
	(Agenda commands, Exporting Agenda Views): Document exporting the
	agenda view to Org files.

2009-09-28  Michael Albinus  <michael.albinus@gmx.de>

	* tramp.texi (History): Add IMAP support.
	(External methods): Add `imap' and `imaps' methods.
	(GVFS based methods): Add indices for `davs'.
	(Password handling): Rename anchors.  Add IMAP entries for
	~/.authinfo.gpg.

	* trampver.texi: Set default value of `emacsimap'.

2009-09-22  Daiki Ueno  <ueno@unixuser.org>

	* gnus.texi (Security): Document mm-sign-option and mm-encrypt-option.

2009-09-13  Chong Yidong  <cyd@stupidchicken.com>

	* dired-x.texi (Technical Details):
	Delete dired-up-directory (Bug#4292).

2009-09-03  Michael Albinus  <michael.albinus@gmx.de>

	* tramp.texi (Frequently Asked Questions): New item for emacsclient.

2009-09-02  Carsten Dominik  <carsten.dominik@gmail.com>

	* org.texi (Effort estimates): Document new effort setting commands.
	(Agenda commands): Document the new keys fro agenda time motion.
	Document entry text mode.  Improve documentation of the keys to include
	inactive time stamps into the agenda view.
	(Feedback): Document the new bug report command.
	(Structure editing): Add an index entry for the sorting of subtrees.

2009-09-02  Teodor Zlatanov  <tzz@lifelogs.com>

	* auth.texi (Help for users): Corrected markup.

2009-09-02  Glenn Morris  <rgm@gnu.org>

	* emacs-mime.texi (time-date): Mention float-time.

2009-08-30  Jay Belanger  <jay.p.belanger@gmail.com>

	* calc.texi (Simplifying Formulas): Improve the wording.

2009-08-29  Teodor Zlatanov  <tzz@lifelogs.com>

	* auth.texi: Rewritten for coverage and clarity.

2009-08-29  Katsumi Yamaoka  <yamaoka@jpl.org>

	* gnus.texi (Expiring Mail):
	Mention gnus-mark-copied-or-moved-articles-as-expirable.
	(Various Various): Mention gnus-safe-html-newsgroups.

	* gnus-news.texi: Mention
	gnus-mark-copied-or-moved-articles-as-expirable.

	* emacs-mime.texi (Display Customization): Add xref to
	gnus-safe-html-newsgroups.

2009-08-28  Michael Albinus  <michael.albinus@gmx.de>

	* tramp.texi (Version Control): Remove.
	(Obtaining Tramp): Update cvs checkout command.  Remove nightly tarballs
	reference.
	(External methods): Correct `scpc' concept index entries.  New method
	`rsyncc'.
	(External packages): New subsections "Filename completion" and "File
	attributes cache".

2009-08-27  Jay Belanger  <jay.p.belanger@gmail.com>

	* calc.texi (Rewrite Rules): Improve the example.
	(Simplifying Formulas): Explain use of the I and H flags for
	simplification.

2009-08-25  Michael Albinus  <michael.albinus@gmx.de>

	* dbus.texi (Bus names): Add optional parameter TIMEOUT to dbus-ping.
	Describe autostart behavior of dbus-ping.
	(Synchronous Methods, Asynchronous Methods): Use English numeric format
	for timeout values.
	(Top): Remove footnote saying D-Bus is not enabled by
	default.  (Bug#4256)

2009-08-23  Daiki Ueno  <ueno@unixuser.org>

	* epa.texi (Quick start): Don't refer to nonexistent epa-mode.
	Reported by Jari Aalto (Bug#4211).
	(Mail-mode integration): Mention epa-mail-mode and
	epa-global-mail-mode.
	(Encrypting/decrypting *.gpg files): Don't refer to nonexistent
	epa-setup.

2009-08-16  Michael Albinus  <michael.albinus@gmx.de>

	* dbus.texi (Asynchronous Methods): Allow nil handler.

2009-08-15  Michael Kifer  <kifer@cs.stonybrook.edu>

	* ediff.texi (ediff-current-file): Add information about this new function.

	* viper.texi: Add information about C-s in viper's search command.

2009-08-09  Colin Williams  <lackita@gmail.com>  (tiny change)

	* calc.texi (Date Forms): Fix typos.

2009-08-08  Glenn Morris  <rgm@gnu.org>

	* org.texi (Agenda commands): Restore clobbered change.

2009-08-07  Eli Zaretskii  <eliz@gnu.org>

	* calc.texi (Graphics, Devices): Update with the peculiarities of
	operation on MS-Windows.

2009-08-06  Carsten Dominik  <carsten.dominik@gmail.com>

	* org.texi (Publishing action): Improve documentation of file
	names when publishing to the source directory.
	(Clean view): Document `org-indent-mode'.
	(Clocking work time): Add documentation for the
	new :timetamp option when creating a clock report.
	(Paragraphs): Fix many typos.
	(Plain lists): Remove duplicate explanation about the
	`C-c *' command.
	(Literal examples): Update to reflect the new behavior
	of the -n -r -k switches when exporting source code examples.
	(Structure editing): Add information about `C-c *',
	converting a plain list into a list of Org items.
	(Remember): Small rephrasing of the paragraph
	describing remember.el.  Also mentioned that remember.el is part
	of Emacs 23, not Emacs 22.
	(Clocking work time): Add documentation about
	displaying the current clocking time against the effort estimate.
	Also add a footnote about using `org-clock-in-prepare-hook' to add
	an effort estimate on the fly, just before clocking it.
	(Footnotes): Document automatic renumbering and
	sorting.
	(Agenda commands): Document new bulk commands.
	(Plain lists): Document new behavior of
	`org-cycle-include-plain-lists'.
	Hyphenation only in TeX.
	(Clocking work time): Document the key to update effort
	estimates.
	(Clocking work time): Document the clock time display.
	(Structure editing, TODO basics): Document new
	variables.
	(Column attributes): Document new colciew operators.
	(Publishing options): Document :xml-declaration.
	(Tracking TODO state changes): Document the
	LOG_INTO_DRAWER property.
	(Literal examples): Document the new implementation for
	editing source code.
	(Publishing action): Mention the new publishing
	function, to publish an Org source file.
	(Publishing links): Mention how to link to an Org source file.
	(Macro replacement): Document new macros.
	(Handling links): Document type-specific completion
	when inserting links.
	(Structure editing, Plain lists): Improve documentation
	on sorting.
	(Internal links): Document custom ids for links.
	(Handling links): Document custom ids for links.
	(CSS support): Document new class.
	(Refiling notes): Document the possibility to create new nodes
	during refiling.
	(Agenda commands): Document the "?" operator to find
	tasks without effort setting.
	(Exporting agenda information): Section moved.
	(RSS Feeds): New section.
	(Built-in table editor): Document M-e and M-a navigate
	inside table field.
	(Stuck projects): Docment that projects identified as
	un-stuck will still be searchd for stuck sub-projects.
	(Paragraphs): Document centering.
	(Creating timestamps, Agenda commands): Document new
	behavior when changing time stamps.
	(Structure editing): Document the new command
	`org-clone-subtree-with-time-shift'.
	(Publishing): Refresh this chapter.
	(Export options, Export options, In-buffer settings):
	Document the new keywords.
	(Matching tags and properties): Collect all
	documentation about tags/property matches here.
	(Setting tags): Document `org-tag-persistent-alist'.
	(Weekly/daily agenda): New section.
	(Orgstruct mode): Describe `orgstruct++-mode'.
	(Drawers): Mention the LOGBOOK drawer.
	(Export options, Sectioning structure): Document the
	#+LEATEX_HEADER in-buffer setting.
	(Bugs): Section removed.
	(Hooks): New section.
	(Add-on packages): Move here from old location.
	(Context-sensitive commands): New section.
	(Setting tags): Document newline option.
	(Global TODO list, Matching tags and properties):
	Mention more variables.
	(Checkboxes): Update to changed command behavior.

2009-08-02  Eric Yu  <sucode@gmail.com>  (tiny change)

	* speedbar.texi (Basic Key Bindings): Fix typo.

2009-07-30  Jay Belanger  <jay.p.belanger@gmail.com>

	* calc.texi (Vector/Matrix Functions): Add index entries for both
	"v" and "V" key bindings.  Mention that `calc-matrix-brackets' only
	affects matrices with more than one row.
	(Help Commands): Add index entries for "prefix ?" key bindings.

2009-07-29  Jay Belanger  <jay.p.belanger@gmail.com>

	* calc.texi (Stack Manipulation Commands): Add documentation for
	`calc-transpose-lines'.

2009-07-27  Michael Albinus  <michael.albinus@gmx.de>

	* dbus.texi (Receiving Method Calls): Describe special return value
	`:ignore'.

2009-07-24  Alan Mackenzie  <acm@muc.de>

	* cc-mode.texi (Config Basics, File Styles): Document that at mode
	initialization, any individual variable setting now takes precedence
	over one done via c-file-style/c-file-offsets.

2009-07-21  Jay Belanger  <jay.p.belanger@gmail.com>

	* calc.texi (Undoing Mistakes): Mention that the undo list will be
	truncated when Calc is quit.
	(Customizing Calc): Document `calc-undo-length'.

2009-07-20  Chong Yidong  <cyd@stupidchicken.com>

	* calc.texi (About This Manual): Don't mention chapter numbers in text.

2009-07-11  Kevin Ryde  <user42@zip.com.au>

	* pcl-cvs.texi (About PCL-CVS):
	* widget.texi (Basic Types):
	Fix cross-references.

2009-07-01  Andreas Schwab  <aschwab@redhat.com>

	* dbus.texi (Type Conversion): Don't use literal control character.

2009-07-01  Michael Albinus  <michael.albinus@gmx.de>

	* tramp.texi (GVFS based methods): New section.
	(Remote processes): Processes for GVFS based methods run locally.

2009-06-30  Michael Albinus  <michael.albinus@gmx.de>

	* tramp.texi (Inline methods, External methods, Gateway methods):
	Avoid the words "kludge" and hack".
	(External methods): Add `synce' method.

	* trampver.texi: Update release number.

2009-06-22  Michael Albinus  <michael.albinus@gmx.de>

	Sync with Tramp 2.1.16.

	* tramp.texi (History): Add GVFS support.
	(External methods): Precise `rsync' description.  Add `dav', `davs' and
	`obex' methods.  Add 'tramp-gvfs-methods' option.
	(Multi-hops): Cells of `tramp-default-proxies-alist' can also be Lisp
	forms.
	(Remote Programs): Introduce `tramp-own-remote-path'.
	(Remote processes): New subsection "Running remote programs that create
	local X11 windows".
	(Frequently Asked Questions): Improve code for disabling vc.

	* trampver.texi: Update release number.  Set default value of
	`emacsgvfs'.

2009-06-21  Chong Yidong  <cyd@stupidchicken.com>

	* Branch for 23.1.

2009-06-17  Glenn Morris  <rgm@gnu.org>

	* faq.texi (Obtaining the FAQ): Add reference to Savannah.
	(Latest version of Emacs): Mention source code repository.

2009-06-16  Glenn Morris  <rgm@gnu.org>

	* faq.texi (Top): Language tweak.
	(Extended commands): Most people have arrow keys.
	(Emacs manual): Say how to follow info links.
	(File-name conventions): Change title a bit.  Explain about source
	versus installed.  Condense etc description.
	(Guidelines for newsgroup postings): Mention Savannah list page.
	(Newsgroup archives): Simplify.
	(Contacting the FSF): Add contact URL.
	(Emacs Lisp documentation): Printed version not always available.
	(Installing Texinfo documentation): Explain how by hand installation is
	not normally needed.  Use add-to-list.  Remove duplicate reference.
	(Informational files for Emacs): Move info on Help menu here from
	"File-name conventions".
	(Help installing Emacs): Tweak uref.
	(Obtaining the FAQ): Mention repository.
	(Origin of the term Emacs): Explain "ITS".
	(Changing load-path): Use add-to-list.
	(Automatic indentation): Clarify this is for Text mode.
	Don't mention Indented Text mode.
	(Finding Emacs on the Internet): The FSF does not seem to offer a
	deluxe distribution on CD anymore.

2009-06-16  Glenn Morris  <rgm@gnu.org>

	* faq.texi (Top): Mention which Emacs version this FAQ is about.
	Recommend the latest release.  Mention how to get older FAQs.
	Recommend the Emacs manual.
	(Guidelines for newsgroup postings): Discourage cross-posts.
	(Underlining paragraphs): Remove.
	(Editing MS-DOS files): Remove pre-Emacs 20 information.
	(Bugs and problems): Update key-binding.
	(Problems with very large files): Mention 64-bit.
	(Shell process exits abnormally): Remove.
	(Problems with Shell Mode): Rename and update.
	(Spontaneous entry into isearch-mode)
	(Problems talking to certain hosts): Remove.  This is old information,
	in etc/PROBLEMS if needed.
	(Emacs takes a long time to visit files, Updating Emacs): Remove.
	(Dired claims that no file is on this line): Update.
	(Installing Emacs, Problems building Emacs): Simplify.
	(Emacs for MS-DOS): Refer to msdos/INSTALL rather than duplicating
	information.
	(Emacs for MS-Windows): Rename from "Emacs for Windows".  Simplify.
	(Emacs for Mac OS X): Rename from "Emacs for Apple computers".
	(JDEE): "JDEE", not "JDE".
	(Handling C-s and C-q with flow control, Binding C-s and C-q):
	Remove.  This is old information, in etc/PROBLEMS if needed.
	(stty and Backspace key, Kanji and Chinese characters): Remove.
	(Right-to-left alphabets): Update section.
	(Changing the included text prefix): Gnus uses message-yank-prefix.
	Add cross-reference to Supercite manual.
	(Saving a copy of outgoing mail): Simplify output file description.
	(Expanding aliases when sending mail): Refer to Emacs manual.
	Remove old info about RFC822.
	Correct description of how to rebuild aliases.
	(Rmail writes to /var/spool/mail): Update location from /usr/spool/mail.
	(MIME with Emacs mail packages)
	(Viewing articles with embedded underlining)
	(Saving a multi-part Gnus posting, Gnus hangs for a long time):
	Remove old sections.
	(Killing based on nonstandard headers): Remove.  Scoring is preferable,
	and is well-documented in the Gnus manual.
	(Reading news with Emacs): Merge "Learning more about Gnus" into here.
	(Making Gnus faster): Rename from "Starting Gnus faster".
	Merge "Catch-up is slow in Gnus" into here.

2009-06-14  Glenn Morris  <rgm@gnu.org>

	* faq.texi (Status of Emacs): Re-order with most recent releases first.
	(New in Emacs 23): New section.
	(Handling C-s and C-q with flow control): Add xref.

2009-06-13  Glenn Morris  <rgm@gnu.org>

	* faq.texi (Setting up a customization file): Grammar fix.
	Customize is no longer "new".
	(Displaying the current line or column): Line-number mode is on by
	default.  Don't mention `column' package.  Mention linum.el.
	(Turning on abbrevs by default): Explain how to do it for buffers,
	modes, and everywhere.
	(Associating modes with files): Use add-to-list.  Don't mention Emacs
	19.
	(Highlighting a region): On by default since 23.1.
	(Replacing highlighted text): Update doc quote.
	(Working with unprintable characters): Don't mention search-quote-char.
	(Using an already running Emacs process): Gnuclient is probably not an
	enhancement these days.
	(Indenting switch statements): Remove mention of pre-Emacs 20.
	(Horizontal scrolling): Abbreviate Emacs 20 description.
	(Replacing text across multiple files): Fix name of dired command.
	(Disabling backups): Use require not load.
	(Learning more about Gnus): Add cross-refs to Gnus manual and FAQ.

2009-06-13  Bill Wohler  <wohler@newt.com>

	Release MH-E manual version 8.2.

	* mh-e.texi (VERSION, EDITION, UPDATED, UPDATE-MONTH): Update for
	release 8.2.

2009-06-13  Glenn Morris  <rgm@gnu.org>

	* faq.texi: Remove the term "on-line" (meaning "Info") throughout, since
	in this day and age the common meaning is "on the web".
	(copying): Use @copyright in all cases.
	(Basic keys): Remove reference to deleted manual node "Text Characters".
	(File-name conventions): Use GNU as an example rather than SERVICE.
	default.el lives in site-lisp.  Update Info directory location.
	(Real meaning of copyleft): GPL actions have been brought, but all
	settled out of court.
	(Guidelines for newsgroup postings): Shorten section title.
	Simplify comp.emacs description.
	(Newsgroup archives): Change Google URL.  Describe Gmane.
	(Unsubscribing from Emacs lists): Remove discussion of "distribution
	points".  Mention List-Unsubscribe header.
	(Contacting the FSF): Update email and URLs.
	(Basic editing): Mention F1 for help.
	(Installing Texinfo documentation): Refer to Texinfo website rather
	than ftp server.
	(Printing a Texinfo file): Mention texi2pdf.
	(Informational files for Emacs): Don't describe FTP or SERVICE, they
	are just stubs nowadays.
	(Latest version of Emacs): Explain version numbers.
	(Spell-checkers, Checking TeX and *roff documents): Remove sections.
	(Turning on syntax highlighting): No need to mention hilit19 any more.
	(Finding Emacs on the Internet): Refer to URLs rather than DISTRIB, FTP.
	(Modes for various languages): Remove section.
	(Major packages and programs): Remove most version and maintainer
	information - it's hard to keep up-to-date, and adds nothing.
	Similarly with direct links to mailing lists.
	(Spell-checkers): Rename node from Ispell.  Mention Aspell and Hunspell.
	(Mailcrypt): Remove section - mailcrypt has not been updated in mnay
	years, and Emacs comes with tools for this now.
	(Patch): Remove section - this is a standard tool.
	(Using function keys under X): Remove section.

2009-06-12  Glenn Morris  <rgm@gnu.org>

	* faq.texi (Viewing Info files outside of Emacs): Xinfo is no more.
	(Help installing Emacs): Remove reference to deleted X11 node.
	(Associating modes with files): Interpreter-mode-alist is no longer
	subservient to auto-mode-alist.
	(Installing Emacs): Change future Emacs version.
	(Linking with -lX11 fails): Remove old section.
	(Packages that do not come with Emacs): Update ELL location.
	Emacs Lisp archive is dead.
	(Emacs for Windows): Remove reference to old CE port.
	(Emacs for OS/2, Emacs for Atari ST, Emacs for the Amiga)
	(Emacs for VMS and DECwindows): Remove old ports.
	(Emacs for GNUstep): Rename from "Emacs for NeXTSTEP" and update.
	(Removing flashing messages): Remove section about non-existent Gnus
	option.

	* faq.texi (Top): Add @top command.
	Remove the optional arguments from all @node commands: makeinfo can
	generate these automatically, and it is easier to edit and rearrange
	nodes without them.

2009-06-11  Glenn Morris  <rgm@gnu.org>

	* faq.texi (Common acronyms): Remove no-longer-existing OSF.
	(The LPF): Make the updated URL the sole reference point.
	(Learning how to do something): Update refcard price and format.
	(Getting a printed manual): Sources in doc/emacs/, not man/.
	Also available in PDF format.  Since the page count varies, be less
	precise.
	(Informational files for Emacs): Remove references to deleted files
	LPF and SUN-SUPPORT, and to UUCP.
	(Obtaining the FAQ): Refer to the service web-page rather than SERVICE.
	Remove many obsolete ways to get the FAQ, which now seems only to be
	distributed with Emacs.
	(Mail and news): Remove sections about Rmail Babyl that no longer apply.

2009-06-09  Chong Yidong  <cyd@stupidchicken.com>

	* org.texi (Org Plot): Fix tags (Bug#3507).
	(Workflow states, Agenda commands): Fix tags (Bug#3508).

	* ada-mode.texi (Installation, Compile commands)
	(Project File Overview, No project files, Set compiler options)
	(Use GNAT project file, Use multiple GNAT project files)
	(Identifier completion): Use @samp for menu items, and @kbd for key
	sequences (Bug#3504).

2009-06-04  Daiki Ueno  <ueno@unixuser.org>

	* gnus.texi (Security): Fix wording; add a link to epa.info.

2009-06-04  Ryan Yeske  <rcyeske@gmail.com>

	* message.texi (Header Commands): Fix descriptions to match
	keybindings.

2009-04-22  Daiki Ueno  <ueno@unixuser.org>

	* gnus.texi (Security): Mention that EasyPG is the current default.

2009-04-13  Chong Yidong  <cyd@stupidchicken.com>

	* ediff.texi (Session Commands): Fix typo.

2009-04-05  Reiner Steib  <Reiner.Steib@gmx.de>

	* gnus-faq.texi (FAQ 8-4): Fix wrong group name of
	news.software.readers.  Reported by Florian Rehnisch.

2009-04-02  Glenn Morris  <rgm@gnu.org>

	* auth.texi: Capitalize direntry.

	* mairix-el.texi: Copy the direntry from ../../info/dir, and avoid
	using a period in the entry name.  (Bug#2797)

2009-03-03  Juanma Barranquero  <lekktu@gmail.com>

	* makefile.w32-in (INFO_TARGETS, DVI_TARGETS, clean): Add auth.
	($(infodir)/auth, auth.dvi): New targets.

2009-03-03  Glenn Morris  <rgm@gnu.org>

	* auth.texi: Fix @setfilename.

	* Makefile.in (INFO_TARGETS, DVI_TARGETS): Add auth.
	(auth, $(infodir)/auth, auth.dvi): New rules.

2009-02-25  Glenn Morris  <rgm@gnu.org>

	* faq.texi (Emacs for minimalists): New node.  (Bug#2452)

2009-02-23  Katsumi Yamaoka  <yamaoka@jpl.org>

	* gnus.texi (NoCeM): Fix description of gnus-use-nocem.

2009-02-23  Katsumi Yamaoka  <yamaoka@jpl.org>

	* gnus.texi (NoCeM): Update default values for gnus-nocem-groups,
	gnus-nocem-issuers, and gnus-nocem-verifyer.

2009-02-20  Juanma Barranquero  <lekktu@gmail.com>

	* ada-mode.texi (Project files, Automatic Casing):
	* dbus.texi (Signals):
	* gnus.texi (Selecting a Group, Filtering Incoming Mail):
	* mh-e.texi (HTML):
	* nxml-mode.texi (Locating a schema)
	(Using the document's URI to locate a schema):
	* org.texi (Footnotes, Using the mapping API):
	* rcirc.texi (Channels): Remove duplicate words.

2009-02-20  Glenn Morris  <rgm@gnu.org>

	* dired-x.texi (Miscellaneous Commands):
	* gnus.texi: Minor updates for mbox Rmail.

2009-02-16  Karl Berry  <karl@gnu.org>

	* ada-mode.texi, auth.texi, autotype.texi, calc.texi, cc-mode.texi:
	* cl.texi, dbus.texi, dired-x.texi, ebrowse.texi, ediff.texi:
	* emacs-mime.texi, epa.texi, erc.texi, eshell.texi, eudc.texi:
	* faq.texi, flymake.texi, forms.texi, gnus-coding.texi, gnus.texi:
	* idlwave.texi, info.texi, mairix-el.texi, message.texi, mh-e.texi:
	* newsticker.texi, nxml-mode.texi, org.texi, pcl-cvs.texi:
	* pgg.texi, rcirc.texi, reftex.texi, remember.texi, sasl.texi:
	* sc.texi, ses.texi, sieve.texi, smtpmail.texi, speedbar.texi:
	* tramp.texi, url.texi, vip.texi, viper.texi, widget.texi, woman.texi:
	Consistently use @insertcopying in the Top node,
	@contents at the front (after @end titlepage),
	and @direntry after @copying.  (Bug#1988)

2009-02-13  Teodor Zlatanov  <tzz@lifelogs.com>

	* auth.texi: New file documenting auth-source.

2009-02-13  Carsten Dominik  <dominik@science.uva.nl>

	* org.texi (Org Plot): Fix link.

2009-02-09  Daiki Ueno  <ueno@unixuser.org>

	* epa.texi (Mail-mode integration): Mention the way to do
	"encrypt-to-self".  (Bug#1807)

2009-02-05  Arni Magnusson  <arnima@hafro.is>  (tiny change)

	* ada-mode.texi (No project files): Fix typo.  (Bug#2214)

2009-02-04  Reiner Steib  <Reiner.Steib@gmx.de>

	* gnus-news.texi: Print version about Incoming*.

2009-02-02  Carsten Dominik  <dominik@science.uva.nl>

	* org.texi (Structure editing, Handling links)
	(Fast access to TODO states, Javascript support): Make standard docs
	correctly reflect default variable settings.

2009-02-02  Glenn Morris  <rgm@gnu.org>

	* org.texi: Fix typos.

2009-02-01  Michael Albinus  <michael.albinus@gmx.de>

	Sync with Tramp 2.1.15.

	* trampver.texi: Update release number.

2009-01-31  Carsten Dominik  <carsten.dominik@gmail.com>

	* org.texi (TODO dependencies): Document TODO dependencies on
	checkboxes.

2009-01-30  Carsten Dominik  <dominik@science.uva.nl>

	* org.texi (TODO dependencies): Document key binding for toggling
	ORDERED property.

2009-01-28  Michael Albinus  <michael.albinus@gmx.de>

	* dbus.texi (Errors and Events): Fix typos.  Describe second parameter
	of hook functions.

2009-01-28  Carsten Dominik  <dominik@science.uva.nl>

	* org.texi (TODO dependencies): New section.

2009-01-27  Carsten Dominik  <dominik@science.uva.nl>

	* org.texi (Plain lists, TODO basics, Priorities)
	(Multiple sets in one file, Conflicts): Document interaction with
	`shift-selection-mode'.

2009-01-27  Jay Belanger  <jay.p.belanger@gmail.com>

	* calc.texi (Embedded Mode, Algebraic-Style Calculations):
	Make Calc the subject of sentences.
	(Rearranging Formulas using Selections): Discuss new options
	for `j *'.

2009-01-26  Michael Albinus  <michael.albinus@gmx.de>

	* dbus.texi (Errors and Events): New variable dbus-event-error-hooks.

2009-01-26  Glenn Morris  <rgm@gnu.org>

	* org.texi: Fix typos.

2009-01-26  Bill Wohler  <wohler@newt.com>

	* mh-e.texi (EDITION, UPDATED): Update.

2009-01-25  Carsten Dominik  <dominik@science.uva.nl>

	* org.texi (References): Add information about remote references.
	(Built-in table editor): Document `C-c RET' in tables.
	(Math symbols, Quoting LaTeX code): Mention that simple
	LaTeX macros survive LaTeX export.
	(Images in LaTeX export): Show how to create a reference to a
	figure.
	(Sectioning structure): Document that the LaTeX class can be
	specified in a property.
	(Text areas in HTML export): New section.
	(External links): Add examples for text search and ID links.
	(Built-in table editor): Remove the descriptio of `C-c
	C-q', it not longer works.
	(Literal examples): Document that a space must follow
	the colon in short examples.
	(Relative timer): Document `org-timer-stop'.
	(Footnotes): New section.
	(Footnote markup): Shorten section and refer to new Footnote
	section.
	(Literal examples): Add documentation for line
	numbering in and references to code examples.
	(CSS support): Fix the description of default CSS styles.
	(Capturing column view): Document
	"file:path/to/file.org" as an allowed value for the ID property of
	a dynamic block copying column view.

2009-01-23  Stephen Eglen  <stephen@gnu.org>

	* mh-e.texi (Getting Started): Describe $MH.

2009-01-21  Michael Albinus  <michael.albinus@gmx.de>

	* tramp.texi (all): Harmonize usage of "external method",
	"external transfer method" and "out-of-band method".
	(Connection types): Precise the differences of inline and external
	methods.  Written by Adrian Phillips <a.phillips@met.no>.

2009-01-19  Reiner Steib  <Reiner.Steib@gmx.de>

	* gnus.texi (Limiting): `/ N' and `/ o' are not really limiting
	commands as described at the top.  Reported by Allan Gottlieb
	<gottlieb@nyu.edu>.

2009-01-19  Katsumi Yamaoka  <yamaoka@jpl.org>

	* gnus.texi (Non-ASCII Group Names, RSS): Update description of
	nnmail-pathname-coding-system.

2009-01-17  Peter Tury  <tury.peter@gmail.com>  (tiny change)

	* org.texi (Relative timer): Fix typo.

2009-01-15  Juanma Barranquero  <lekktu@gmail.com>

	* org.texi (Clocking work time): Fix typo.
	Reported by Peter Tury <tury.peter@gmail.com>.  (Bug#1925)

2009-01-13  Glenn Morris  <rgm@gnu.org>

	* org.texi: Fix some more typos.

2009-01-13  Peter Tury  <tury.peter@gmail.com>  (tiny change)

	* org.texi: Fix some typos.

2009-01-09  Katsumi Yamaoka  <yamaoka@jpl.org>

	* gnus.texi (Group Parameters): Add note for local variables.

2009-01-09  Reiner Steib  <Reiner.Steib@gmx.de>

	* gnus.texi (Converting Kill Files): Fix URL.
	Include gnus-kill-to-score.el in contrib directory.

2009-01-09  Reiner Steib  <Reiner.Steib@gmx.de>

	* gnus.texi (Startup Variables): Fix gnus-before-startup-hook.
	Reported by Leo <sdl.web@gmail.com>.  (Bug#1660)
	(Paging the Article): Add index entry.

2009-01-03  Stephen Leake  <stephen_leake@member.fsf.org>

	* ada-mode.texi (Examples): Delete redundant text.

2009-01-03  Michael Albinus  <michael.albinus@gmx.de>

	* trampver.texi (top): Declare ipv6prefix and ipv6postfix.

	* tramp.texi (Filename Syntax, Filename completion): Handle IPv6
	addresses.

2009-01-03  Bill Wohler  <wohler@newt.com>

	* mh-e.texi (Scan Line Formats): Indicate that first column should be
	kept empty.

2008-12-20  Carsten Dominik  <dominik@science.uva.nl>

	* org.texi (Activation, Exporting, ASCII export, HTML export)
	(HTML Export commands, LaTeX/PDF export commands):
	Improve documentation about transient-mark-mode.
	(References): Document the use of special names like $LR1 to reference
	to fields in the last table row.

2008-12-19  Juri Linkov  <juri@jurta.org>

	* info.texi (Search Text): Remove mention of removed key binding M-s.

2008-12-18  Carsten Dominik  <dominik@science.uva.nl>

	* org.texi (References): Remove mentioning of @0 as reference for the
	last line, this has been reverted in the Lisp sources.

2008-12-17  Juanma Barranquero  <lekktu@gmail.com>

	* makefile.w32-in (INFO_TARGETS, clean): Add sasl.
	(DVI_TARGETS): Remove duplicates.  Add sasl.
	($(infodir)/sasl, sasl.dvi): New targets.

2008-12-17  Carsten Dominik  <dominik@science.uva.nl>

	* org.texi: Version number pushed to 6.15d.

2008-12-16  Carsten Dominik  <dominik@science.uva.nl>

	* org.texi (Tables in LaTeX export): New section.
	(Images in LaTeX export): New section.
	(Inlined images, Images in HTML export): Sections renamed.

2008-12-08  Reiner Steib  <Reiner.Steib@gmx.de>

	* message.texi (Insertion Variables): Don't advertise sc-cite-original.

2008-12-04  David Engster  <dengste@eml.cc>

	* gnus.texi (nnmairix): Mention mairix.el.  Point out the importance
	of nnml-get-new-mail.  Change URL for mairix patch.

2008-12-02  Carsten Dominik  <carsten.dominik@gmail.com>

	* org.texi (Using the mapping API): Fix bug in mapping example.
	(Publishing options): Make the list of properties complete again, in
	correspondence to the variable `org-export-plist-vars'.
	(Property searches): Document new special values for time comparisons.
	(Tag inheritance): Refine the description of tag inheritance.
	(Project alist): Add info about the publishing sequence of components.
	(Effort estimates): Document the new relative timer.

2008-12-01  Jay Belanger  <jay.p.belanger@gmail.com>

	* calc.texi (About This Manual): Clarify behavior of `C-x * t'.
	(Using Calc): Clarify use of `C-x * o'.
	(Embedded Mode (Overview)): Clarify use of `C-x * e'.

2008-11-28  Richard M Stallman  <rms@gnu.org>

	* dbus.texi (Receiving Method Calls): Clean up previous change.

2008-11-26  Michael Albinus  <michael.albinus@gmx.de>

	* dbus.texi (Type Conversion): New defuns `dbus-string-to-byte-array',
	`dbus-escape-as-identifier', `dbus-byte-array-to-string' and
	`dbus-unescape-from-identifier'.
	(Receiving Method Calls): New constants `dbus-service-emacs' and
	`dbus-path-emacs'.  Precise return values of `dbus-register-method'.
	(Signals): Use the constants in the example.

2008-11-24  Carsten Dominik  <dominik@science.uva.nl>

	* org.texi: Re-apply change to FDL 1.3.

2008-11-23  Carsten Dominik  <dominik@science.uva.nl>

	* org.texi (Setting up Remember): Document `org-remember-mode'.
	(External links): Document that bbdb links can use a regular
	expression.
	(External links): Document that elisp links can contain interactive
	commands.

2008-11-22  Michael Kifer  <kifer@cs.stonybrook.edu>

	* viper.texi (viper-translate-all-ESC-keysequences):
	Description removed.

2008-11-19  Glenn Morris  <rgm@gnu.org>

	* doclicense.texi: Change to FDL 1.3.
	Relicense all texi files under FDL 1.3 or later.

2008-11-17  Jay Belanger  <jay.p.belanger@gmail.com>

	* calc.texi (Tutorial): Clarify how to set up the on-line tutorial.

2008-11-16  Michael Kifer  <kifer@cs.stonybrook.edu>

	* viper.texi (viper-ESC-keyseq-timeout, viper-ESC-key): Remove.

	* ediff.texi: Version/date change.

2008-11-14  Chong Yidong  <cyd@stupidchicken.com>

	* ns-emacs.texi: Moved into macos.texi in the main Emacs manual.

2008-11-14  Jay Belanger  <jay.p.belanger@gmail.com>

	* calc.texi (About This Manual): Comment out a mention of
	marginal notes.

2008-11-12  Carsten Dominik  <dominik@science.uva.nl>

	* org.texi (Clocking work time): Document the :formula property of
	clock tables.
	(Structure editing, Refiling notes): Document refiling regions.
	(Agenda commands): Document the double-prefix version
	of the `l' command in the agenda.
	(Handling links): Explain the effect of a double prefix
	arg to `C-c C-o'.
	(TODO basics): Add documentation for tag triggers.

2008-10-23  Glenn Morris  <rgm@gnu.org>

	* cl.texi (Function Bindings): Mention `flet' fails to deal with
	byte-compiling things like `+'.

	* ns-emacs.texi: Merge copyright years of author now with assignment
	into FSF years.
	(VER): Use it for easier automatic updating.  Use Emacs version rather
	than standalone Emacs.app version.

2008-10-12  Carsten Dominik  <dominik@science.uva.nl>

	* org.texi: Lots of minor fixes.
	(Capture): New chapter.
	(Org Plot): New section.

2008-09-30  Magnus Henoch  <mange@freemail.hu>

	* cl.texi (Porting Common Lisp): Fix parenthesis order in example.

2008-09-30  Jay Belanger  <jay.p.belanger@gmail.com>

	* calc.texi (User Defined Units): Mention how to enter optional display
	string.

2008-09-25  Teodor Zlatanov  <tzz@lifelogs.com>

	* message.texi (Sending Variables): Fix variable documentation to
	avoid the "y/n" wording.

2008-09-24  Teodor Zlatanov  <tzz@lifelogs.com>

	* message.texi (Sending Variables): Add `message-confirm-send' doc.

2008-09-24  Katsumi Yamaoka  <yamaoka@jpl.org>

	* gnus.texi (The Gnus Registry): Don't give argument to @item used in
	@enumerate section so as to be able to be formatted with MAKEINFO=no.

2008-09-22  Bill Wohler  <wohler@newt.com>

	Release MH-E manual version 8.1.

	* mh-e.texi (VERSION, EDITION, UPDATED, UPDATE-MONTH): Update for
	release 8.1.

	* mh-e.texi: Retain dual license as agreed to by the FSF.
	However, bump GPL to Version 3.
	Use @include for license text.

2008-09-19  Katsumi Yamaoka  <yamaoka@jpl.org>

	* gnus.texi (Top, Setup, Fancy splitting to parent)
	(Store custom flags and keywords, Store arbitrary data):
	Clean up markup.

2008-09-16  Teodor Zlatanov  <tzz@lifelogs.com>

	* gnus.texi (The Gnus Registry): Document it.

2008-09-08  David Engster  <dengste@eml.cc>

	* gnus.texi (nnmairix): Point out that nnml uses MH format.
	Clarify section about choosing back end servers.

2008-08-23  Glenn Morris  <rgm@gnu.org>

	* dired-x.texi (Shell Command Guessing):
	Mention dired-guess-shell-case-fold-search.  (Bug#417)

2008-08-22  Michael Albinus  <michael.albinus@gmx.de>

	* trampver.texi: Update release number.

2008-08-18  Brian Cully  <bjc@kublai.com>  (tiny change)

	* ns-emacs.texi: Update version.
	(Introduction): Correct menu location for options save.
	(Customization): Note that defaults are stored under org.gnu.Emacs.

2008-08-11  Bill Wohler  <wohler@newt.com>

	* mh-e.texi (Getting Started): Rename variant mu-mh to gnu-mh and be
	explicit about GNU mailutils MH elsewhere (with thanks to Darel
	Henman) (closes SF #1768928).

2008-08-10  Glenn Morris  <rgm@gnu.org>

	* ns-emacs.texi: Use @copying.  Change copyright of authors with
	assignment to FSF.  Change license to GFDL.
	(Top): Remove outdated references.

2008-08-07  Reiner Steib  <Reiner.Steib@gmx.de>

	* gnus.texi (Sorting the Summary Buffer, Summary Sorting):
	Add gnus-summary-sort-by-most-recent-number and
	gnus-summary-sort-by-most-recent-date.
	(Summary Sorting): Explain prefix argument.

2008-08-07  Katsumi Yamaoka  <yamaoka@jpl.org>

	* gnus.texi (Saving Articles): Mention symbolic prefix `r' for
	gnus-summary-pipe-output.

2008-08-03  Michael Albinus  <michael.albinus@gmx.de>

	* dbus.texi (Receiving Method Calls): Document error handling of own
	D-Bus methods.

2008-08-01  Bill Wohler  <wohler@newt.com>

	* mh-e.texi (Reading Mail)
	(Viewing Attachments): Describe new function
	mh-show-preferred-alternative.
	(Sending Mail, Redistributing, Sending Message): Describe new hook
	mh-annotate-msg-hook.

2008-07-31  Michael Albinus  <michael.albinus@gmx.de>

	* dbus.texi (Arguments and Signatures): Fix example.
	(Synchronous Methods): New defun `dbus-call-method-non-blocking'.
	(Asynchronous Methods): New node.
	(Errors and Events): Describe extended layout of `dbus-event'.
	New defun `dbus-event-message-type'.

2008-07-31  Dan Nicolaescu  <dann@ics.uci.edu>

	* ediff.texi: Remove VMS support.

2008-07-29  Juanma Barranquero  <lekktu@gmail.com>

	* makefile.w32-in (INFO_TARGETS, DVI_TARGETS, clean): Add mairix-el.
	($(infodir)/mairix-el), mairix-el.dvi): New targets.

2008-07-29  Chong Yidong  <cyd@stupidchicken.com>

	* Makefile.in: Add mairix-el targets.

2008-07-29  David Engster  <deng@randomsample.de>

	* mairix-el.texi: New file.

2008-07-28  Stephen Leake  <stephen_leake@stephe-leake.org>

	* ada-mode.texi: Document using GNAT project files as Emacs Ada mode
	project files.  Delete 'main_unit' project variable; not needed.  Allow
	process environment variables wherever project variables are allowed.
	Add tutorial section on multiple GNAT project files.

2008-07-27  Michael Albinus  <michael.albinus@gmx.de>

	Sync with Tramp 2.1.14.

	* trampver.texi: Update release number.

2008-07-27  Dan Nicolaescu  <dann@ics.uci.edu>

	* ns-emacs.texi:
	* faq.texi: Remove mentions of Mac Carbon.

2008-07-24  Katsumi Yamaoka  <yamaoka@jpl.org>

	* gnus.texi (Saving Articles): Describe the 2nd argument of
	gnus-summary-save-in-pipe.
	(SpamAssassin): Use it.

2008-07-22  Katsumi Yamaoka  <yamaoka@jpl.org>

	* gnus.texi (SpamAssassin): Fix gnus-summary-save-in-pipe usage.

2008-07-25  Carsten Dominik  <dominik@science.uva.nl>

	* org.texi (Export options): Document the use of the creator flag.

2008-07-24  Carsten Dominik  <dominik@science.uva.nl>

	* org.texi: New version 6.06a.

2008-07-23  Juanma Barranquero  <lekktu@gmail.com>

	* makefile.w32-in (INFO_TARGETS, DVI_TARGETS, clean): Add ns-emacs.
	($(infodir)/ns-emacs, ns-emacs.dvi): New targets.

2008-07-23  Vincent Belaïche  <vincent.b.1@hotmail.fr>

	* calc.texi (Editing Stack Entries, Algebraic Entry):
	Rewrite introductory sentences so it can be used by
	Calc's help functions.  Mention fixing typos.
	(Customizing Calc): Fix typo.

2008-07-23  Jay Belanger  <jay.p.belanger@gmail.com>

	* calc.texi (summarykey): New macro.  Use to correctly format keys in
	the summary.

2008-07-20  Adrian Robert  <adrian.b.robert@gmail.com>

	* ns-emacs.texi (Customization): Corrected documentation on color
	specification formats.

2008-07-19  Andreas Schwab  <schwab@suse.de>

	* ns-emacs.texi: Moved from ../emacs.  Add @direntry.

	* Makefile.in (INFO_TARGETS, DVI_TARGETS): Add ns-emacs.
	(ns-emacs, $(infodir)/ns-emacs, ns-emacs.dvi): New rules.

2008-07-18  Michael Albinus  <michael.albinus@gmx.de>

	* dbus.texi (Inspection): Rework, introduce submenus.
	(Bus names, Introspection, Nodes and Interfaces, Methods and Signal)
	(Properties and Annotations, Arguments and Signatures): New nodes.

2008-07-13  Michael Albinus  <michael.albinus@gmx.de>

	* dbus.texi (Receiving Method Calls): Fix description of
	`dbus-register-method'.
	(Signals): Allow also signal arguments for filtering in
	`dbus-register-signal'.

2008-07-13  Vincent Belaïche  <vincent.b.1@hotmail.fr>

	* calc.texi (Manipulating Vectors): Clarify definition of `rnorm' and
	`cnorm'.
	(Arithmetic Tutorial): Simplify the verification of prime factors.

2008-07-02  Katsumi Yamaoka  <yamaoka@jpl.org>

	* gnus.texi (Saving Articles): Mention
	gnus-summary-pipe-output-default-command and gnus-summary-save-in-pipe.

2008-06-29  Jay Belanger  <jay.p.belanger@gmail.com>

	* calc.texi: Adjust mode line throughout.

2008-06-28  Juanma Barranquero  <lekktu@gmail.com>

	* sasl.texi (Mechanisms): Fix typos.

2008-06-24  Jay Belanger  <jay.p.belanger@gmail.com>

	* calc.texi (Killing from the stack): Mention using normal Emacs
	copying.

2008-06-21  Michael Albinus  <michael.albinus@gmx.de>

	* tramp.texi (Password handling): Rename from "Password caching".
	Add `auth-source' mechanism.
	(Connection caching): Tramp reopens the connection automatically,
	when the operating system on the remote host has been changed.

2008-06-20  Eli Zaretskii  <eliz@gnu.org>

	* makefile.w32-in (distclean): Remove makefile.

2008-06-17  Carsten Dominik  <dominik@science.uva.nl>

	* org.texi (Using the mapping API): New section.
	(Agenda column view): New section.
	(Moving subtrees): Document archiving to the archive sibling.
	(Agenda commands): Document columns view in the agenda.
	(Using the property API): Document the API for multi-valued properties.

2008-06-17  Jason Riedy  <jason@acm.org>

	* org.texi (A LaTeX example): Note that fmt may be a one-argument
	function, and efmt may be a two-argument function.
	(Radio tables): Document multiple destinations.

2008-06-16  Glenn Morris  <rgm@gnu.org>

	* epa.texi, erc.texi, pgg.texi, remember.texi, sasl.texi, url.texi:
	Add Cover-Texts.

2008-06-15  Glenn Morris  <rgm@gnu.org>

	* faq.texi (VER): Update to 23.0.60.

	* mh-e.texi: Remove option of licensing under GPL.
	Add Cover-Texts to GFDL permissions notice.
	(GPL): Remove section.
	(GFDL): Include doclicense.texi rather than the actual text.

	* Makefile.in (INFO_TARGETS, DVI_TARGETS): Add sasl.
	(sasl, $(infodir)/sasl, sasl.dvi): New rules.

	* sasl.texi: Fix output file name.

	* epa.texi, sasl.texi: Refer to license in Emacs manual.

	* gnus-coding.texi: Refer to license in Gnus manual.

	* idlwave.texi, sasl.texi: Use @copying.

	* org.texi: Change to GFDL 1.2.  Refer to license in Emacs manual.

	* speedbar.texi: Update Back-Cover Text as per maintain.info.

	* url.texi: Use @copying, @title, @subtitle, @author.

	* ada-mode.texi, autotype.texi, cc-mode.texi, cl.texi, dbus.texi:
	* dired-x.texi, ebrowse.texi, ediff.texi, emacs-mime.texi:
	* erc.texi, eshell.texi, eudc.texi, flymake.texi, forms.texi, gnus.texi:
	* idlwave.texi, message.texi, newsticker.texi, pcl-cvs.texi:
	* rcirc.texi, reftex.texi, sc.texi, ses.texi, sieve.texi:
	* smtpmail.texi, speedbar.texi, tramp.texi, vip.texi, viper.texi:
	* widget.texi, woman.texi:
	Remove references to external license, since doclicense is included.

	* ada-mode.texi, autotype.texi, cc-mode.texi, dired-x.texi:
	* pcl-cvs.texi, speedbar.texi, url.texi, widget.texi:
	Remove references to non-existent Invariant Sections.

2008-06-14  Glenn Morris  <rgm@gnu.org>

	* faq.texi (Major packages and programs): Remove references to external
	Supercite, Calc, VIPER, since they have been included for some time.
	Update VM, AUCTeX, BBDB entries.

2008-06-14  Ulf Jasper  <ulf.jasper@web.de>

	* newsticker.texi: Updated to match latest newsticker changes.

2008-06-13  Glenn Morris  <rgm@gnu.org>

	* ada-mode.texi, autotype.texi, calc.texi, cc-mode.texi, cl.texi
	* dbus.texi, dired-x.texi, ebrowse.texi, ediff.texi, emacs-mime.texi
	* eshell.texi, eudc.texi, flymake.texi, forms.texi, gnus-coding.texi
	* gnus.texi, idlwave.texi, info.texi, message.texi, newsticker.texi
	* nxml-mode.texi, org.texi, pcl-cvs.texi, rcirc.texi, reftex.texi
	* sc.texi, sieve.texi, smtpmail.texi, vip.texi, viper.texi, widget.texi
	* woman.texi:
	Update Back-Cover Text as per maintain.info.

2008-06-15  Reiner Steib  <Reiner.Steib@gmx.de>

	* gnus-faq.texi: Generate.  Change node names to "FAQ N-M".

	* Makefile.in (gnus-faq-clean): Don't remove gnus-faq.texi.
	(gnus-faq.xml): Update repository host.

	* gnus-faq.texi: Generate from gnus-faq.xml (sourceforge.net).

2008-06-15  Frank Schmitt  <ich@frank-schmitt.net>

	* gnus-faq.texi ([5.12]): Add entry about message-kill-buffer-on-exit.
	Fix a typo.

2008-06-15  Reiner Steib  <Reiner.Steib@gmx.de>

	* gnus.texi (Mail Source Customization): Correct values of
	`mail-source-delete-incoming'.  Reported by Tassilo Horn.
	(Oort Gnus): Fix version comment for mml-dnd-protocol-alist.

2008-06-14  Reiner Steib  <Reiner.Steib@gmx.de>

	* gnus.texi (nnmairix): Eliminate wrong use of `path', cf. the GNU
	coding standards.

2008-06-14  David Engster  <dengste@eml.cc>

	* gnus.texi (nnmairix): Markup fixes.

2008-06-05  Reiner Steib  <Reiner.Steib@gmx.de>

	* gnus.texi (nnmairix): Markup and other minor fixes.

2008-06-05  David Engster  <dengste@eml.cc>

	* gnus.texi (nnmairix): New nodes describing nnmairix.el.

2008-06-05  Reiner Steib  <Reiner.Steib@gmx.de>

	* gnus.texi (Group Parameters): Change ~/.gnus to ~/.gnus.el.
	(Searching, nnir, nnmairix): New stub nodes.

2008-05-30  Felix Lee  <felix.1@canids.net>

	* cl.texi (Iteration Clauses): Fix incorrect "identical" examples.

2008-05-24  Reiner Steib  <Reiner.Steib@gmx.de>

	* gnus.texi (Filling In Threads): Additions to gnus-fetch-old-headers.

2008-05-15  Reiner Steib  <Reiner.Steib@gmx.de>

	* gnus.texi (Scoring On Other Headers): Fix typo.  Rearrange.

2008-05-15  Jonathan Yavner  <jyavner@member.fsf.org>

	* ses.texi (Acknowledgements): Add Shigeru Fukaya.

2008-05-06  Juanma Barranquero  <lekktu@gmail.com>

	* info.texi (Top): Fix typo in xref.

2008-05-05  Karl Berry  <karl@gnu.org>

	* info.texi (Top): @xref to stand-alone manual.

2008-05-01  Lars Magne Ingebrigtsen  <larsi@gnus.org>

	* gnus.texi (Various Summary Stuff): Add gnus-propagate-marks.
	(Various Summary Stuff): Fix typo in last xref.

2008-05-02  Juanma Barranquero  <lekktu@gmail.com>

	* org.texi (Moving subtrees): Fix typo.

2008-04-28  Michael Albinus  <michael.albinus@gmx.de>

	* tramp.texi (Frequently Asked Questions): Explain, how to disable
	Tramp via `tramp-mode'.

2008-04-27  Carsten Dominik  <dominik@sam.science.uva.nl>

	* org.texi: Massive changes, in many parts of the file.

2008-04-27  Jason Riedy  <jason@acm.org>

	* org.texi (A LaTeX example): Note that fmt may be a
	one-argument function, and efmt may be a two-argument function.
	(Radio tables): Document multiple destinations.

2008-04-13  Reiner Steib  <Reiner.Steib@gmx.de>

	* gnus.texi (Oort Gnus): Add message-fill-column.

2008-04-12  Adrian Aichner  <adrian@xemacs.org>

	* gnus.texi (Mail Source Specifiers): Typo fix.

2008-04-12  Reiner Steib  <Reiner.Steib@gmx.de>

	* gnus.texi (Diary Headers Generation): Update key binding for
	`gnus-diary-check-message'.

2008-04-10  Reiner Steib  <Reiner.Steib@gmx.de>

	* gnus.texi (Emacsen): Addition.

2008-04-10  Reiner Steib  <Reiner.Steib@gmx.de>

	* gnus.texi (Emacsen): Give recommendations for Emacs 22 and Emacs 23.

2008-04-09  Reiner Steib  <Reiner.Steib@gmx.de>

	* gnus.texi (Oort Gnus): Mention customizing of tool bars.

2008-04-09  Reiner Steib  <Reiner.Steib@gmx.de>

	* gnus-news.texi: Update tool bar item.

2008-04-09  Sven Joachim  <svenjoac@gmx.de>

	* gnus-news.texi: Fix typos.

2008-04-11  Jay Belanger  <jay.p.belanger@gmail.com>

	* calc.texi (Vector and Matrix Arithmetic, Calc Summary):
	Add mention of `kron'.

2008-04-01  Daiki Ueno  <ueno@unixuser.org>

	* epa.texi (Encrypting/decrypting *.gpg files):
	Document epa-file-name-regexp.

2008-03-31  Katsumi Yamaoka  <yamaoka@jpl.org>

	* gnus.texi (Example Methods): Fix description about ssh-agent.
	(Indirect Functions): Fix the default value of nntp-telnet-command;
	remove link to connect.html.

2008-03-30  Michael Albinus  <michael.albinus@gmx.de>

	* dbus.texi (Synchronous Methods): New parameter TIMEOUT for
	dbus-call-method.
	(Receiving Method Calls): The timeout can be set by the calling client.

	* trampver.texi: Update release number.

2008-03-29  Reiner Steib  <Reiner.Steib@gmx.de>

	* gnus.texi (Top): Fix version.  Add SASL.

2008-03-29  Michael Albinus  <michael.albinus@gmx.de>

	Sync with Tramp 2.1.13.

	* trampver.texi: Update release number.

2008-03-29  Chong Yidong  <cyd@stupidchicken.com>

	* org.texi: Update to new org-mode website.

2008-03-29  Stefan Monnier  <monnier@iro.umontreal.ca>

	* cl.texi (For Clauses): Fix loop over key-seq to match code.

2008-03-22  Reiner Steib  <Reiner.Steib@gmx.de>

	* gnus.texi (Foreign Groups): Add gnus-read-ephemeral-gmane-group,
	gnus-read-ephemeral-gmane-group-url,
	gnus-read-ephemeral-emacs-bug-group,
	gnus-read-ephemeral-debian-bug-group.

2008-03-21  Reiner Steib  <Reiner.Steib@gmx.de>

	* gnus.texi (MIME Commands): Add gnus-article-browse-html-article.

	* gnus-news.texi: Add EasyPG.  Add gnus-article-browse-html-article.
	Add FIXMEs for Bookmarks and gnus-registry-marks.

2008-03-16  Reiner Steib  <Reiner.Steib@gmx.de>

	* gnus.texi (Smileys): Document `smiley-style'.

2008-03-21  Reiner Steib  <Reiner.Steib@gmx.de>

	* gnus.texi (Gnus Development): Clarify difference between ding and
	gnu.emacs.gnus.
	(MIME Commands, Using MIME, RSS): Fix markup.

	* gnus-faq.texi ([8.4]): Ditto.

2008-03-20  Reiner Steib  <Reiner.Steib@gmx.de>

	* gnus.texi (Emacsen): Remove obsolete stuff.

2008-03-19  Reiner Steib  <Reiner.Steib@gmx.de>

	* gnus.texi (Oort Gnus): Add version info WRT
	`mail-source-delete-incoming'.

2008-03-16  Reiner Steib  <Reiner.Steib@gmx.de>

	* gnus.texi (Top): Add "Other related manuals" and version info in
	`iftex' output.
	(Formatting Fonts): Add index entries for gnus-mouse-face, gnus-face-0,
	gnus-balloon-face-0 and the corresponding format specifiers.

2008-03-26  Michael Albinus  <michael.albinus@gmx.de>

	* tramp.texi (Filename completion): Remove footnote about let-bind
	of `partial-completion-mode'.  It doesn't work this way.

2008-03-26  Stefan Monnier  <monnier@iro.umontreal.ca>

	* pcl-cvs.texi (Contributors): Update my email.

2008-03-21  Michael Albinus  <michael.albinus@gmx.de>

	* dbus.texi (Receiving Method Calls): Mention default D-Bus timeout.

2008-03-17  Bill Wohler  <wohler@newt.com>

	* mh-e.texi (Viewing): Update URL for adding header fields to
	mh-invisible-header-fields-default.

2008-03-16  Bill Wohler  <wohler@newt.com>

	* mh-e.texi (Preface): Add Gnus to requirements.
	(Forwarding): Note that forwarded MIME messages are now inline.

2008-03-14  Stefan Monnier  <monnier@iro.umontreal.ca>

	* gnus.texi (Example Methods, Direct Functions, Indirect Functions)
	(Common Variables): Give precedence to the netcat methods over the
	telnet methods, and mention that they are more reliable.

2008-03-13  Carsten Dominik  <dominik@science.uva.nl>

	* org.texi (Exporting Agenda Views): Document agenda export to
	iCalendar.
	(Progress logging): Document the new progress logging stuff.

2008-03-10  Reiner Steib  <Reiner.Steib@gmx.de>

	* gnus.texi (Mail Source Customization, Gnus Development, Oort Gnus):
	Update for change of `mail-source-delete-incoming'.

	* gnus-news.texi: Ditto.

2008-03-10  Reiner Steib  <Reiner.Steib@gmx.de>

	* gnus-coding.texi (Gnus Maintainance Guide): Update conventions for
	custom versions.

2008-03-07  Alan Mackenzie  <acm@muc.de>

	* cc-mode.texi (Limitations and Known Bugs): State that the number of
	parens/brackets in a k&r region is limited.

2008-02-27  Reiner Steib  <Reiner.Steib@gmx.de>

	* gnus-news.texi: Mention problem with coding system `utf-8-emacs' when
	using different Emacs versions.

2008-02-27  Glenn Morris  <rgm@gnu.org>

	* sc.texi: Remove a lot of old and obsolete info.
	(titlepage): Simplify.
	(Emacs 19 MUAs, Emacs 18 MUAs, MH-E with any Emacsen)
	(VM with any Emacsen, GNEWS with any Emacsen)
	(Overloading for Non-conforming MUAs, Version 3 Changes)
	(The Supercite Mailing List): Delete nodes.
	(Introduction): Remove info about old packages.
	(Getting Connected): Simplify.  Remove info about old packages.
	(Citing Commands): Delete Emacs 19 info.
	(Hints to MUA Authors): Simplify.
	(Thanks and History): Merge in some info from the deleted node
	"Version 3 Changes".

2008-02-05  Juanma Barranquero  <lekktu@gmail.com>

	* org.texi (Setting tags, In-buffer settings):
	* rcirc.texi (rcirc commands): Replace `legal' with `valid'.

2008-02-24  Katsumi Yamaoka  <yamaoka@jpl.org>

	* gnus-news.texi: Mention that spaces and tabs are allowed in the
	installation directory name.

2008-02-12  Romain Francoise  <romain@orebokech.com>

	* epa.texi (Overview): Fix typo.

2008-02-11  Daiki Ueno  <ueno@unixuser.org>

	* epa.texi (Quick start): Remove the .emacs setting.

2008-02-10  Daiki Ueno  <ueno@unixuser.org>

	* epa.texi (Quick start): Use the command `epa-enable' instead of
	loading `epa-setup'.

2008-02-08  Juanma Barranquero  <lekktu@gmail.com>

	* makefile.w32-in (INFO_TARGETS, DVI_TARGETS, clean): Add epa.
	($(infodir)/epa, epa.dvi): New targets.

2008-02-08  Daiki Ueno  <ueno@unixuser.org>

	* Makefile.in: Add rules to build EasyPG Assistant User's Manual.

	* epa.texi: New manual documenting the EasyPG Assistant.

2008-02-06  Michael Albinus  <michael.albinus@gmx.de>

	* dbus.texi (all): Wrap Lisp code examples with @lisp ... @end lisp.
	(Inspection): New function dbus-ping.

2008-02-05  Michael Albinus  <michael.albinus@gmx.de>

	* tramp.texi (Remote processes): Add `shell-command'.

2008-02-02  Michael Albinus  <michael.albinus@gmx.de>

	* tramp.texi: Use new FSF's Back-Cover Text.

2008-01-28  Michael Sperber  <sperber@deinprogramm.de>

	* gnus.texi (Mail Source Specifiers): Document `group' specifier.
	(Group Parameters): Document `mail-source' parameter.

2008-01-27  Michael Albinus  <michael.albinus@gmx.de>

	* tramp.texi (Inline methods): The hostname of the su(do)? methods
	must be a local host.

2008-01-26  Michael Olson  <mwolson@gnu.org>

	* erc.texi: Update version for ERC 5.3 release.
	(Obtaining ERC): Update extras URLs for 5.3.
	(Development): Write instructions for git, and remove those for Arch.
	(History): Mention the switch to git.

2008-01-24  Karl Berry  <karl@gnu.org>

	* info.texi (Search Index, Search Text): Mention the command
	character in the section name, a la the (Go to node) node.

2008-01-21  Michael Albinus  <michael.albinus@gmx.de>

	* dbus.texi (Errors and Events): New macro dbus-ignore-errors.

2008-01-18  Katsumi Yamaoka  <yamaoka@jpl.org>

	* gnus-news.texi: Mention gnus-article-describe-bindings.

2008-01-18  Katsumi Yamaoka  <yamaoka@jpl.org>

	* gnus-news.texi: Mention gnus-article-wide-reply-with-original.

2008-01-18  Carsten Dominik  <dominik@science.uva.nl>

	* org.texi (Property inheritance): New section.
	(Conventions): New section.
	(Structure editing): Document C-RET, the prefix arg to the cut/copy
	commands, and the new bindings for refiling.
	(Sparse trees): Document the new special command for sparse trees.
	(References): Be more clear about the counting of hilines.
	(Handling links): Document M-p/n for accessing links.
	(Fast access to TODO states): New section.
	(Per file keywords): New section.
	(Property inheritance): New section.
	(Column attributes): New summary types.
	(Capturing Column View): New section.
	(The date/time prompt): Cover the new features in the date/time prompt.
	Compactify the table of keys for the calendar remote control.
	(Clocking work time): Document the new :scope parameter.
	(Remember): Promoted to chapter.
	(Quoted examples): New section.
	(Enhancing text): New verbatim environments.

2008-01-14  Michael Albinus  <michael.albinus@gmx.de>

	* trampver.texi: Update release number.

2008-01-09  Katsumi Yamaoka  <yamaoka@jpl.org>

	* gnus.texi (Article Keymap):
	Add gnus-article-wide-reply-with-original; fix descriptions of
	gnus-article-reply-with-original and
	gnus-article-followup-with-original.

2008-01-09  Glenn Morris  <rgm@gnu.org>

	* nxml-mode.texi: Add @copying section.

2008-01-05  Reiner Steib  <Reiner.Steib@gmx.de>

	* message.texi (Mail Variables): Add some text from "(gnus)Posting
	Server".  Add `message-send-mail-with-mailclient'.

	* gnus.texi (Posting Server): Move some text to "(message)Mail
	Variables" and add a reference here.

2008-01-04  Michael Albinus  <michael.albinus@gmx.de>

	* dbus.texi (Receiving Method Calls): New chapter.
	(Errors and Events): Add serial number to events.  Replace "signal" by
	"message".  Introduce dbus-event-serial-number.

2008-01-03  Michael Albinus  <michael.albinus@gmx.de>

	* dbus.texi (Type Conversion): Explain the type specification for empty
	arrays.  Use another example.

2007-12-30  Michael Albinus  <michael.albinus@gmx.de>

	* dbus.texi (all): Replace "..." by @dots{}.
	(Type Conversion): Precise the value range for :byte types.
	(Signals): Rename dbus-unregister-signal to dbus-unregister-object.
	Mention its return value.
	(Errors and Events): There is no D-Bus error propagation during event
	processing.

2007-12-29  Jay Belanger  <jay.p.belanger@gmail.com>

	* calc.texi (Yacas Language, Maxima Language, Giac Language):
	New sections.

2007-12-29  Reiner Steib  <Reiner.Steib@gmx.de>

	* gnus.texi (Group Parameters): Reorder the text and add a note about
	`gnus-parameters' near the beginning of the node.

2007-12-29  IRIE Tetsuya  <irie@t.email.ne.jp>  (tiny change)

	* gnus.texi (Score File Editing): Fix function name.

2007-12-23  Michael Albinus  <michael.albinus@gmx.de>

	Sync with Tramp 2.1.12.

	* trampver.texi: Update release number.

2007-12-22  Richard Stallman  <rms@gnu.org>

	* cc-mode.texi (Getting Started): Change @ref to @pxref.

2007-12-22  Michael Albinus  <michael.albinus@gmx.de>

	* dbus.texi (Type Conversion): Correct input parameters mapping.

2007-12-21  Michael Albinus  <michael.albinus@gmx.de>

	* dbus.texi (Type Conversion): Extend for D-Bus compound types.
	(Errors and Events): Mention wrong-type-argument error.

2007-12-21  Alex Schroeder  <alex@gnu.org>

	* rcirc.texi: Changed single spaces after sentence end to double
	spaces.  Fixed some typos.
	(Internet Relay Chat): Explain relay.
	(Getting started with rcirc): Change items to reflect prompts.
	Add more explanation to rcirc-track-minor-mode and added a comment to
	warn future maintainers that this section is a copy.
	(People): Change /ignore example.
	(Keywords): Not keywords.

2007-12-20  Alex Schroeder  <alex@gnu.org>

	* rcirc.texi (Top): Fighting Information Overload chapter added.
	(Getting started with rcirc): Add notice of rcirc-track-minor-mode.
	(rcirc commands): Move /ignore command to the new chapter.
	(Fighting Information Overload): New chapter documenting /keyword,
	/bright, /dim, channel ignore, and low priority channels.
	(Configuration): Document rcirc-server-alist, remove
	rcirc-startup-channels-alist and rcirc-default-server.

2007-12-16  Michael Albinus  <michael.albinus@gmx.de>

	* dbus.texi (Signals): Fix example in dbus-register-signal.

2007-12-14  Sven Joachim  <svenjoac@gmx.de>

	* gnus.texi (Score Variables): Fix typo.

2007-12-07  Michael Albinus  <michael.albinus@gmx.de>

	* dbus.texi (Synchronous Methods): Adapt dbus-call-method.
	(Signals): Adapt dbus-send-signal and dbus-register-signal.
	(Errors and Events): Adapt dbus-event.

2007-12-03  Lars Magne Ingebrigtsen  <larsi@gnus.org>

	* gnus.texi (Other Files): Add the yenc command.

2007-11-30  Reiner Steib  <Reiner.Steib@gmx.de>

	* gnus.texi (MIME Commands): Default of gnus-article-loose-mime is t
	since 2004-08-06.

2007-11-28  Katsumi Yamaoka  <yamaoka@jpl.org>

	* gnus.texi (Fancy Mail Splitting): Fix description of splitting based
	on body.

2007-11-27  Katsumi Yamaoka  <yamaoka@jpl.org>

	* emacs-mime.texi (rfc2047): Mention rfc2047-encoded-word-regexp-loose
	and rfc2047-allow-irregular-q-encoded-words; fix description of
	rfc2047-encode-encoded-words.

2007-11-24  Reiner Steib  <Reiner.Steib@gmx.de>

	* gnus.texi (Fetching Mail): Remove obsoleted `nnmail-spool-file'.

2007-12-05  Michael Olson  <mwolson@gnu.org>

	* remember.texi (Diary): Remove "require" line for remember-diary.el.
	Update documentation for `remember-diary-file'.

2007-12-04  Michael Albinus  <michael.albinus@gmx.de>

	* dbus.texi (Signals): Precise `dbus-register-signal'.
	(Errors and Events): Rework events part, the internal structure of
	dbus-event has changed.

2007-12-03  Juanma Barranquero  <lekktu@gmail.com>

	* makefile.w32-in (INFO_TARGETS, DVI_TARGETS, clean): Add dbus.
	($(infodir)/dbus, dbus.dvi): New targets.

2007-12-03  Michael Albinus  <michael.albinus@gmx.de>

	* Makefile.in (INFO_TARGETS, DVI_TARGETS): Apply dbus and dbus.dvi
	unconditionally.

	* dbus.texi (Synchronous Methods): Show the result of the "lshal"
	emulation with @print{}.

2007-12-02  Richard Stallman  <rms@gnu.org>

	* dbus.texi (Overview): Minor cleanup.

2007-12-02  Michael Albinus  <michael.albinus@gmx.de>

	* Makefile.in (INFO_TARGETS): Add dbus.
	(DVI_TARGETS): Add dbus.dvi.
	(dbus, dbus.dvi): New targets.

	* dbus.texi: New file.

2007-11-24  Romain Francoise  <romain@orebokech.com>

	* nxml-mode.texi: Add description in @direntry.
	Fix file name to match @setfilename.

2007-11-23  Mark A. Hershberger  <mah@everybody.org>

	* Makefile.in (INFO_TARGETS, DVI_TARGETS): Add nxml-mode.
	($(infodir)/nxml-mode): New rule.

	* makefile.w32-in (INFO_TARGETS, DVI_TARGETS): Add nxml-mode.
	($(infodir)/nxml-mode): New rule.
	(clean): Add nxml-mode*.

	* nxml-mode.texi: New file with nxml manual.

2007-11-18  Richard Stallman  <rms@gnu.org>

	* flymake.texi (Example -- Configuring a tool called directly):
	Update example.

2007-11-18  Michael Albinus  <michael.albinus@gmx.de>

	* tramp.texi (Filename completion): Simplify explanation of
	double-slash behavior.  Explain directory contents flushing.

2007-11-16  Jay Belanger  <jay.p.belanger@gmail.com>

	* calc.texi (TeX and LaTeX Language Modes): Put in
	missing braces.

2007-11-15  Richard Stallman  <rms@gnu.org>

	* cl.texi (Equality Predicates): Delete `eql'.
	(Predicates, Naming Conventions, Top): Delete `eql'.
	(Common Lisp Compatibility): Delete `eql'.
	(Porting Common Lisp): Delete obsolete backquote info.
	Minor clarification about character constants.
	(Sequence Basics): Minor clarification.

2007-11-15  Juanma Barranquero  <lekktu@gmail.com>

	* cc-mode.texi (Electric Keys, Custom Macros):
	* tramp.texi (Filename completion): Fix typos.

2007-11-15  Jay Belanger  <jay.p.belanger@gmail.com>

	* calc.texi (Basic commands): Mention the menu.

2007-11-12  Michael Albinus  <michael.albinus@gmx.de>

	* tramp.texi (Connection caching): Tramp flushes connection
	properties when remote operating system has been changed.

2007-11-09  Reiner Steib  <Reiner.Steib@gmx.de>

	* gnus-news.texi: Fix spelling.
	`message-insert-formatted-citation-line', not
	`message-insert-formated-citation-line'.

	* gnus.texi, gnus-faq.texi, message.texi: Bump version to 5.10.9.

2007-11-07  Michael Albinus  <michael.albinus@gmx.de>

	* tramp.texi (Overview): Mention also the PuTTY integration under
	w32.  Remove paragraphs about Tramp's experimental status.
	(Frequently Asked Questions): Add code example for highlighting the
	mode line.

2007-11-03  Michael Olson  <mwolson@gnu.org>

	* remember.texi: Change mentions of remember-buffer to
	remember-finalize throughout.

2007-10-30  Michael Olson  <mwolson@gnu.org>

	* remember.texi (Copying): Remove.
	(Mailbox): Update with non-BBDB instructions.
	(Diary, Org): Add.
	(Bibliography, Planner Page): Remove.

2007-10-30  Juanma Barranquero  <lekktu@gmail.com>

	* makefile.w32-in (INFO_TARGETS): Add remember.
	(DVI_TARGETS): Add remember.dvi.
	($(infodir)/remember): New rule.
	(clean): Add remember*.

2007-10-30  Michael Olson  <mwolson@gnu.org>

	* Makefile.in (INFO_TARGETS, DVI_TARGETS): Add remember.
	($(infodir)/remember): New rule that builds the Remember Manual.

	* remember.texi: New file containing the Remember Mode Manual.
	Shuffle chapters around after initial import.
	(Function Reference): Split Keystrokes into separate chapter.
	(Keystrokes): Document C-c C-k.
	(Introduction): Fix typographical issue with "---".

2007-10-29  Richard Stallman  <rms@gnu.org>

	* widget.texi (Introduction): Delete discussion of implementation
	internals.

2007-10-29  Michael Albinus  <michael.albinus@gmx.de>

	* tramp.texi (Connection caching): Host names must be different
	when tunneling.

2007-10-28  Reiner Steib  <Reiner.Steib@gmx.de>

	* gnus.texi, gnus-faq.texi, message.texi: Bump version to
	Gnus v5.13.

2007-10-28  Miles Bader  <miles@gnu.org>

	* gnus-news.texi, gnus-coding.texi, sasl.texi: New files.

2007-10-28  Reiner Steib  <Reiner.Steib@gmx.de>

	* gnus.texi (Sorting the Summary Buffer):
	Remove gnus-article-sort-by-date-reverse.

2007-10-28  Katsumi Yamaoka  <yamaoka@jpl.org>

	* gnus.texi (Non-ASCII Group Names): New node.
	(Misc Group Stuff): Move gnus-group-name-charset-method-alist and
	gnus-group-name-charset-group-alist to Non-ASCII Group Names node.

2007-10-28  Michaël Cadilhac  <michael@cadilhac.name>

	* gnus.texi (Mail Source Specifiers, IMAP): Add a notice on the need to
	clean the output of the program `imap-shell-program'.

2007-10-28  Katsumi Yamaoka  <yamaoka@jpl.org>

	* gnus.texi (IMAP): Mention nnimap-logout-timeout.

2007-10-28  Tassilo Horn  <tassilo@member.fsf.org>

	* gnus.texi (Sticky Articles): Documentation for sticky article
	buffers.

2007-10-28  Michaël Cadilhac  <michael@cadilhac.name>

	* gnus.texi (RSS): Document nnrss-ignore-article-fields.

2007-10-28  Katsumi Yamaoka  <yamaoka@jpl.org>

	* gnus.texi (Various Various): Mention gnus-add-timestamp-to-message.

2007-10-28  Katsumi Yamaoka  <yamaoka@jpl.org>

	* gnus.texi (Archived Messages):
	Document gnus-update-message-archive-method.

2007-10-28  Katsumi Yamaoka  <yamaoka@jpl.org>

	* gnus.texi (Limiting): Document gnus-summary-limit-to-address.

2007-10-28  Michaël Cadilhac  <michael@cadilhac.name>

	* gnus.texi (Group Maneuvering):
	Document `gnus-summary-next-group-on-exit'.

2007-10-28  Katsumi Yamaoka  <yamaoka@jpl.org>

	* gnus.texi (Really Various Summary Commands):
	Mention gnus-auto-select-on-ephemeral-exit.

2007-10-28  Reiner Steib  <Reiner.Steib@gmx.de>

	* gnus.texi, message.texi: Bump version number.

2007-10-28  Katsumi Yamaoka  <yamaoka@jpl.org>

	* gnus.texi (Group Line Specification, Misc Group Stuff)
	(Server Commands): Parenthesize @pxref{Mail Spool}.

2007-10-28  Didier Verna  <didier@xemacs.org>

	New user option: message-signature-directory.
	* message.texi (Insertion Variables): Document it.
	* gnus.texi (Posting Styles): Ditto.

2007-10-28  Didier Verna  <didier@xemacs.org>

	* gnus.texi (Group Line Specification):
	* gnus.texi (Misc Group Stuff):
	* gnus.texi (Server Commands): Document the group compaction feature.

2007-10-28  Reiner Steib  <Reiner.Steib@gmx.de>

	* gnus-faq.texi ([5.2]): Adjust for message-fill-column.

	* message.texi (Various Message Variables): Add message-fill-column.

2007-10-28  Katsumi Yamaoka  <yamaoka@jpl.org>

	* gnus.texi: Untabify.

2007-10-28  Didier Verna  <didier@xemacs.org>

	* gnus.texi (Group Parameters): Document the posting-style merging
	process in topic-mode.

2007-10-28  Reiner Steib  <Reiner.Steib@gmx.de>

	* gnus.texi (Scoring On Other Headers): Add gnus-inhibit-slow-scoring.

2007-10-28  Romain Francoise  <romain@orebokech.com>

	* gnus.texi (Mail Spool): Fix typo.
	Update copyright.

2007-10-28  Lars Magne Ingebrigtsen  <larsi@gnus.org>

	* gnus.texi (Limiting): Add gnus-summary-limit-to-singletons.

2007-10-28  Andreas Seltenreich  <uwi7@rz.uni-karlsruhe.de>

	* gnus.texi (Summary Generation Commands):
	Add gnus-summary-insert-ticked-articles.

2007-10-28  Reiner Steib  <Reiner.Steib@gmx.de>

	* gnus.texi (SpamAssassin back end): Rename spam-spamassassin-path
	to spam-spamassassin-program.

2007-10-28  Reiner Steib  <Reiner.Steib@gmx.de>

	* gnus.texi (Mail and Post): Add gnus-message-highlight-citation.

2007-10-28  Lars Magne Ingebrigtsen  <larsi@gnus.org>

	* gnus.texi (Limiting): Add gnus-summary-limit-to-headers.

2007-10-28  Lars Magne Ingebrigtsen  <larsi@gnus.org>

	* message.texi (Mail Headers): Document `opportunistic'.

2007-10-28  Reiner Steib  <Reiner.Steib@gmx.de>

	* emacs-mime.texi (Encoding Customization): Explain how to set
	mm-coding-system-priorities per hierarchy.

2007-10-28  Reiner Steib  <Reiner.Steib@gmx.de>

	* gnus.texi (Washing Mail): Add nnmail-ignore-broken-references and
	nnmail-broken-references-mailers instead of nnmail-fix-eudora-headers.

2007-10-28  Didier Verna  <didier@xemacs.org>

	* message.texi (Wide Reply): Update documentation of
	message-dont-reply-to-names (now allowing a list of regexps).

2007-10-28  Lars Magne Ingebrigtsen  <larsi@gnus.org>

	* gnus.texi (Spam Package Introduction): Fix spam menu and links.

2007-10-28  Lars Magne Ingebrigtsen  <larsi@gnus.org>

	* gnus.texi (SpamAssassin back end): Fix typo.

	* sieve.texi (Examples): Fix grammar.

2007-10-28  Lars Magne Ingebrigtsen  <larsi@gnus.org>

	* gnus.texi (Searching for Articles): Document M-S and M-R.
	(Limiting): Document / b.

2007-10-28  Lars Magne Ingebrigtsen  <larsi@gnus.org>

	* gnus.texi (Thread Commands): T M-^.

2007-10-28  Lars Magne Ingebrigtsen  <larsi@gnus.org>

	* message.texi (Mail Aliases): Document ecomplete.
	(Mail Aliases): Fix typo.

2007-10-28  Katsumi Yamaoka  <yamaoka@jpl.org>

	* gnus.texi (Face): Restore xref to gnus-face-properties-alist;
	fix typo.

2007-10-28  Romain Francoise  <romain@orebokech.com>

	* gnus.texi (Mail Spool): Grammar fix.

2007-10-28  Reiner Steib  <Reiner.Steib@gmx.de>

	* gnus.texi (Mail Spool): nnml-use-compressed-files can be a
	string.

2007-10-28  Katsumi Yamaoka  <yamaoka@jpl.org>

	* gnus.texi (Group Parameters): Fix description.

2007-10-28  Reiner Steib  <Reiner.Steib@gmx.de>

	* gnus.texi (Gmane Spam Reporting):
	Fix spam-report-gmane-use-article-number.
	Add spam-report-user-mail-address.

2007-10-28  Katsumi Yamaoka  <yamaoka@jpl.org>

	* emacs-mime.texi (Non-MIME): x-gnus-verbatim -> x-verbatim.

2007-10-28  Reiner Steib  <Reiner.Steib@gmx.de>

	* gnus.texi (Group Parameters): Add simplified sorting example based on
	example for `Sorting the Summary Buffer' from Jari Aalto
	<jari.aalto@cante.net>.
	(Example Methods): Add example for an indirect connection.

2007-10-28  Kevin Greiner  <kevin.greiner@compsol.cc>

	* gnus.texi (nntp-open-via-telnet-and-telnet): Fix grammar.
	(Agent Parameters): Update parameter names to match code.
	(Group Agent Commands): Corrected 'gnus-agent-fetch-series' as
	'gnus-agent-summary-fetch-series'.
	(Agent and flags): New section providing a generalized discussion
	of flag handling.
	(Agent and IMAP): Remove flag discussion.
	(Agent Variables): Add 'gnus-agent-synchronize-flags'.

2007-10-28  Romain Francoise  <romain@orebokech.com>

	* gnus.texi (Exiting the Summary Buffer): Add new function
	`gnus-summary-catchup-and-goto-prev-group', bound to `Z p'.

2007-10-28  Reiner Steib  <Reiner.Steib@gmx.de>

	* gnus.texi (Conformity): Fix typo.
	(Customizing Articles): Document `first'.

2007-10-28  Jari Aalto  <jari.aalto@cante.net>

	* gnus.texi (Sorting the Summary Buffer):
	Add `gnus-thread-sort-by-date-reverse'.  Add example
	host to different sorting in NNTP and RSS groups.

2007-10-28  Reiner Steib  <Reiner.Steib@gmx.de>

	* message.texi (Insertion): Describe prefix for
	message-mark-inserted-region and message-mark-insert-file.

2007-10-28  Reiner Steib  <Reiner.Steib@gmx.de>

	* emacs-mime.texi (Non-MIME): Add Slrn-style verbatim marks and
	LaTeX documents.  Describe "text/x-gnus-verbatim".

2007-10-28  Teodor Zlatanov  <tzz@lifelogs.com>

	* gnus.texi (Blacklists and Whitelists, BBDB Whitelists)
	(Gmane Spam Reporting, Bogofilter, spam-stat spam filtering)
	(spam-stat spam filtering, SpamOracle)
	(Extending the Spam ELisp package): Remove extra quote symbol for
	clarity.

2007-10-28  Reiner Steib  <Reiner.Steib@gmx.de>

	* gnus.texi (MIME Commands): Add gnus-article-save-part-and-strip,
	gnus-article-delete-part and gnus-article-replace-part.
	(Using MIME): Add gnus-mime-replace-part.

2007-10-28  Romain Francoise  <romain@orebokech.com>

	* gnus.texi (Mail Spool): Mention that `nnml-use-compressed-files'
	requires `auto-compression-mode' to be enabled.  Add new nnml
	variable `nnml-compressed-files-size-threshold'.

2007-10-28  Reiner Steib  <Reiner.Steib@gmx.de>

	* gnus.texi (Sorting the Summary Buffer):
	Add gnus-thread-sort-by-recipient.

2007-10-28  Romain Francoise  <romain@orebokech.com>

	* message.texi (Insertion Variables): Mention new variable
	`message-yank-empty-prefix'.  Change `message-yank-cited-prefix'
	documentation accordingly.

2007-10-28  Romain Francoise  <romain@orebokech.com>

	* gnus.texi (To From Newsgroups): Mention new variables
	`gnus-summary-to-prefix' and `gnus-summary-newsgroup-prefix'.

2007-10-28  Katsumi Yamaoka  <yamaoka@jpl.org>

	* gnus.texi (Using MIME): gnus-mime-copy-part supports the charset
	stuff; gnus-mime-inline-part does the automatic decompression.

2007-10-28  Teodor Zlatanov  <tzz@lifelogs.com>

	* gnus.texi (Spam ELisp Package Configuration Examples):
	"training.ham" should be "training.spam".

2007-10-28  Katsumi Yamaoka  <yamaoka@jpl.org>

	* message.texi (Mail Variables): Fix the default value for
	message-send-mail-function.

2007-10-28  Katsumi Yamaoka  <yamaoka@jpl.org>

	* gnus.texi (Optional Back End Functions): nntp-request-update-info
	always returns nil exceptionally.

2007-10-28  Simon Josefsson  <jas@extundo.com>

	* gnus.texi (Article Washing): Add libidn URL.
	Suggested by Michael Cook <michael@waxrat.com>.

2007-10-28  Lars Magne Ingebrigtsen  <larsi@gnus.org>

	* gnus.texi (Topic Commands): Fix next/previous.

2007-10-28  Simon Josefsson  <jas@extundo.com>

	* gnus.texi (Article Washing): Mention `W i'.

2007-10-28  Jochen Küpper  <jochen@fhi-berlin.mpg.de>

	* gnus.texi (Group Parameters): Slight extension of sieve
	parameter description.

2007-10-28  Reiner Steib  <Reiner.Steib@gmx.de>

	* gnus.texi (Score Decays): `gnus-decay-scores' can be a regexp
	matching score files as well.
	(Picons): Describe `gnus-picon-style'.

2007-10-28  Romain Francoise  <romain@orebokech.com>

	* message.texi (Message Headers): Mention that headers are hidden
	using narrowing, and how to expose them.
	Update copyright.

2007-10-28  Reiner Steib  <Reiner.Steib@gmx.de>

	* gnus.texi: Mention `gnus-summary-limit-to-recipient' and
	`gnus-summary-sort-by-recipient'.

2007-10-28  Romain Francoise  <romain@orebokech.com>

	* gnus.texi (NNTP marks): New node.
	(NNTP): Move NNTP marks variables to the new node.

2007-10-28  Jesper Harder  <harder@ifa.au.dk>

	* gnus.texi, gnus-news.texi, pgg.texi, sasl.texi: backend -> back end.

	* gnus.texi (MIME Commands, Hashcash): Markup fix.

2007-10-28  Teodor Zlatanov  <tzz@lifelogs.com>

	* gnus.texi: Replaced @file{spam.el} with @code{spam.el}
	everywhere for consistency.
	(Filtering Spam Using The Spam ELisp Package): Admonish again.
	(Spam ELisp Package Sequence of Events): This is Gnus, say so.
	Say "regular expression" instead of "regex."  Admonish.
	Pick other words to sound better (s/so/thus/).
	(Spam ELisp Package Filtering of Incoming Mail):
	Mention statistical filters.  Remove old TODO.
	(Spam ELisp Package Sorting and Score Display in Summary Buffer):
	New section on sorting and displaying the spam score.
	(BBDB Whitelists): Mention spam-use-BBDB-exclusive is not a
	backend but an alias to spam-use-BBDB.
	(Extending the Spam ELisp package): Rewrite the example using the
	new backend functionality.

2007-10-28  Simon Josefsson  <jas@extundo.com>

	* gnus.texi (NNTP): Mention nntp-marks-is-evil and
	nntp-marks-directory, from Romain Francoise
	<romain@orebokech.com>.

2007-10-28  Magnus Henoch  <mange@freemail.hu>

	* gnus.texi (Hashcash): New default value of
	hashcash-default-payment.

2007-10-28  Simon Josefsson  <jas@extundo.com>

	* gnus.texi (Hashcash): Fix URL.  Add pref to spam section.
	(Anti-spam Hashcash Payments): No need to load hashcash.el now.

2007-10-28  Reiner Steib  <Reiner.Steib@gmx.de>

	* gnus.texi (Adaptive Scoring): Add gnus-adaptive-pretty-print.

2007-10-28  Simon Josefsson  <jas@extundo.com>

	* gnus.texi (documentencoding): Add, to avoid warnings.

2007-10-28  Simon Josefsson  <jas@extundo.com>

	* message.texi (Mail Headers): Add.

	* gnus.texi (Hashcash): Fix.

2007-10-28  Teodor Zlatanov  <tzz@lifelogs.com>

	* gnus.texi (Hashcash): Change location of library, also mention
	that payments can be verified and fix the name of the
	hashcash-path variable.

2007-10-28  Reiner Steib  <Reiner.Steib@gmx.de>

	* gnus.texi (Article Display): Add `gnus-picon-style'.

2007-10-28  Katsumi Yamaoka  <yamaoka@jpl.org>

	* gnus.texi (SpamAssassin backend): Add it to the detailmenu.

2007-10-28  Teodor Zlatanov  <tzz@lifelogs.com>

	* gnus.texi (Blacklists and Whitelists, BBDB Whitelists)
	(Bogofilter, spam-stat spam filtering, SpamOracle): Old incorrect
	warning about ham processors in spam groups removed.

2007-10-28  Teodor Zlatanov  <tzz@lifelogs.com>

	* gnus.texi (SpamAssassin backend): Add new node about SpamAssassin.
	From Hubert Chan <hubert@uhoreg.ca>.

2007-10-28  Jesper Harder  <harder@ifa.au.dk>

	* gnus.texi (Spam ELisp Package Sequence of Events): Index.
	(Mailing List): Typo.
	(Customizing Articles): Add gnus-treat-ansi-sequences.
	(Article Washing): Index.

	* message.texi: Use m-dash consistently.

2007-10-28  Jesper Harder  <harder@ifa.au.dk>

	* gnus.texi (GroupLens): Remove.

2007-10-28  Kevin Greiner  <kgreiner@xpediantsolutions.com>

	* gnus.texi (Outgoing Messages, Agent Variables):
	Add gnus-agent-queue-mail and gnus-agent-prompt-send-queue.
	Suggested by Gaute Strokkenes <gs234@srcf.ucam.org>

2007-10-28  Jesper Harder  <harder@ifa.au.dk>

	* gnus.texi (Limiting): Add gnus-summary-limit-to-replied.

2007-10-28  Reiner Steib  <Reiner.Steib@gmx.de>

	* gnus.texi (Article Washing): Add `gnus-article-treat-ansi-sequences'.

	* gnus.texi (No Gnus): New node.  Includes `gnus-news.texi'.

2007-10-28  Simon Josefsson  <jas@extundo.com>

	* gnus.texi (Top): Add SASL.

2007-10-27  Emanuele Giaquinta  <e.giaquinta@glauco.it>  (tiny change)

	* gnus-faq.texi ([5.12]): Remove reference to discontinued service.

2007-10-27  Reiner Steib  <Reiner.Steib@gmx.de>

	* gnus.texi (Troubleshooting): Adjust Gnus version number.

2007-10-27  Jay Belanger  <jay.p.belanger@gmail.com>

	* calc.texi (Formulas, Composition Basics): Lower the
	precedence of negation.

2007-10-25  Jonathan Yavner  <jyavner@member.fsf.org>

	* ses.texi (The Basics): Mention how to create a new spreadsheet.
	Mention the new three-letter column identifiers.
	(More on cell printing): Calculate-cell and truncate-cell are now `c'
	and `t' rather than `C-c C-c' and `C-c C-t'.  Mention the stupid error
	message when using `c' on an empty default with default printer.
	(Buffer-local variables in spreadsheets): `symbolic-formulas' was
	renamed to `ses--symbolic-formulas' some time ago.

2007-10-25  Jay Belanger  <jay.p.belanger@gmail.com>

	* calc.texi (Default Simplifications, Making Selections)
	(Customizing Calc): Clarify associativity of multiplication.

2007-10-23  Michael Albinus  <michael.albinus@gmx.de>

	* tramp.texi (Traces and Profiles): Simplify loop over
	`trace-function-background'.

2007-10-22  Juri Linkov  <juri@jurta.org>

	* dired-x.texi (Shell Command Guessing): Default values are now
	available by typing M-n instead of M-p.

2007-10-21  Michael Albinus  <michael.albinus@gmx.de>

	* tramp.texi (Cleanup remote connections): New section.
	(Password caching): Remove `tramp-clear-passwd'.
	It's not a command anymore.
	(Bug Reports): Add `tramp-bug' to function index.
	(Function Index, Variable Index): New nodes.
	(Remote shell setup): Describe `tramp-password-prompt-regexp'.

	* trampver.texi: Update release number.

2007-10-20  Jay Belanger  <jay.p.belanger@gmail.com>

	* calc.texi (History and Acknowledgements): Turn comment
	about integer size into past tense.
	(Time Zones): Remove pointer to Calc author's address.
	(Trigonometric and Hyperbolic Functions): Mention cotangent
	and hyperbolic cotangent.  Fix typo.

2007-10-10  Michael Albinus  <michael.albinus@gmx.de>

	Sync with Tramp 2.1.11.

	* trampver.texi: Update release number.

2007-10-06  Michael Albinus  <michael.albinus@gmx.de>

	* tramp.texi (External packages): New section.

2007-09-29  Juri Linkov  <juri@jurta.org>

	* info.texi (Help-Int): Document `L' (`Info-history').

2007-09-26  Carsten Dominik  <dominik@science.uva.nl>

	* org.texi: Change links to webpage and maintained email.
	(Remember): Promote to Chapter, significant changes.
	(Fast access to TODO states): New section.
	(Faces for TODO keywords): New section.
	(Export options): Example for #+DATE.
	(Progress logging): Section moved.

2007-09-26  Bill Wohler  <wohler@newt.com>

	* mh-e.texi (HTML): Mention binding of S-mouse-2 to
	browse-url-at-mouse.

2007-09-20  Eduard Wiebe  <usenet@pusto.de>  (tiny change)

	* flymake.texi (Customizable variables): Face names don't end in -face.
	Fix flymake-err-line-patterns template.
	(Example -- Configuring a tool called directly): Fix init-function.
	(Highlighting erroneous lines): Face names don't end in -face.

2007-09-18  Exal de Jesus Garcia Carrillo  <exal@gmx.de>  (tiny change)

	* erc.texi (Special-Features): Fix small typo.

2007-09-14  Michael Albinus  <michael.albinus@gmx.de>

	* tramp.texi (Filename Syntax): Provide links to "Inline methods"
	and "External transfer methods".

2007-09-13  Jay Belanger  <jay.p.belanger@gmail.com>

	* calc.texi (Predefined Units): Add some history.

2007-09-08  Michael Olson  <mwolson@gnu.org>

	* erc.texi (Copying): New section included from gpl.texi.
	This matches the look of the upstream ERC manual.

2007-09-07  Jay Belanger  <jay.p.belanger@gmail.com>

	* calc.texi (History and Acknowledgements): Adjust the "thanks".
	(Random Numbers): Clarify the distribution of `random'.

2007-09-06  Glenn Morris  <rgm@gnu.org>

	Move manual sources from man/ to subdirectories of doc/.
	Split into the Emacs manual in emacs/, and other manuals in misc/.
	Change all setfilename commands to use ../../info.
	* Makefile.in: Move the parts of the old man/Makefile.in that do not
	refer to the Emacs manual here.
	(infodir): New variable.
	(INFO_TARGETS, info): Use infodir.  Also used by all info targets.
	(cc-mode.texi, faq.texi): Update references to source file locations.
	* makefile.w32-in: Move the parts of the old man/makefile.w32-in that
	do not refer to the Emacs manual here.
	(infodir, MULTI_INSTALL_INFO, ENVADD): Go up one more level.

	* Makefile.in: Add `basename' versions of all info targets, for
	convenience when rebuilding just one manual.
	(../etc/GNU): Delete obsolete target.
	(.SUFFIXES): Use $(TEXI2DVI) rather than texi2dvi.
	(mostlyclean): Add *.op, *.ops.  Move *.aux *.cps *.fns *.kys *.pgs
	*.vrs *.toc here...
	(maintainer-clean): ...from here.

	* makefile.w32-in (../etc/GNU): Delete obsolete target.

2007-09-01  Jay Belanger  <jay.p.belanger@gmail.com>

	* calc.texi (Date Conversions): Clarify definition of
	Julian day numbering.
	(Date Forms): Clarify definition of Julian day numbering;
	add some history.

2007-08-30  Carsten Dominik  <dominik@science.uva.nl>

	* org.texi: Version 5.07.

2007-08-24  IRIE Tetsuya  <irie@t.email.ne.jp>  (tiny change)

	* message.texi (MIME): Replace mml-attach with mml-attach-file.

2007-08-22  Carsten Dominik  <dominik@science.uva.nl>

	* org.texi (Adding hyperlink types): New section.
	(Embedded LaTeX): Chapter updated because of LaTeX export.
	(LaTeX export): New section.
	(Using links out): New section.

2007-08-22  Glenn Morris  <rgm@gnu.org>

	* faq.texi (Learning how to do something): Refcards now in
	etc/refcards/ directory.

2007-08-22  Michael Albinus  <michael.albinus@gmx.de>

	* tramp.texi (Remote Programs): Persistency file must be cleared when
	changing `tramp-remote-path'.
	(Filename Syntax): Don't use @var{} constructs inside the @trampfn
	macro.

2007-08-17  Jay Belanger  <jay.p.belanger@gmail.com>

	* calc.texi: Move contents to beginning of file.
	(Algebraic Entry): Fix the formatting of an example.

2007-08-15  Jay Belanger  <jay.p.belanger@gmail.com>

	* calc.texi (Basic Operations on Units): Mention exact versus
	inexact conversions.

2007-08-14  Jay Belanger  <jay.p.belanger@gmail.com>

	* calc.texi (Basic Operations on Units): Mention default
	values for new units.
	(Quick Calculator Mode): Mention that binary format will
	be displayed.

2007-08-14  Katsumi Yamaoka  <yamaoka@jpl.org>

	* gnus.texi (Selecting a Group): Mention gnus-maximum-newsgroup.

2007-08-10  Katsumi Yamaoka  <yamaoka@jpl.org>

	* gnus.texi (NNTP): Mention nntp-xref-number-is-evil.

2007-08-08  Glenn Morris  <rgm@gnu.org>

	* gnus.texi, sieve.texi: Replace `iff'.

2007-08-03  Jay Belanger  <jay.p.belanger@gmail.com>

	* calc.texi (Basic Graphics): Mention the graphing of error
	forms.
	(Graphics Options): Mention how `g s' handles error forms.
	(Curve Fitting): Mention plotting the curves.
	(Standard Nonlinear Models): Add additional models.
	(Curve Fitting Details): Mention the Levenberg-Marquardt method.
	(Linear Fits): Correct result.

2007-08-01  Alan Mackenzie  <acm@muc.de>

	* cc-mode.texi (Mailing Lists and Bug Reports): Correct "-no-site-file"
	to "--no-site-file".

2007-07-29  Michael Albinus  <michael.albinus@gmx.de>

	* tramp.texi (Frequently Asked Questions): Point to mode line
	extension in Emacs 23.1.

	* trampver.texi: Update release number.

2007-07-27  Glenn Morris  <rgm@gnu.org>

	* calc.texi (Copying): Include license text from gpl.texi, rather than
	in-line.

2007-07-25  Glenn Morris  <rgm@gnu.org>

	* calc.texi (Copying): Replace license with GPLv3.

	* Relicense all FSF files to GPLv3 or later.

2007-07-22  Michael Albinus  <michael.albinus@gmx.de>

	Sync with Tramp 2.1.10.

	* tramp.texi (trampfn): Expand macro implementation in order to handle
	empty arguments.
	(trampfnmhl, trampfnuhl, trampfnhl): Remove macros.  Replace all
	occurrences by trampfn.
	(Frequently Asked Questions): Extend example code for host
	identification in the modeline.  Add bbdb to approaches shortening Tramp
	file names to be typed.

	* trampver.texi: Update release number.

2007-07-17  Michael Albinus  <michael.albinus@gmx.de>

	* tramp.texi: Move @setfilename ../info/tramp up, outside the header
	section.  Reported by <poti@potis.org>.
	(Remote processes): Arguments of the program to be debugged are taken
	literally.
	(Frequently Asked Questions): Simplify recentf example.

2007-07-14  Karl Berry  <karl@gnu.org>

	* info.texi (@copying): New Back-Cover Text.

	* info.texi (Quitting Info): Move to proper place in source.
	(Reported by Benno Schulenberg.)

2007-07-13  Eli Zaretskii  <eliz@gnu.org>

	* Makefile.in (../info/emacs-mime): Use --enable-encoding.

	* makefile.w32-in ($(infodir)/emacs-mime): Ditto.

	* emacs-mime.texi: Add @documentencoding directive.

2007-07-12  Nick Roberts  <nickrob@snap.net.nz>

	* tramp.texi (Remote processes): Add an anchor to the subsection
	"Running a debugger on a remote host".

2007-07-12  Michael Albinus  <michael.albinus@gmx.de>

	* tramp.texi (Remote processes): Don't call it "experimental" any
	longer.  Add subsection about running a debugger on a remote host.

2007-07-10  Carsten Dominik  <dominik@science.uva.nl>

	* org.texi (Properties and columns): Chapter rewritten.

2007-07-08  Michael Albinus  <michael.albinus@gmx.de>

	* tramp.texi:
	* trampver.texi: Migrate to Tramp 2.1.

2007-07-02  Carsten Dominik  <dominik@science.uva.nl>

	* org.texi (Properties): New chapter.

2007-07-02  Reiner Steib  <Reiner.Steib@gmx.de>

	* gnus-faq.texi ([3.2]): Fix locating of environment variables in the
	Control Panel.

	* gnus.texi (Misc Article): Add index entry for
	gnus-single-article-buffer.

2007-06-27  Andreas Seltenreich  <andreas@gate450.dyndns.org>

	* gnus.texi (Starting Up): Fix typo.

2007-06-25  Katsumi Yamaoka  <yamaoka@jpl.org>

	* gnus.texi (Asynchronous Fetching): Fix typo.

2007-06-20  Jay Belanger  <jay.p.belanger@gmail.com>

	* calc.texi:Change ifinfo to ifnottex (as appropriate) throughout.
	(About This Manual): Remove redundant information.
	(Getting Started): Mention author.
	(Basic Arithmetic, Customizing Calc): Make description of the
	variable `calc-multiplication-has-precedence' match its new effect.

2007-06-19  Jay Belanger  <jay.p.belanger@gmail.com>

	* calc.texi (Basic Arithmetic, Customizing Calc):
	Mention the variable `calc-multiplication-has-precedence'.

2007-06-19  Carsten Dominik  <dominik@science.uva.nl>

	* org.texi (Tag): Section swapped with node Timestamps.
	(Formula syntax for Lisp): Document new `L' flag.

2007-06-06  Andreas Seltenreich  <andreas@gate450.dyndns.org>

	* gnus.texi (Misc Group Stuff, Summary Buffer)
	(Server Commands, Article Keymap): Fix typo.  s/function/command/.

2007-06-06  Juanma Barranquero  <lekktu@gmail.com>

	* cc-mode.texi (Comment Commands, Getting Started, Style Variables):
	* gnus.texi (Article Buttons, Mail Source Customization)
	(Sending or Not Sending, Customizing NNDiary):
	* message.texi (Message Headers):
	* mh-e.texi (HTML): Fix typos.

2007-06-07  Michael Albinus  <michael.albinus@gmx.de>

	Sync with Tramp 2.0.56.

	* tramp.texi (Frequently Asked Questions): Improve ~/.zshrc
	settings.  Reported by Ted Zlatanov <tzz@lifelogs.com>.

2007-06-02  Chong Yidong  <cyd@stupidchicken.com>

	* Version 22.1 released.

2007-05-26  Michael Olson  <mwolson@gnu.org>

	* erc.texi (Modules): Fix references to completion modules.

2007-05-09  Reiner Steib  <Reiner.Steib@gmx.de>

	* gnus.texi (Running NNDiary): Use ~/.gnus.el instead of gnusrc.

2007-05-09  Didier Verna  <didier@xemacs.org>

	* gnus.texi (Email Based Diary): New.  Proper documentation for the
	nndiary back end and the gnus-diary library.

2007-05-03  Karl Berry  <karl@gnu.org>

	* .cvsignore (*.pdf): New entry.

	* texinfo.tex: Update from current version for better pdf generation.

2007-04-30  Reiner Steib  <Reiner.Steib@gmx.de>

	* gnus.texi (Article Highlighting): Clarify gnus-cite-parse-max-size.

2007-04-28  Glenn Morris  <rgm@gnu.org>

	* faq.texi (New in Emacs 22): Restore mention of python.el pending
	consideration of legal status.

2007-04-27  J.D. Smith  <jdsmith@as.arizona.edu>

	* idlwave.texi: Minor updates for IDLWAVE 6.1.

2007-04-24  Chong Yidong  <cyd@stupidchicken.com>

	* faq.texi (New in Emacs 22): python.el removed.

2007-04-23  Jay Belanger  <jay.p.belanger@gmail.com>

	* calc.texi (Reporting bugs): Update maintainer's address.

2007-04-22  Chong Yidong  <cyd@stupidchicken.com>

	* faq.texi (New in Emacs 22): Rename "tumme" to "image-dired".

2007-04-15  Jay Belanger  <belanger@truman.edu>

	* calc.texi (Title page): Remove the date.
	(Basic Arithmetic): Emphasize that / binds less strongly than *.
	(The Standard Calc Interface): Change trail title.
	(Floats): Mention that when non-decimal floats are entered, only
	approximations are stored.
	(Copying): Move to the appendices.
	(GNU Free Documentation License): Add as an appendix.

2007-04-15  Chong Yidong  <cyd@stupidchicken.com>

	* ada-mode.texi, autotype.texi, cc-mode.texi, cl.texi:
	* dired-x.texi, ebrowse.texi, ediff.texi:
	* emacs-mime.texi, erc.texi, eshell.texi:
	* eudc.texi, flymake.texi, forms.texi, gnus.texi:
	* idlwave.texi, message.texi, newsticker.texi, org.texi:
	* pcl-cvs.texi, pgg.texi, rcirc.texi, reftex.texi, sc.texi:
	* ses.texi, sieve.texi, smtpmail.texi, speedbar.texi:
	* tramp.texi, url.texi, vip.texi, viper.texi, widget.texi:
	* woman.texi: Include GFDL.

	* doclicense.texi: Remove node heading, so that it can be included by
	other files.

	* dired-x.texi: Relicence under GFDL.  Remove date from title page.

	* calc.texi (Algebraic Tutorial): Emphasize that / binds less strongly
	than *.

2007-04-14  Carsten Dominik  <dominik@science.uva.nl>

	* org.texi (Formula syntax for Calc): Emphasize the operator precedence
	in Calc.

2007-04-09  Romain Francoise  <romain@orebokech.com>

	* faq.texi (New in Emacs 22): Mention improvements to the Windows and
	Mac OS ports.  Make it clear that mouse-1 complements and doesn't
	replace mouse-2.

2007-04-08  Chong Yidong  <cyd@stupidchicken.com>

	* woman.texi (Word at point, Interface Options): woman-topic-at-point
	renamed to woman-use-topic-at-point.  Document new behavior.

2007-04-08  Richard Stallman  <rms@gnu.org>

	* url.texi: Fix some indexing.
	(Disk Caching): Drop discussion of old/other Emacs versions.

2007-04-07  Chong Yidong  <cyd@stupidchicken.com>

	* url.texi (Disk Caching): Say Emacs 21 "and later".

	* cc-mode.texi (Font Locking Preliminaries): Link to Emacs manual node
	on Font locking which now mentions JIT lock.

2007-04-01  Michael Olson  <mwolson@gnu.org>

	* erc.texi: Update for the ERC 5.2 release.

2007-03-31  David Kastrup  <dak@gnu.org>

	* woman.texi (Topic, Interface Options): Explain changes semantics of
	woman-manpath in order to consider MANPATH_MAP entries.

2007-03-31  Eli Zaretskii  <eliz@gnu.org>

	* emacs-mime.texi (Non-MIME): Postscript -> PostScript.

2007-03-26  Richard Stallman  <rms@gnu.org>

	* pgg.texi (Caching passphrase): Clean up previous change.

2007-03-25  Thien-Thi Nguyen  <ttn@gnu.org>

	* gnus.texi (Setting Process Marks): Fix typo.

2007-03-25  Romain Francoise  <romain@orebokech.com>

	* faq.texi (New in Emacs 22): Reorganize using an itemized list for
	readability, and include various fixes by Daniel Brockman, Nick Roberts
	and Dieter Wilhelm.

2007-03-24  Thien-Thi Nguyen  <ttn@gnu.org>

	* gnus.texi (Splitting Mail): Reword "splitting"-as-adj to be -as-noun.

	* gnus.texi (Mail Source Specifiers): Fix typo.

2007-03-22  Ralf Angeli  <angeli@caeruleus.net>

	* reftex.texi (Imprint): Update maintainer information.

2007-03-15  Katsumi Yamaoka  <yamaoka@jpl.org>

	* message.texi (Message Buffers): Update documentation for
	message-generate-new-buffers.

2007-03-15  Daiki Ueno  <ueno@unixuser.org>

	* pgg.texi (Caching passphrase): Describe pgg-passphrase-coding-system.

2007-03-21  Glenn Morris  <rgm@gnu.org>

	* eshell.texi (Known problems): Emacs 22 comes with eshell 2.4.2.

2007-03-19  Chong Yidong  <cyd@stupidchicken.com>

	* eshell.texi (Known problems): Emacs 21 -> 22.

	* cc-mode.texi (Performance Issues): Update note about 21.3 to 22.1.

2007-03-18  Jay Belanger  <belanger@truman.edu>

	* calc.texi (Time Zones): Mention that the DST rules changed in 2007.

2007-03-12  Glenn Morris  <rgm@gnu.org>

	* calc.texi (Time Zones): Switch to new North America DST rule.

	* calc.texi: Replace "daylight savings" with "daylight
	saving" in text throughout.

2007-03-11  Andreas Seltenreich  <uwi7@rz.uni-karlsruhe.de>

	* gnus.texi (Mail and Post): Update documentation for gnus-user-agent.
	The variable now uses a list of symbols instead of just a symbol.
	Reported by Christoph Conrad <christoph.conrad@gmx.de>.

2007-03-06  Romain Francoise  <romain@orebokech.com>

	* faq.texi (New in Emacs 22): Don't say "now" too much.  Add MH-E to
	new packages, and mention Gnus update.

2007-02-27  Katsumi Yamaoka  <yamaoka@jpl.org>

	* gnus.texi (NNTP): Mention nntp-never-echoes-commands and
	nntp-open-connection-functions-never-echo-commands.

2007-02-27  Chong Yidong  <cyd@stupidchicken.com>

	* pgg.texi (Caching passphrase): Document gpg-agent usage, gpg-agent
	problems on the console, and security risk in not using gpg-agent.

2007-02-25  Carsten Dominik  <dominik@science.uva.nl>

	* org.texi (The spreadsheet): Rename from "Table calculations".
	Completely reorganized and rewritten.
	(CamelCase links): Section removed.
	(Repeating items): New section.
	(Tracking TODO state changes): New section.
	(Agenda views): Chapter reorganized and rewritten.
	(HTML export): Section rewritten.
	(Tables in arbitrary syntax): New section.
	(Summary): Better feature summary.
	(Activation): Document problem with cut-and-paste of Lisp code
	from PDF files.
	(Visibility cycling): Document indirect buffer use.
	(Structure editing): Document sorting.
	(Remember): Section rewritten.
	(Time stamps): Better description of time stamp types.
	(Tag searches): Document regular expression search for tags.
	(Stuck projects): New section.
	(In-buffer settings): New keywords.
	(History and Acknowledgments): Update description.

2007-02-24  Alan Mackenzie  <acm@muc.de>

	* cc-mode.texi (Movement Commands): Insert two missing command names.
	(Getting Started): Slight wording correction (use conditional).

2007-02-22  Kim F. Storm  <storm@cua.dk>

	* widget.texi (User Interface, Basic Types): Document need to put some
	text before the %v escape in :format string in editable-field widget.

2007-02-18  Romain Francoise  <romain@orebokech.com>

	* pcl-cvs.texi (Miscellaneous commands): q runs `cvs-bury-buffer', not
	`cvs-mode-quit'.

2007-02-10  Markus Triska  <markus.triska@gmx.at>

	* widget.texi (Programming Example): Put constant strings in :format.

2007-02-07  Juanma Barranquero  <lekktu@gmail.com>

	* faq.texi (Fullscreen mode on MS-Windows): New node.

2007-02-04  David Kastrup  <dak@gnu.org>

	* faq.texi (AUCTeX): Update version number.  Should probably be done
	for other packages as well.

2007-01-28  Andreas Seltenreich  <uwi7@rz.uni-karlsruhe.de>

	* gnus.texi (Batching Agents): Fix example.  Reported by Tassilo Horn
	<tassilo@member.fsf.org>.

2007-01-20  Markus Triska  <markus.triska@gmx.at>

	* flymake.texi (Flymake mode): find-file-hook instead of ...-hooks.

2007-01-13  Michael Olson  <mwolson@gnu.org>

	* erc.texi (Modules): Mention capab-identify module.

2007-01-05  Michael Olson  <mwolson@gnu.org>

	* erc.texi (Getting Started): Update for /RECONNECT command.

2007-01-04  Richard Stallman  <rms@gnu.org>

	* ebrowse.texi: Change C-c b to C-c C-m.

2007-01-03  Reiner Steib  <Reiner.Steib@gmx.de>

	* gnus.texi (Customizing Articles): Use index entries for gnus-treat-*
	variables only in info to avoid redundant entries in the printed
	manual.

2007-01-02  Daiki Ueno  <ueno@unixuser.org>

	* message.texi (Using PGP/MIME): Document gpg-agent usage.

2007-01-02  Reiner Steib  <Reiner.Steib@gmx.de>

	* message.texi (Security): Split into sub-nodes.

2007-01-01  Alan Mackenzie  <acm@muc.de>

	* cc-mode.texi ("Limitations and Known Bugs"): Document problems with
	eval-after-load in Emacs <=21 and a workaround.  Document that
	trigraphs are not supported.

2007-01-01  Alan Mackenzie  <acm@muc.de>

	* cc-mode.texi ("Filling and Breaking"): Amend the doc for
	c-context-line-break.  When invoked within a string, preserve
	whitespace.  Add a backslash only when also in a macro.

2007-01-01  Alan Mackenzie  <acm@muc.de>

	* cc-mode.texi ("Choosing a Style"): Mention c-file-style.

2007-01-01  Alan Mackenzie  <acm@muc.de>

	* cc-mode.texi ("Movement Commands", "Sample .emacs File"): C-M-[ae]
	are now bound by default to c-\(beginning\|end\)-of-defun by default.

2007-01-01  Alan Mackenzie  <acm@muc.de>

	* cc-mode.texi ("Other Commands"): Move c-set-style (C-c .) here from
	"Choosing a Style".

	* cc-mode.texi ("Styles"): Add @dfn{style}.

2006-12-30  Michael Albinus  <michael.albinus@gmx.de>

	Sync with Tramp 2.0.55.

	* trampver.texi: Update release number.

2006-12-29  Reiner Steib  <Reiner.Steib@gmx.de>

	* gnus.texi (Customizing Articles): Add index entries for all
	gnus-treat-* variables.

2006-12-29  Jouni K. Seppänen  <jks@iki.fi>

	* gnus.texi (IMAP): Fix incorrect explanation of
	nnimap-search-uids-not-since-is-evil in documentation for
	nnimap-expunge-search-string.

2006-12-27  Reiner Steib  <Reiner.Steib@gmx.de>

	* gnus.texi (ifile spam filtering): Rename spam-ifile-database-path to
	spam-ifile-database.

2006-12-26  Reiner Steib  <Reiner.Steib@gmx.de>

	* gnus.texi (Spam Package Configuration Examples): Don't encourage to
	rebind C-s.

2006-12-26  Jouni K. Seppänen  <jks@iki.fi>

	* gnus.texi (Group Parameters, Group Maintenance, Topic Commands)
	(Mail Group Commands, Expiring Mail, IMAP): Add index entries for
	"expiring mail".
	(IMAP): Document nnimap-search-uids-not-since-is-evil and
	nnimap-nov-is-evil.

2006-12-25  Kevin Ryde  <user42@zip.com.au>

	* cl.texi (Sorting Sequences): In sort*, add a little cautionary note
	about the key procedure being used heavily.

2006-12-24  Chong Yidong  <cyd@stupidchicken.com>

	* pgg.texi (Caching passphrase): Default for pgg-gpg-use-agent changed
	to t.
	(Prerequisites): Add explanation about gpg-agent.

2006-12-22  Kevin Ryde  <user42@zip.com.au>

	* cl.texi (Sorting Sequences): Typo in sort*, example showed plain
	"sort" instead of "sort*".

2006-12-19  Richard Stallman  <rms@gnu.org>

	* calc.texi (History and Acknowledgements): Recognize that Emacs
	now does have floating point.

2006-12-19  Michael Albinus  <michael.albinus@gmx.de>

	* tramp.texi (External transfer methods): Describe new method `scpc'.

2006-12-17  Sascha Wilde  <wilde@sha-bang.de>

	* pgg.texi: Added short note on gpg-agent to the introduction.

2006-12-13  Reiner Steib  <Reiner.Steib@gmx.de>

	* gnus.texi (Hiding Headers): Document that `long-to' and `many-to'
	also applies to Cc.

2006-12-12  Reiner Steib  <Reiner.Steib@gmx.de>

	* gnus.texi (X-Face): Clarify.  Say which programs are required
	on Windows.

2006-12-08  Michael Olson  <mwolson@gnu.org>

	* erc.texi (Modules): Remove documentation for list module.

2006-12-05  Michaël Cadilhac  <michael.cadilhac@lrde.org>

	* faq.texi (^M in the shell buffer): Ditto.

2006-11-20  Michael Olson  <mwolson@gnu.org>

	* erc.texi: Call this the 5.2 stable pre-release of ERC.

2006-11-17  Carsten Dominik  <dominik@science.uva.nl>

	* org.texi: Fix typos.
	(Agenda commands): Document `C-k'.

2006-11-16  Eli Zaretskii  <eliz@gnu.org>

	* url.texi (http/https): Fix a typo in the HTTP URL.

2006-11-14  Stephen Leake  <stephen_leake@stephe-leake.org>

	* ada-mode.texi: Total rewrite.

2006-11-13  Carsten Dominik  <dominik@science.uva.nl>

	* org.texi: Minor typo fixes.

2006-11-13  Bill Wohler  <wohler@newt.com>

	Release MH-E manual version 8.0.3.

	* mh-e.texi (VERSION, EDITION, UPDATED, UPDATE-MONTH): Update for
	release 8.0.3.

	* mh-e.texi (Incorporating Mail): Use output of "mhparam Path"
	to set MAILDIR.
	(Reading Mail): Document the customization of read-mail-command
	for MH-E.
	(Viewing Attachments): Document mm-discouraged-alternatives.
	(Tool Bar): Fix Texinfo for mh-xemacs-use-tool-bar-flag.
	(Junk): Add more information about the settings of mh-junk-background
	in a program.  Add /usr/bin/mh to PATH in examples.

2006-11-12  Richard Stallman  <rms@gnu.org>

	* woman.texi: Update author address but say he no longer maintains it.

2006-11-10  Carsten Dominik  <carsten.dominik@gmail.com>

	* org.texi (ARCHIVE tag): Document C-TAB for forcing cycling of
	archived trees.
	(Checkboxes): Section moved to chapter 5, and extended.
	(The date/time prompt): New section.
	(Link abbreviations): New section.
	(Presentation and sorting): New section.
	(Custom agenda views): Section completely rewritten.
	(Summary): Compare with Planner.
	(Feedback): More info about creating backtraces.
	(Plain lists): Modify example.
	(Breaking down tasks): New section.
	(Custom time format): New section.
	(Time stamps): Document inactive timestamps.
	(Setting tags): More details about fast tag selection.
	(Block agenda): New section.
	(Custom agenda views): Section rewritten.
	(Block agenda): New section.

2006-11-07  Michael Albinus  <michael.albinus@gmx.de>

	* tramp.texi (Configuration): scp is the default method.
	(Default Method): Use ssh as example for another method.

2006-10-27  Richard Stallman  <rms@gnu.org>

	* woman.texi: Downcase nroff/troff/roff.
	(Installation): Chapter deleted.  Some xrefs deleted.
	(Background): woman doesn't advise man ;-).

2006-10-26  Roberto Rodríguez  <lanubeblanca@googlemail.com>  (tiny change)

	* ada-mode.texi (Project files, Identifier completion)
	(Automatic Casing, Debugging, Using non-standard file names)
	(Working Remotely): Fix typos.

2006-10-20  Masatake YAMATO  <jet@gyve.org>

	* cc-mode.texi (Sample .emacs File): Add missing `)' in
	sample code `my-c-initialization-hook'.

2006-10-19  Stuart D. Herring  <herring@lanl.gov>

	* widget.texi: Fix typos.

2006-10-19  Michael Albinus  <michael.albinus@gmx.de>

	* tramp.texi (Frequently Asked Questions): Remove questions marked with
	"???".  There have been no complaints for years, so the information
	must be appropriate.

2006-10-16  Richard Stallman  <rms@gnu.org>

	* widget.texi: Use @var instead of capitalization.
	Clarify many widget type descriptions.

2006-10-13  Andreas Seltenreich  <uwi7@rz.uni-karlsruhe.de>

	* gnus.texi (Other modes): Fix typo.  Add alternative index entry for
	gnus-dired-attach.
	(Selecting a Group): Fix typo.

2006-10-12  Roberto Rodríguez  <lanubeblanca@googlemail.com>  (tiny change)

	* widget.texi: Fix typos.

2006-10-06  Reiner Steib  <Reiner.Steib@gmx.de>

	* gnus.texi (Image Enhancements): Update for Emacs 22.

	* gnus-faq.texi ([1.3]): Update.

2006-10-06  Richard Stallman  <rms@gnu.org>

	* faq.texi (Displaying the current line or column):
	Delete "As of Emacs 20".

2006-10-06  Romain Francoise  <romain@orebokech.com>

	* faq.texi (VM): VM works with Emacs 22 too.

2006-10-06  Richard Stallman  <rms@gnu.org>

	* ebrowse.texi: Remove Emacs version "21" from title.

2006-10-02  Reiner Steib  <Reiner.Steib@gmx.de>

	* gnus.texi (Foreign Groups): Say where change of editing commands are
	stored.  Add reference to `gnus-parameters'.

2006-09-15  Jay Belanger  <belanger@truman.edu>

	* calc.texi, mh-e.texi (GNU GENERAL PUBLIC LICENSE):
	Change "Library Public License" to "Lesser Public License"
	throughout.  Use "yyyy" to represent year.

2006-09-15  Carsten Dominik  <dominik@science.uva.nl>

	* org.texi (Setting tags): Typo fix.

2006-09-14  Reiner Steib  <Reiner.Steib@gmx.de>

	* gnus.texi (Oort Gnus): Add @xref for `mm-fill-flowed'.

2006-09-12  Reiner Steib  <Reiner.Steib@gmx.de>

	* reftex.texi (Citations Outside LaTeX): Simplify lisp example.

2006-09-12  Paul Eggert  <eggert@cs.ucla.edu>

	* faq.texi (Escape sequences in shell output): EMACS is now set
	to Emacs's absolute file name, not to "t".
	(^M in the shell buffer): Likewise.

2006-09-11  Reiner Steib  <Reiner.Steib@gmx.de>

	* gnus.texi (Mail Source Specifiers): Mention problem of duplicate
	mails with pop3-leave-mail-on-server.  Fix wording.
	(Limiting): Improve gnus-summary-limit-to-articles.
	(X-Face): Fix typo.

2006-09-11  Simon Josefsson  <jas@extundo.com>

	* smtpmail.texi (Authentication): Explain TLS and SSL better, based on
	suggested by Phillip Lord <phillip.lord@newcastle.ac.uk>.

2006-09-06  Simon Josefsson  <jas@extundo.com>

	* smtpmail.texi (Authentication): Mention SSL.

2006-09-03  Diane Murray  <disumu@x3y2z1.net>

	* erc.texi (Getting Started, Connecting): Change erc-select to erc.

2006-09-01  Eli Zaretskii  <eliz@gnu.org>

	* rcirc.texi (Internet Relay Chat, Useful IRC commands):
	Don't use @indicateurl.

	* cc-mode.texi (Subword Movement): Don't use @headitem.
	(Custom Braces, Clean-ups): Don't use @tie.

2006-08-29  Michael Albinus  <michael.albinus@gmx.de>

	Sync with Tramp 2.0.54.

	* tramp.texi (Bug Reports): The Tramp mailing list is moderated now.
	Suggested by Adrian Phillips <a.phillips@met.no>.

2006-08-15  Carsten Dominik  <dominik@science.uva.nl>

	* org.texi (Installation, Activation): Split from Installation and
	Activation.
	(Clocking work time): Documented new features.

2006-08-13  Alex Schroeder  <alex@gnu.org>

	* rcirc.texi (Configuration): Use correct variable in rcirc-authinfo
	example.

2006-08-12  Eli Zaretskii  <eliz@gnu.org>

	* faq.texi (How to add fonts): New node.

2006-08-05  Romain Francoise  <romain@orebokech.com>

	* faq.texi (New in Emacs 22): Expand.

2006-08-03  Michael Olson  <mwolson@gnu.org>

	* erc.texi: Update for ERC 5.1.4.

2006-07-28  Katsumi Yamaoka  <yamaoka@jpl.org>

	* gnus.texi (Oort Gnus): Mention that the Lisp files are now installed
	in .../site-lisp/gnus/ by default.
	[ From gnus-news.texi in the trunk. ]

2006-07-27  Reiner Steib  <Reiner.Steib@gmx.de>

	* gnus.texi (MIME Commands): Additions for yEnc.

2006-07-24  Richard Stallman  <rms@gnu.org>

	* pgg.texi, org.texi, info.texi, forms.texi, flymake.texi:
	* faq.texi: Move periods and commas inside quotes.

2006-07-20  Jay Belanger  <belanger@truman.edu>

	* calc.texi (Error forms): Mention M-+ keybinding for `calc-plus-minus'.

2006-07-18  Chong Yidong  <cyd@stupidchicken.com>

	* faq.texi (Security risks with Emacs): Document Emacs 22
	file-local-variable mechanism.

2006-07-12  Michael Olson  <mwolson@gnu.org>

	* erc.texi: Update for ERC 5.1.3.

2006-07-12  Alex Schroeder  <alex@gnu.org>

	* rcirc.texi: Fix typos.
	(Getting started with rcirc): New calling convention for M-x irc.
	Mention #rcirc.  Removed channel tracking.
	(Configuration): Change the names of all variables that got changed
	recently, eg. rcirc-server to rcirc-default-server.  Added
	documentation for rcirc-authinfo, some background for Bitlbee, and
	rcirc-track-minor-mode.
	(Scrolling conservatively): Fix the xref from Auto Scrolling to just
	Scrolling.
	(Reconnecting after you have lost the connection): Fix example code
	to match code changes.

2006-07-10  Nick Roberts  <nickrob@snap.net.nz>

	* gnus.texi, message.texi: Fix typos.

2006-07-07  Carsten Dominik  <dominik@science.uva.nl>

	* org.texi (Exporting): Document `C-c C-e' as the prefix for exporting
	commands.
	(Global TODO list): Document the use of the variables
	`org-agenda-todo-ignore-scheduled' and
	`org-agenda-todo-list-sublevels'.

2006-07-05  Richard Stallman  <rms@gnu.org>

	* faq.texi (Scrolling only one line): Fix xref.

2006-07-05  Thien-Thi Nguyen  <ttn@gnu.org>

	* faq.texi (Evaluating Emacs Lisp code):
	Throughout, replace eval-current-buffer with eval-buffer.

2006-07-03  Richard Stallman  <rms@gnu.org>

	* rcirc.texi (Scrolling conservatively): Fix xref.

	* pcl-cvs.texi (Viewing differences): Usage fix.

2006-07-03  Carsten Dominik  <dominik@science.uva.nl>

	* org.texi (Agenda commands): Document `s' key to save all org-mode
	buffers.

2006-06-30  Ralf Angeli  <angeli@caeruleus.net>

	* pcl-cvs.texi (Customizing Faces): Remove -face suffix from face
	names.  Mention `cvs-msg' face.

2006-06-29  Carsten Dominik  <dominik@science.uva.nl>

	* org.texi (Checkboxes): New section.

2006-06-28  Carsten Dominik  <dominik@science.uva.nl>

	* org.texi (Embedded LaTeX): Fix typos and implement small improvements
	throughout this chapter.

2006-06-27  Chong Yidong  <cyd@stupidchicken.com>

	* info.texi (Help-Small-Screen): Clarify placement of "All" and "Top"
	text for standalone vs Emacs info.
	(Help): Clarify header line description.  Use mouse-1 for clicks.
	(Help-P): Use mouse-1 for clicks.
	(Help-^L): "Top" and "All" not displayed with dashes in Emacs.
	(Help-^L, Help-M, Help-Int, Search Index, Go to node)
	(Choose menu subtopic): Remove gratuitous Emacs command names.
	(Help-FOO): Put usual behavior first.
	(Help-Xref): Clicking on xrefs works in Emacs.
	(Search Text): Clarify what the default behavior is.
	(Create Info buffer): Fix Emacs window/X window confusion.
	(Emacs Info Variables): Fix for new Emacs init file behavior.

2006-06-24  Andreas Seltenreich  <uwi7@rz.uni-karlsruhe.de>

	* gnus.texi (Summary Buffer Lines): Fix typo.

2006-06-23  Carsten Dominik  <dominik@science.uva.nl>

	* org.texi (Embedded LaTeX): New chapter.
	(Archiving): Section rewritten.
	(Enhancing text): Some parts moved to the new chapter about LaTeX.

2006-06-20  Bill Wohler  <wohler@newt.com>

	Release MH-E manual version 8.0.1.

	* mh-e.texi (VERSION, EDITION, UPDATED, UPDATE-MONTH): Update for
	release 8.0.1.
	(Preface): Depend on GNU mailutils 1.0 and higher.

2006-06-19  Katsumi Yamaoka  <yamaoka@jpl.org>

	* message.texi (News Headers): Update message-syntax-checks section.

2006-06-19  Karl Berry  <karl@gnu.org>

	* info.texi (Advanced): Mention C-q, especially with ?.

2006-06-19  Carsten Dominik  <dominik@science.uva.nl>

	* org.texi (Publishing links): Document the `:link-validation-function'
	property.
	(Extensions and Hacking): New chapter, includes some sections of the
	"Miscellaneous" chapter.

2006-06-10  Carsten Dominik  <dominik@science.uva.nl>

	* org.texi (Progress logging): New section.

2006-06-06  Carsten Dominik  <dominik@science.uva.nl>

	* org.texi (ASCII export): Document indentation adaptation.
	(Setting tags): Document mutually-exclusive tags.

2006-06-05  Romain Francoise  <romain@orebokech.com>

	* url.texi (irc): Mention new funs `url-irc-rcirc' and `url-irc-erc'.
	Fix typo.

	* gnus-faq.texi (Question 8.6): Update reference to the Gnus
	channel (#gnus@irc.freenode.net).
	Fix typos.  Update copyright notice.

	* cc-mode.texi (Getting Started, Indentation Commands, Config Basics)
	(Custom Filling and Breaking, Custom Braces, Syntactic Symbols)
	(Line-Up Functions, Custom Macros):
	* ediff.texi (Window and Frame Configuration)
	(Highlighting Difference Regions):
	* emacs-mime.texi (Display Customization):
	* erc.texi (History):
	* eshell.texi (Known problems):
	* eudc.texi (Overview, BBDB):
	* gnus.texi (NNTP, IMAP, Advanced Scoring Examples)
	(The problem of spam, SpamOracle, Extending the Spam package)
	(Conformity, Terminology):
	* idlwave.texi (Routine Info)
	(Class and Keyword Inheritance, Padding Operators)
	(Breakpoints and Stepping, Electric Debug Mode)
	(Examining Variables, Troubleshooting):
	* org.texi (Creating timestamps):
	* reftex.texi (Commands, Options, Changes):
	* tramp.texi (Inline methods, Password caching)
	(Auto-save and Backup, Issues):
	* vip.texi (Files, Commands in Insert Mode):
	* viper.texi (Emacs Preliminaries, States in Viper)
	(Packages that Change Keymaps, Viper Specials, Groundwork):
	Fix various typos.

2006-05-31  Michael Ernst  <mernst@alum.mit.edu>

	* ediff.texi: Fix typos.

2006-05-30  Carsten Dominik  <dominik@science.uva.nl>

	* org.texi: Small typo fixes.

2006-05-29  Stefan Monnier  <monnier@iro.umontreal.ca>

	* viper.texi (Viper Specials):
	* gnus.texi (Example Setup):
	* faq.texi (Backspace invokes help):
	* dired-x.texi (Optional Installation Dired Jump):
	* calc.texi (Defining Simple Commands): Use ;; instead of ;;; to better
	follow coding conventions.

2006-05-29  Michael Albinus  <michael.albinus@gmx.de>

	* tramp.texi (Frequently Asked Questions): Disable zsh zle.

2006-05-27  Thien-Thi Nguyen  <ttn@gnu.org>

	* pcl-cvs.texi: Fix typos.
	(Customization): Say "us".

2006-05-26  Eli Zaretskii  <eliz@gnu.org>

	* org.texi: Remove bogus @setfilename.

2006-05-26  Carsten Dominik  <dominik@science.uva.nl>

	* org.texi (ASCII export): Omit command name.
	(HTML export): Add prefix to all lines in Local Variable example.
	(Acknowledgments): Typeset names in italics.

2006-05-24  Carsten Dominik  <dominik@science.uva.nl>

	* org.texi (Plain lists): Add new item navigation commands.
	(External links): Document elisp and info links.
	(Custom searches): New section.
	(Publishing): New chapter.
	(HTML export): Include a list of supported CSS classes.
	(Setting tags): Describe the fast-tag-setting interface.

2006-05-20  Luc Teirlinck  <teirllm@auburn.edu>

	* dired-x.texi: ifinfo -> ifnottex.

2006-05-18  Reiner Steib  <Reiner.Steib@gmx.de>

	* gnus.texi (Saving Articles): Clarify gnus-summary-save-article-mail.

2006-05-12  Reiner Steib  <Reiner.Steib@gmx.de>

	* message.texi (Interface): Add tool bar customization.
	(MIME): Index and text additions for mml-attach.
	(MIME): Describe mml-dnd-protocol-alist and
	mml-dnd-attach-options.

	* gnus.texi (Oort Gnus): Reorder entries in sections.
	Fix some entries.
	(Starting Up): Add references to "Emacs for Heathens" and to
	"Finding the News".  Add user-full-name and user-mail-address.
	(Group Buffer Format): Add tool bar customization and update.
	(Summary Buffer): Add tool bar customization.
	(Posting Styles): Add message-alternative-emails.

2006-05-09  Michael Albinus  <michael.albinus@gmx.de>

	* tramp.texi (Filename completion): Improve wording.

2006-05-07  Romain Francoise  <romain@orebokech.com>

	* faq.texi (Using regular expressions): Fix typo.
	(Packages that do not come with Emacs): Fix capitalization.
	(Replacing text across multiple files): Expand node to explain how
	to use `dired-do-query-replace-regexp' in more detail, based on
	suggestion by Eric Hanchrow <offby1@blarg.net>.

2006-05-06  Michael Albinus  <michael.albinus@gmx.de>

	* tramp.texi (Filename completion): Completion of remote files'
	method, user name and host name is active only in partial
	completion mode.

2006-05-06  Bill Wohler  <wohler@newt.com>

	Release MH-E manual version 8.0.

	* mh-e.texi (VERSION, EDITION, UPDATED, UPDATE-MONTH): Update for
	release 8.0.

2006-05-06  Bill Wohler  <wohler@newt.com>

	* mh-e.texi (MH-BOOK-HOME): Change from
	http://www.ics.uci.edu/~mh/book/mh to
	http://rand-mh.sourceforge.net/book/mh.
	Replace .htm suffix with .html for MH book files.
	(Using This Manual): Update key binding for getting relevant
	chapter in Info from command key.
	(Ranges): Fix itemx.

2006-05-05  Karl Berry  <karl@gnu.org>

	* texinfo.tex (\definetextfonsizexi, \definetextfonsizex): New cmds.
	(\fonttextsize): New user-level command to change text font size.

2006-04-26  Reiner Steib  <Reiner.Steib@gmx.de>

	* pgg.texi (Caching passphrase): Fix markup and typos.  Simplify.

2006-04-26  Sascha Wilde  <wilde@sha-bang.de>  (tiny change)

	* pgg.texi (Caching passphrase): Add pgg-gpg-use-agent.

2006-04-24  Bill Wohler  <wohler@newt.com>

	* mh-e.texi (Getting Started): Make it more explicit that you need
	to install MH.  Add pointers to current MH implementations.

2006-04-21  Bill Wohler  <wohler@newt.com>

	Release MH-E manual version 7.94.

	* mh-e.texi (VERSION, EDITION, UPDATED, UPDATE-MONTH): Update for
	release 7.94.

2006-04-21  Carsten Dominik  <dominik@science.uva.nl>

	* org.texi: Many small fixes.
	(Handling links): Rename from "Managing links".

2006-04-20  Reiner Steib  <Reiner.Steib@gmx.de>

	* gnus.texi (Spam Statistics Package): Fix typo in @pxref.
	(Splitting mail using spam-stat): Fix @xref.

2006-04-20  Chong Yidong  <cyd@stupidchicken.com>

	* gnus.texi (Spam Package): Major revision of the text.
	Previously this node was "Filtering Spam Using The Spam ELisp Package".

2006-04-20  Carsten Dominik  <dominik@science.uva.nl>

	* org.texi (Time stamps): Better explanation of the purpose of
	different time stamps.
	(Structure editing, Plain lists): More details on how new items
	and headings are inserted.

2006-04-18  Carsten Dominik  <dominik@science.uva.nl>

	* org.texi (Formula syntax): Fix link to Calc Manual.

2006-04-17  Reiner Steib  <Reiner.Steib@gmx.de>

	* gnus.texi (Emacsen): Don't support Emacs 20.7 and XEmacs 21.1.

2006-04-17  Bill Wohler  <wohler@newt.com>

	* mh-e.texi (Folders): Update mh-before-quit-hook and
	mh-quit-hook example with code that removes the buffers rather
	than just bury them.

2006-04-17  Michael Albinus  <michael.albinus@gmx.de>

	Sync with Tramp 2.0.53.

2006-04-13  Carsten Dominik  <dominik@science.uva.nl>

	* org.texi (Updating settings): New section.
	(Visibility cycling): Better names for the startup folding
	options.
	(Exporting): Completely restructured.
	(The very busy C-c C-c key): New section.
	(Summary of in-buffer settings): New section.

2006-04-11  Reiner Steib  <Reiner.Steib@gmx.de>

	* gnus.texi, gnus-faq.texi, message.texi: Gnus v5.10.8 is released.

2006-04-10  Reiner Steib  <Reiner.Steib@gmx.de>

	* gnus.texi (Misc Group Stuff, Summary Buffer, Article Keymap)
	(Server Commands): Key `v' is reserved for users.

2006-04-11  Carsten Dominik  <dominik@science.uva.nl>

	* org.texi (Link format): New section, emphasis on bracket links.
	(External links): Document bracket links.
	(FAQ): Expand to cover shell links and the new link format.

2006-04-09  Kevin Ryde  <user42@zip.com.au>

	* org.texi (Formula syntax): Typo in node name of calc-eval xref.

2006-04-07  Reiner Steib  <Reiner.Steib@gmx.de>

	* gnus.texi (Summary Buffer Lines): Add `*'.

2006-04-07  Jochen Küpper  <jochen@fhi-berlin.mpg.de>

	* gnus.texi (Group Parameters):
	Mention gnus-permanently-visible-groups.

2006-04-06  Katsumi Yamaoka  <yamaoka@jpl.org>

	* gnus.texi (Face): Fix typo.

2006-04-05  Reiner Steib  <Reiner.Steib@gmx.de>

	* gnus.texi (X-Face): Clarify.
	(Face): Need Emacs with PNG support.

2006-04-06  Richard Stallman  <rms@gnu.org>

	* idlwave.texi: Delete the blocks "not suitable for inclusion with
	Emacs".

2006-04-06  J.D. Smith  <jdsmith@as.arizona.edu>

	* idlwave.texi: Updated for IDLWAVE version 6.0, factoring out
	blocks not suitable for inclusion with Emacs using variable
	PARTOFEMACS.

2006-04-04  Simon Josefsson  <jas@extundo.com>

	* gnus.texi (Security): Improve.

2006-04-02  Karl Berry  <karl@gnu.org>

	* texinfo.tex: Update to current version (2006-03-21.13).

2006-04-02  Bill Wohler  <wohler@newt.com>

	* mh-e.texi (Getting Started, Junk, Bug Reports)
	(MH FAQ and Support): Fix URLs.

2006-03-31  Romain Francoise  <romain@orebokech.com>

	* gnus.texi (Virtual Groups): `nnvirtual-always-rescan' defaults
	to t, not nil (and has for the past eight years).

2006-03-31  Reiner Steib  <Reiner.Steib@gmx.de>

	* message.texi, gnus.texi: Bump version to 5.11.

2006-03-29  Reiner Steib  <Reiner.Steib@gmx.de>

	* gnus.texi (Top): Add comment about version line.

	* message.texi (Top): Ditto.  Change to take named versions into
	account.

2006-03-28  Reiner Steib  <Reiner.Steib@gmx.de>

	* gnus.texi (Posting Styles): Add x-face-file to example.
	(X-Face): Refer to posting styles.

	* gnus-faq.texi ([5.8]): Add x-face-file.
	([8.4]): Add links to gmane.emacs.gnus.user and
	gmane.emacs.gnus.general.

2006-03-27  Reiner Steib  <Reiner.Steib@gmx.de>

	* gnus-faq.texi: Use .invalid.
	([5.4]): Fix gnus-posting-styles example.

2006-03-27  Romain Francoise  <romain@orebokech.com>

	* faq.texi (Emacs/W3): Rename from `w3-mode'.  Mention that
	Emacs/W3 needs a new maintainer.
	(Ispell): Update author and version info.
	(Mailcrypt): Mention PGG.
	(New in Emacs 22): Add PGG to the list of new packages.
	Include minor changes from "Ramprasad B" <ramprasad_i82@yahoo.com>
	updating dead URLs.

2006-03-25  Karl Berry  <karl@gnu.org>

	* ada-mode.texi, autotype.texi, calc.texi, cc-mode.texi, cl.texi,
	* dired-x.texi, ebrowse.texi, ediff.texi, emacs-mime.texi, erc.texi,
	* eshell.texi, eudc.texi, faq.texi, forms.texi, gnus.texi, idlwave.texi,
	* info.texi, message.texi, mh-e.texi, pcl-cvs.texi, pgg.texi,
	* rcirc.texi, reftex.texi, sc.texi, ses.texi, sieve.texi,
	* speedbar.texi, url.texi, vip.texi, viper.texi, widget.texi,
	* woman.texi: (1) use @copyright{} instead of (C) in typeset text;
	(2) do not indent copyright year list (or anything else).

2006-03-21  Bill Wohler  <wohler@newt.com>

	* mh-e.texi (Folders): Various edits.

2006-03-20  Romain Francoise  <romain@orebokech.com>

	* gnus.texi (Mail Folders): Grammar fix.

2006-03-19  Bill Wohler  <wohler@newt.com>

	* mh-e.texi (Replying): Document Mail-Followup-To.
	Change manually-formatted table to multitable.  Add debugging info.
	Move description of mh-reply-default-reply-to into paragraph
	that describes its values.

2006-03-17  Bill Wohler  <wohler@newt.com>

	* mh-e.texi: Use smallexample and smalllisp consistently.
	(Sending Mail Tour): Update method of entering
	addresses and subject.
	(Sending Mail Tour, Reading Mail Tour, Processing Mail Tour)
	(Adding Attachments, Searching): Update screenshots for Emacs 22.

2006-03-15  Carsten Dominik  <dominik@science.uva.nl>

	* org.texi: Version number change only.

2006-03-14  Bill Wohler  <wohler@newt.com>

	* mh-e.texi: Add index entries around each paragraph rather than
	depend on entries from beginning of node.  Doing so ensures that
	index entries are less likely to be forgotten if text is cut and
	pasted, and are necessary anyway if the references are on a
	separate page.  It seems that makeinfo is now (v. 4.8) only
	producing one index entry per node, so there is no longer any
	excuse not to.  Use subheading instead of heading.  The incorrect
	use of heading produced very large fonts in Info--as large as the
	main heading.
	(From Bill Wohler): MH-E never did appear in Emacs 21--MH-E
	versions 6 and 7 appeared *around* the time of these Emacs releases.

2006-03-13  Carsten Dominik  <dominik@science.uva.nl>

	* org.texi (Clean view): Document new startup options.

2006-03-11  Bill Wohler  <wohler@newt.com>

	* mh-e.texi (Preface, More About MH-E, Options, HTML, Folders)
	(Composing, Scan Line Formats): Fix @refs.
	(Getting Started): Define MH profile and MH profile components.
	(Incorporating Mail, Reading Mail, Viewing, Printing)
	(Sending Mail, Forwarding, Editing Drafts, Inserting Letter)
	(Signature, Aliases, Scan Line Formats): Use @code instead of @samp
	for string constants.
	(Tool Bar): Remove spurious quote.
	(Junk): Use ``...'' instead of "...".
	(Scan Line Formats): Replace @samp with @kbd.

2006-03-10  Katsumi Yamaoka  <yamaoka@jpl.org>

	* gnus.texi (NoCeM): Mention gnus-use-nocem can also be a number.

2006-03-10  Reiner Steib  <Reiner.Steib@gmx.de>

	* gnus.texi (Fancy Mail Splitting): Improve sentences so as to be
	easy to understand.

2006-03-09  Katsumi Yamaoka  <yamaoka@jpl.org>

	* gnus.texi: Markup fix.
	(Fancy Mail Splitting): Specify new feature.

2006-03-08  Katsumi Yamaoka  <yamaoka@jpl.org>

	* gnus.texi (Fancy Mail Splitting): Improve descriptions about
	partial-words matching.

2006-03-07  Reiner Steib  <Reiner.Steib@gmx.de>

	* emacs-mime.texi (Display Customization): Reword image/.* stuff.

	* gnus.texi (Oort Gnus): Add note about `gnus-load'.
	(MIME Commands): Fix mm-discouraged-alternatives.

2006-03-07  Carsten Dominik  <dominik@science.uva.nl>

	* org.texi: Version number change only.

2006-03-06  Bill Wohler  <wohler@newt.com>

	* mh-e.texi: Move from SourceForge repository to Savannah.
	This is version 7.93, which is a total rewrite from the previous
	edition 1.3 for MH-E version 5.0.2, and corresponds to MH-E
	version 7.93.

2006-03-03  Reiner Steib  <Reiner.Steib@gmx.de>

	* gnus.texi (Oort Gnus): Add `mm-fill-flowed'.

2006-03-01  Carsten Dominik  <dominik@science.uva.nl>

	* org.texi (Interaction): Add item about `org-mouse.el' by
	Piotr Zielinski.
	(Managing links): Document that also mouse-1 can be used to
	activate a link.
	(Headlines, FAQ): Add entry about hiding leading stars.
	(Miscellaneous): Resort the sections in this chapter to a more
	logical sequence.

2006-02-27  Simon Josefsson  <jas@extundo.com>

	* emacs-mime.texi (Flowed text): Add mm-fill-flowed.  (Sync
	2004-01-27 from the trunk).

2006-02-24  Alan Mackenzie  <bug-cc-mode@gnu.org>

	* cc-mode.texi: Rename c-hungry-backspace to
	c-hungry-delete-backwards, at the request of RMS.  Leave the old
	name as an alias.

2006-02-24  Alan Mackenzie  <bug-cc-mode@gnu.org>

	* cc-mode.texi: Correct the definition of c-beginning-of-defun, to
	include the function header within the defun.

2006-02-24  Alan Mackenzie  <bug-cc-mode@gnu.org>

	* cc-mode.texi: Correct two typos.

2006-02-24  Alan Mackenzie  <bug-cc-mode@gnu.org>

	* cc-mode.texi (Comment Commands): State that C-u M-; kills any
	existing comment.
	(Electric Keys): Add a justification for electric indentation.
	(Hungry WS Deletion): Clear up the names and complications of the
	BACKSPACE and DELETE keys.

2006-02-23  Juri Linkov  <juri@jurta.org>

	* faq.texi (Common requests): Move `Turning on auto-fill by
	default' after `Wrapping words automatically'.  Move `Working with
	unprintable characters' before `Searching for/replacing newlines'.
	Move `Replacing highlighted text' after `Highlighting a region'.
	Merge `Repeating commands' and `Repeating a command as many times
	as possible' into the former.
	(Packages that do not come with Emacs): Add refs to Gmane and
	etc/MORE.STUFF.

2006-02-23  Juri Linkov  <juri@jurta.org>

	* faq.texi (Newsgroup archives): Update URLs of GNU mail archives.
	(Reporting bugs): Suggest using `M-x report-emacs-bug'.
	Add xref to `(emacs)Reporting Bugs'.
	(Getting a printed manual): Add URL to other formats of the manual.
	(Common requests): Fix menu.
	(Highlighting a region): Remove ref to `Turning on syntax highlighting'.
	(Horizontal scrolling): Mention `truncate-partial-width-windows'.
	(Inserting text at the beginning of each line): Add pxref to
	`Changing the included text prefix'.
	(Forcing the cursor to remain in the same column): Mention `track-eol'
	and `set-goal-column'.  Add pxref to `(emacs)Moving Point'.
	(Replacing text across multiple files): Add keybinding `Q' for
	`dired-do-query-replace'.

2006-02-22  Carsten Dominik  <dominik@science.uva.nl>

	* reftex.texi: Version number and date change only.

	* org.texi (Internal Links): Rewrite to cover the modified
	linking system.

2006-02-17  Eli Zaretskii  <eliz@gnu.org>

	* faq.texi: Remove the coding cookie, it's not needed anymore.

2006-02-13  YAMAMOTO Mitsuharu  <mituharu@math.s.chiba-u.ac.jp>

	* faq.texi (Colors on a TTY): Mention Mac OS port.

2006-02-12  Karl Berry  <karl@gnu.org>

	* faq.texi (Emacs for Atari ST): Use Sch@"auble instead of the
	8-bit accented a.

2006-02-09  Reiner Steib  <Reiner.Steib@gmx.de>

	* gnus.texi (Gnus Versions): Add history beyond start of Oort.

2006-02-08  Romain Francoise  <romain@orebokech.com>

	* faq.texi (Top): Remove paragraph about the FAQ being a
	transitional document, etc.
	(Searching for/replacing newlines): New node.
	(Yanking text in isearch): New node.
	(Inserting text at the beginning of each line): Rename and make
	more general, mention `M-;' in Message mode.

2006-02-07  Luc Teirlinck  <teirllm@auburn.edu>

	* faq.texi (Meta key does not work in xterm)
	(Emacs does not display 8-bit characters)
	(Inputting eight-bit characters): Update xrefs.

2006-02-06  Romain Francoise  <romain@orebokech.com>

	* faq.texi (VM): VM now at version 7.19.
	Set myself as maintainer of this file.

2006-02-04  Michael Olson  <mwolson@gnu.org>

	* erc.texi (History): Note that ERC is now included with Emacs.

2006-01-31  Romain Francoise  <romain@orebokech.com>

	* message.texi (Message Headers): Explain what
	`message-alternative-emails' does in more detail.
	Update copyright year.

2006-01-30  Juanma Barranquero  <lekktu@gmail.com>

	* makefile.w32-in (clean): Add newsticker, sieve, pgg, erc and rcirc.

2006-01-29  Richard M. Stallman  <rms@gnu.org>

	* cc-mode.texi (Indentation Commands): Inserts newline, not "linefeed".

2006-01-29  Michael Olson  <mwolson@gnu.org>

	* makefile.w32-in ($(infodir)/erc, erc.dvi): New targets.

	* Makefile.in (INFO_TARGETS, DVI_TARGETS): Add ERC.

	* faq.texi (New in Emacs 22): Mention ERC.

2006-01-28  Luc Teirlinck  <teirllm@auburn.edu>

	* rcirc.texi: Capitalize dir entry for consistency with the entry
	in info/dir and other entries in the Emacs category.
	Fix typos.  Delete trailing whitespace.

2006-01-28  Björn Lindström  <bkhl@elektrubadur.se>

	* rcirc.texi: Some @cindex changes, some changes from @kbd to @key.

2006-01-27  Eli Zaretskii  <eliz@gnu.org>

	* makefile.w32-in ($(infodir)/rcirc, rcirc.dvi): New targets.
	(INFO_TARGETS, DVI_TARGETS): Add rcirc.

	* Makefile.in (../info/rcirc, rcirc.dvi): New targets.
	(INFO_TARGETS, DVI_TARGETS): Add rcirc.

2006-01-27  Alex Schroeder  <alex@gnu.org>

	* rcirc.texi: New file.

2006-01-23  Juri Linkov  <juri@jurta.org>

	* widget.texi (User Interface): Add S-TAB for widget-backward.

2006-01-22  Michael Albinus  <michael.albinus@gmx.de>

	Sync with Tramp 2.0.52.

	* tramp.texi (Frequently Asked Questions): Remove Ange-FTP item.
	Add Tramp disabling item.  New item for common connection problems.
	(various): Apply "ftp" as method for the download URL.
	(Bug Reports): Refer to FAQ for common problems.

2006-01-21  Eli Zaretskii  <eliz@gnu.org>

	* widget.texi (User Interface): Use @key for TAB.

	* ses.texi (Formulas, Printer functions): Use @key for TAB.

	* ebrowse.texi (Switching to Tree, Symbol Completion): Use @key
	for TAB.

	* cc-mode.texi (Indentation Calculation): Use @key for TAB.

2006-01-16  Katsumi Yamaoka  <yamaoka@jpl.org>

	* gnus.texi: Update copyright.

2006-01-13  Katsumi Yamaoka  <yamaoka@jpl.org>

	* gnus.texi (Article Washing): Additions.

2006-01-13  Carsten Dominik  <dominik@science.uva.nl>

	* org.texi (Agenda commands): Document tags command.

2006-01-10  Katsumi Yamaoka  <yamaoka@jpl.org>

	* gnus.texi (RSS): Document nnrss-wash-html-in-text-plain-parts.

2006-01-06  Katsumi Yamaoka  <yamaoka@jpl.org>

	* gnus.texi (RSS): Addition.

2005-12-22  Katsumi Yamaoka  <yamaoka@jpl.org>

	* gnus.texi (Summary Post Commands): Fix function bound to `S O p'.

2005-12-19  Katsumi Yamaoka  <yamaoka@jpl.org>

	* emacs-mime.texi (Display Customization): Add setting example to
	mm-discouraged-alternatives.

2006-01-09  Stefan Monnier  <monnier@iro.umontreal.ca>

	* flymake.texi (Obtaining Flymake): Remove chapter since Emacs's
	version is the canonical version.

2006-01-08  Alex Schroeder  <alex@gnu.org>

	* pgg.texi (Caching passphrase): Rewording.

2006-01-06  Eli Zaretskii  <eliz@gnu.org>

	* flymake.texi (Obtaining Flymake): Update Flymake's CVS
	repository URL.

2006-01-06  Carsten Dominik  <dominik@science.uva.nl>

	* org.texi: Removed the accidentally re-added empty line in the
	direntry.

2006-01-05  Carsten Dominik  <dominik@science.uva.nl>

	* org.texi (Agenda Views): Chapter reorganized.

2005-12-29  Romain Francoise  <romain@orebokech.com>

	* faq.texi (Using Customize): New node.

2005-12-28  Luc Teirlinck  <teirllm@auburn.edu>

	* org.texi: Remove blank line in @direntry.  It is non-standard
	and recursively produces blank lines all over the dir file (when
	using Texinfo 4.8).

2005-12-21  Luc Teirlinck  <teirllm@auburn.edu>

	* widget.texi (atoms): Delete obsolete remark about `file' widget.

2005-12-20  Carsten Dominik  <dominik@science.uva.nl>

	* org.texi (Tags): Boolean logic documented.
	(Agenda Views): Document custom commands.

2005-12-20  David Kastrup  <dak@gnu.org>

	* faq.texi (AUCTeX): Update version and mailing list info.

2005-12-17  Katsumi Yamaoka  <yamaoka@jpl.org>

	* gnus.texi (MIME Commands): Mention addition of
	multipart/alternative to gnus-buttonized-mime-types and add xref
	to mm-discouraged-alternatives.

	* emacs-mime.texi (Display Customization): Mention addition of
	"image/.*" and add xref to gnus-buttonized-mime-types in the
	mm-discouraged-alternatives section.

2005-12-16  Carsten Dominik  <dominik@science.uva.nl>

	* org.texi (Tags): New section.
	(Agenda Views): Chapter reorganized.

2005-12-16  Eli Zaretskii  <eliz@gnu.org>

	* org.texi (Internal Links): Add a missing comma after an @xref.

2005-12-14  Chong Yidong  <cyd@stupidchicken.com>

	* faq.texi (Filling paragraphs with a single space): No need to
	change sentence-end now.

2005-12-13  Romain Francoise  <romain@orebokech.com>

	* faq.texi (Scrolling only one line): Use `scroll-conservatively'.

2005-12-12  Jay Belanger  <belanger@truman.edu>

	* faq.texi (Calc): Update version number.

2005-12-12  Carsten Dominik  <dominik@science.uva.nl>

	* org.texi (Progress Logging): New section.

2005-12-10  Romain Francoise  <romain@orebokech.com>

	Update the Emacs FAQ for the 22.1 release.

	* faq.texi: Set VER to `22.1'.
	(Basic editing): Explain how to use localized versions of the
	Tutorial.  Mention that `C-h r' displays the manual.
	Delete obsolete WWW link to an Emacs 18 tutorial.
	(Getting a printed manual): Point to the new locations of the
	manuals on the GNU Web site.
	(Emacs Lisp documentation): Explain that the Emacs Lisp manual is
	available via Info (it was previously distributed separately).
	(Installing Texinfo documentation): The latest version of Texinfo
	is 4.8, not 4.0.
	(Informational files for Emacs): COPYING is the GNU General Public
	License, not the Emacs General Public License.
	(Informational files for Emacs): Delete obsolete link to the
	GNUinfo pages as they have been removed from the GNU Web site.
	(New in Emacs 22): New node.
	(Setting up a customization file): Say that most packages support
	Customize nowadays.
	(Colors on a TTY): Delete reference to instructions on how to
	enable syntax highlighting, it is now enabled by default.
	(Turning on abbrevs by default): Emacs now reads the abbrevs file
	at startup automatically.
	(Controlling case sensitivity): Mention `M-c' in isearch.
	(Using an already running Emacs process): Emacs now creates the
	socket in `/tmp/emacsUID'.  Fix typos.  Change default location of
	gnuserv.  As emacsclient can now run Lisp code as well, delete a
	sentence praising gnuserv for that.  Simplify description of how
	the client/server operation works.
	(Compiler error messages): Delete obsolete text (compile.el has
	been rewritten).
	(Indenting switch statements): Fix typo.
	(Matching parentheses): Simplify setup instructions, mention the
	menu bar item in the Options menu.
	(Repeating a command as many times as possible): Mention `C-x e'.
	(Going to a line by number): Mention new keymap and bindings
	`M-g M-g', `M-g M-p' and `M-g M-n'.
	(Turning on syntax highlighting): Now on by default.  Simplify.
	(Replacing highlighted text): Use `1', not `t'.
	(Problems with very large files): The maximum size is now 256MB on
	32-bit machines.
	(^M in the shell buffer): Mention `comint-process-echoes'.
	(Emacs for Apple computers): Emacs 22 has native support for Mac
	OS X.
	(Translating names to IP addresses): Delete node.
	(Binding keys to commands): Fix typo.
	(SPC no longer completes file names): New node.
	(MIME with Emacs mail packages): Delete section about the Emacs
	MIME FAQ (it's not reachable anymore).

2005-12-08  Alan Mackenzie  <bug-cc-mode@gnu.org>

	* cc-mode.texi: The manual has been extensively revised: the
	information about using CC Mode has been separated from the larger
	and more difficult chapters about configuration.  It has been
	updated for CC Mode 5.31.

2005-12-05  Katsumi Yamaoka  <yamaoka@jpl.org>

	* pgg.texi (User Commands): Fix description of pgg-verify-region.
	(Selecting an implementation): Fix descriptions.

2005-11-30  Katsumi Yamaoka  <yamaoka@jpl.org>

	* message.texi (Various Message Variables): Addition.

2005-11-29  Katsumi Yamaoka  <yamaoka@jpl.org>

	* message.texi: Fix default values.

2005-11-25  Katsumi Yamaoka  <yamaoka@jpl.org>

	* message.texi (Header Commands): Clarify descriptions of
	message-cross-post-followup-to, message-reduce-to-to-cc, and
	message-insert-wide-reply.
	(Various Commands): Fix kindex for message-kill-to-signature;
	clarify description of message-tab.

2005-11-22  Katsumi Yamaoka  <yamaoka@jpl.org>

	* message.texi (Mailing Lists): Fix description about MFT.

	* gnus.texi (Emacs Lisp): Use ~/.gnus.el instead of ~/.emacs.

2005-11-17  Katsumi Yamaoka  <yamaoka@jpl.org>

	* gnus.texi (Slow Terminal Connection): Replace old description
	with new one.

2005-11-16  Katsumi Yamaoka  <yamaoka@jpl.org>

	* gnus.texi (Oort Gnus): Use ~/.gnus.el instead of ~/.emacs;
	replace X-Draft-Headers with X-Draft-From.

2005-11-14  Katsumi Yamaoka  <yamaoka@jpl.org>

	* gnus.texi (Various Various): Fix the default value of
	nnheader-max-head-length.
	(Gnus Versions): Fix typo.

2005-12-08  Carsten Dominik  <dominik@science.uva.nl>

	* org.texi (Structure editing): Document new functionality of
	M-RET.

2005-12-06  Luc Teirlinck  <teirllm@auburn.edu>

	* org.texi (Internal Links): Fix Texinfo usage.

2005-12-06  Carsten Dominik  <dominik@science.uva.nl>

	* org.texi (TODO basics): Document the global todo list.
	(TODO items): Documents sparse tree for specific TODO
	keywords.

2005-11-30  Carsten Dominik  <dominik@science.uva.nl>

	* org.texi (Plain Lists): Typos fixed.

2005-11-28  Jay Belanger  <belanger@truman.edu>

	* calc.texi: Change references of `M-#' to `C-x *' prefix.

2005-11-24  Carsten Dominik  <dominik@science.uva.nl>

	* org.texi (Structure editing): New item moving commands added.
	(Plain Lists): New section.

2005-11-18  Carsten Dominik  <dominik@science.uva.nl>

	* org.texi (FAQ): Document `org-table-tab-jumps-over-hlines'.
	(Agenda): Document commands `org-cycle-agenda-files' and
	`org-agenda-file-to-front'.
	(Built-in table editor): Document `org-table-sort-lines'.
	(HTML formatting): Export of hand-formatted lists.

2005-11-10  Katsumi Yamaoka  <yamaoka@jpl.org>

	* gnus.texi (XVarious): Fix description of gnus-use-toolbar; add
	new variable gnus-toolbar-thickness.

2005-11-08  Katsumi Yamaoka  <yamaoka@jpl.org>

	* gnus.texi (XVarious): Revert description of gnus-use-toolbar.

2005-11-07  Katsumi Yamaoka  <yamaoka@jpl.org>

	* gnus.texi (X-Face): Fix description.
	(XVarious): Remove gnus-xmas-logo-color-alist and
	gnus-xmas-logo-color-style; fix description of gnus-use-toolbar.

2005-11-01  Katsumi Yamaoka  <yamaoka@jpl.org>

	* gnus.texi (Group Parameters): Mention new variable
	gnus-parameters-case-fold-search.
	(Home Score File): Addition.

2005-11-04  Ulf Jasper  <ulf.jasper@web.de>

	* newsticker.texi: VERSION changed to 1.9.  Updated UPDATED.
	(Overview): List supported feed types.
	(Installation): No installation necessary when using autoload.
	(Configuration): Rename "RSS" to "news".

2005-11-04  Ken Manheimer  <ken.manheimer@gmail.com>

	* pgg.texi (User Commands): Document additional passphrase
	argument for pgg-encrypt-*, pgg-decrypt-*, and pgg-sign-* functions.
	(Backend methods): Likewise for corresponding pgg-scheme-* functions.

2005-11-04  Carsten Dominik  <dominik@science.uva.nl>

	* org.texi: Version number changed to 3.19.

2005-10-29  Sascha Wilde  <wilde@sha-bang.de>

	* pgg.texi (How to use): Update the example to add autoload of
	pgg-encrypt-symmetric-region.
	(User Commands): Document pgg-encrypt-symmetric-region.
	(Backend methods): Document pgg-scheme-encrypt-symmetric-region.

2005-10-27  Jay Belanger  <belanger@truman.edu>

	* calc.texi (Predefined Units): Fix the symbol for a TeX points,
	mention other TeX-related units.

2005-10-23  Lars Hansen  <larsh@soem.dk>

	* dired-x.texi (Miscellaneous Commands):
	Replace dired-do-relative-symlink by dired-do-relsymlink and
	dired-do-relative-symlink-regexp by dired-do-relsymlink-regexp.

2005-10-23  Jay Belanger  <belanger@truman.edu>

	* calc.texi (Predefined Units): Use `alpha' for the fine structure
	constant.

2005-10-23  Michael Albinus  <michael.albinus@gmx.de>

	* faq.texi (Bugs and problems):
	Replace `dired-move-to-filename-regexp' by
	`directory-listing-before-filename-regexp'.

2005-10-22  Eli Zaretskii  <eliz@gnu.org>

	* newsticker.texi (UPDATED): Set value.

2005-10-17  Katsumi Yamaoka  <yamaoka@jpl.org>

	* gnus.texi (Document Groups): Remove duplicate item.

2005-10-21  Carsten Dominik  <dominik@science.uva.nl>

	* org.texi (Summary): Mention iCalendar support.
	(Exporting): Document iCalendar support.

2005-10-18  Romain Francoise  <romain@orebokech.com>

	* viper.texi (Viper Specials): Capitalize GNU.

2005-10-17  Juri Linkov  <juri@jurta.org>

	* info.texi (Getting Started, Search Index, Expert Info):
	Fix wording.
	(Search Text): Replace `echo area' with `mode line'.
	(Search Index): Both `i' and `,' find all index entries.
	Replace example `C-f' with `C-l' (which exists in index of Info
	manual) and delete spaces in its keyboard input sequence.
	Delete unnecessary explanations about literal characters.

2005-10-14  Katsumi Yamaoka  <yamaoka@jpl.org>

	* gnus.texi (Document Server Internals): Addition.

2005-10-13  Katsumi Yamaoka  <yamaoka@jpl.org>

	* gnus.texi (A note on namespaces): Fix RFC reference.

2005-10-12  Katsumi Yamaoka  <yamaoka@jpl.org>

	* gnus.texi (RSS): Fix key description.

2005-10-11  Katsumi Yamaoka  <yamaoka@jpl.org>

	* gnus.texi: Emacs/w3 -> Emacs/W3.
	(Browsing the Web): Fix description.
	(Web Searches): Ditto.
	(Customizing W3): Ditto.

2005-10-07  Katsumi Yamaoka  <yamaoka@jpl.org>

	* gnus.texi (Maildir): Clarify expire-age and expire-group.

2005-10-11  Jay Belanger  <belanger@truman.edu>

	* calc.texi (Integration): Mention using `a i' to compute definite
	integrals.

2005-10-11  Juri Linkov  <juri@jurta.org>

	* info.texi: Rearrange nodes.
	(Top): Update menu.  Change ref `Info for Experts' to
	`Advanced Info Commands'.
	(Getting Started): Fix description of manual's parts.
	(Help-Int): Change xref `Info Search' to `Search Index', and
	`Expert Info' to `Advanced'.
	(Advanced): Move node one level up.
	(Search Text, Search Index): New nodes split out from `Info Search'.
	(Go to node, Choose menu subtopic, Create Info buffer): New nodes
	split out from `Advanced'.
	(Advanced, Emacs Info Variables): De-document editing an Info file
	in Info.
	(Emacs Info Variables): Move node from `Expert Info' to `Advanced'.
	(Creating an Info File): Delete node and move its text to
	`Expert Info'.

2005-10-10  Carsten Dominik  <dominik@science.uva.nl>

	* org.texi (Workflow states): Documented that change in keywords
	becomes active only after restart of Emacs.

2005-10-08  Michael Albinus  <michael.albinus@gmx.de>

	Sync with Tramp 2.0.51.

2005-10-08  Nick Roberts  <nickrob@snap.net.nz>

	* speedbar.texi (Introduction): Describe new location of speedbar
	on menubar.
	(Basic Key Bindings): Remove descriptions of bindings that have
	been removed.

2005-10-05  Nick Roberts  <nickrob@snap.net.nz>

	* speedbar.texi (GDB): Describe use of watch expressions.

2005-09-28  Simon Josefsson  <jas@extundo.com>

	* message.texi (IDNA): Fix.

2005-09-28  Katsumi Yamaoka  <yamaoka@jpl.org>

	* gnus.texi (NNTP): Remove nntp-buggy-select, nntp-read-timeout,
	nntp-server-hook, and nntp-warn-about-losing-connection; fix
	description of nntp-open-connection-function.
	(Common Variables): Fix descriptions.

2005-09-26  Katsumi Yamaoka  <yamaoka@jpl.org>

	* gnus.texi (Server Buffer Format): Document the %a format spec.

2005-09-22  Katsumi Yamaoka  <yamaoka@jpl.org>

	* gnus.texi (Mail): Fix gnus-confirm-mail-reply-to-news entry.

2005-09-23  Carsten Dominik  <dominik@science.uva.nl>

	* org.texi Version 3.16.

2005-09-19  Miles Bader  <miles@gnu.org>

	* newsticker.texi: Get rid of CVS keywords.

2005-09-15  Katsumi Yamaoka  <yamaoka@jpl.org>

	* gnus.texi (Finding the Parent): Fix description of how Gnus
	finds article.

2005-09-14  Jari Aalto  <jari.aalto@cante.net>

	* gnus.texi (Advanced Scoring Examples): New examples to teach how
	to drop off non-answered articles.

2005-09-19  Juanma Barranquero  <lekktu@gmail.com>

	* makefile.w32-in (newsticker.dvi): Use parentheses instead of curly
	braces (which are unsupported by NMAKE) for macro `srcdir'.

2005-09-17  Eli Zaretskii  <eliz@gnu.org>

	* makefile.w32-in (INFO_TARGETS, DVI_TARGETS): Add newsticker targets.
	(../info/newsticker, newsticker.dvi): New targets.

2005-09-17  Ulf Jasper  <ulf.jasper@web.de>

	* newsticker.texi: Replace @command with @code.  Replace @example
	with @lisp.
	(Top): Add explanations to menu items.
	(GNU Free Documentation License): Remove.

2005-09-16  Romain Francoise  <romain@orebokech.com>

	Update all files to specify GFDL version 1.2.

	* doclicense.texi (GNU Free Documentation License): Update to
	version 1.2.

2005-09-15  Richard M. Stallman  <rms@gnu.org>

	* newsticker.texi: Fix @setfilename.

	* Makefile.in (INFO_TARGETS, DVI_TARGETS): Add newsticker targets.
	(../info/newsticker, newsticker.dvi): New targets.

2005-08-30  Carsten Dominik  <dominik@science.uva.nl>

	* org.texi: Version 3.15.

2005-08-29  Luc Teirlinck  <teirllm@auburn.edu>

	* ses.texi: Combine all three indices into one.
	Correct a few typos.

2005-08-19  Katsumi Yamaoka  <yamaoka@jpl.org>

	* emacs-mime.texi (time-date): Fix description of safe-date-to-time.

2005-08-18  Katsumi Yamaoka  <yamaoka@jpl.org>

	* emacs-mime.texi (Handles): Remove duplicate item.
	(Encoding Customization): Fix the default value for
	mm-coding-system-priorities.
	(Charset Translation): Emacs doesn't use mm-mime-mule-charset-alist.
	(Basic Functions): Fix reference.

2005-08-09  Katsumi Yamaoka  <yamaoka@jpl.org>

	* gnus.texi (Charsets): Fj hierarchy uses iso-2022-jp.

2005-08-18  Richard M. Stallman  <rms@gnu.org>

	* faq.texi (Obtaining the FAQ): Delete refs to Lerner's email
	and web site.

	* faq.texi (Swapping keys): Xref for normal-erase-is-backspace-mode,
	not keyboard-translate.

2005-08-11  Richard M. Stallman  <rms@gnu.org>

	* faq.texi (Using regular expressions): Fix xref.

2005-08-09  Juri Linkov  <juri@jurta.org>

	* info.texi (Help-P): Replace `Prev' with `Previous'.
	(Help-M, Help-Xref): Add S-TAB.
	(Help-FOO): Update `u' command.
	(Help-Xref): Move info about Mouse-2 from `Help-Int'.
	Update info about visibility of xref parts.
	(Help-Int): Fix `m' command.  Rename `Info-last' to
	`Info-history-back'.  Add `Info-history-forward'.
	(Advanced): Fix `g*' and `M-n' commands.
	(Info Search): Add `index-apropos' in stand-alone browser.
	Add isearch commands.
	(Emacs Info Variables): Remove `Info-fontify'.
	Add `Info-mode-hook'.  Update face names.
	Add `Info-fontify-maximum-menu-size',
	`Info-fontify-visited-nodes', `Info-isearch-search'.

2005-08-07  Michael Albinus  <michael.albinus@gmx.de>

	Sync with Tramp 2.0.50.

	* tramp.texi: Use @option{} consequently for method names.
	(Inline methods, External transfer methods): Remove references to
	Cygwin.
	(Issues with Cygwin ssh): Explain trouble with Cygwin's ssh
	implementation.

2005-07-27  Reiner Steib  <Reiner.Steib@gmx.de>

	* gnus.texi (Startup Files): Fix name of gnus-site-init-file.
	Mention that gnus-init-file is not read when Emacs is invoked with
	--no-init-file or -q.

2005-07-19  Carsten Dominik  <dominik@science.uva.nl>

	* org.texi: Version 3.14.

2005-07-04  Carsten Dominik  <dominik@science.uva.nl>

	* org.texi: Version 3.13.

2005-07-18  Juri Linkov  <juri@jurta.org>

	* calc.texi (Time Zones, Logical Operations):
	* cl.texi (Overview):
	* org.texi (TODO types):
	* sc.texi (Emacs 18 MUAs):
	* speedbar.texi (Top):
	* url.texi (History):
	Delete duplicate duplicate words.

2005-07-16  Johan Bockgård  <bojohan@users.sourceforge.net>  (tiny change)

	* cl.texi (Type Predicates): Document `atom' type.

2005-07-04  Lute Kamstra  <lute@gnu.org>

	Update FSF's address in GPL notices.

	* calc.texi (Copying):
	* doclicense.texi (GNU Free Documentation License):
	* faq.texi (Contacting the FSF):
	* mh-e.texi (Copying): Update FSF's address.

2005-07-03  Richard M. Stallman  <rms@gnu.org>

	* flymake.texi (Example -- Configuring a tool called directly):
	Update name of flymake-build-relative-filename.

2005-06-29  Katsumi Yamaoka  <yamaoka@jpl.org>

	* gnus.texi (NoCeM): gnus-nocem-verifyer defaults to pgg-verify.

2005-06-29  Carsten Dominik  <dominik@science.uva.nl>

	* org.texi: Version 3.12.

2005-06-24  Eli Zaretskii  <eliz@gnu.org>

	* makefile.w32-in (MAKEINFO): Use --force.
	(INFO_TARGETS, DVI_TARGETS): Make identical to the lists in
	Makefile.in.
	(gnus.dvi): Use "..." to quote Sed args, so that it works with
	more shells.

2005-06-23  Richard M. Stallman  <rms@gnu.org>

	* speedbar.texi (Creating a display): Texinfo usage fixes.

	* tramp.texi (Customizing Completion, Auto-save and Backup):
	Texinfo usage fixes.

2005-06-23  Juanma Barranquero  <lekktu@gmail.com>

	* dired-x.texi (Miscellaneous Commands):
	* ediff.texi (Miscellaneous):
	* gnus.texi (MIME Commands, Fancy Mail Splitting, Agent Visuals)
	(Agent Variables):
	* info.texi (Help-Xref):
	* message.texi (Message Headers):
	* org.texi (Remember):
	* reftex.texi (Options (Defining Label Environments))
	(Options (Index Support), Options (Viewing Cross-References))
	(Options (Misc), Changes):
	* speedbar.texi (Creating a display):
	* tramp.texi (Customizing Completion, Auto-save and Backup):
	Texinfo usage fix.

2005-06-13  Carsten Dominik  <dominik@science.uva.nl>

	* org.texi: Version 3.11.

2005-06-12  Jay Belanger  <belanger@truman.edu>

	* calc.texi (Getting Started): Remove extra menu item.

2005-05-31  Jay Belanger  <belanger@truman.edu>

	* calc.texi (Notations Used in This Manual): Use @kbd for key
	sequence.
	(Demonstration of Calc): Mention another way of starting Calc.
	(Starting Calc): Mention long name of M-#.
	(Embedded Mode Overview): Remove unnecessary instruction.
	(Other M-# commands): Rephrase `M-# 0' explanation.
	(Basic Embedded Mode): Rewrite discussion of prefix arguments to
	reflect current behavior.

2005-05-30  Jay Belanger  <belanger@truman.edu>

	* calc.texi (Hooks): Change description of calc-window-hook and
	calc-trail-window-hook to match usage.
	(Computational Functions): Add more constant-generating functions.
	(Customizable Variables): Use defvar.

2005-05-28  Jay Belanger  <belanger@truman.edu>

	* calc.texi (Assignments in Embedded Mode): Fix variable name.
	(Basic Embedded Mode): Explain behavior of arguments to
	calc-embedded-mode.

2005-05-27  Jay Belanger  <belanger@truman.edu>

	* calc.texi (Queries in Keyboard Macros): Rewrite to reflect
	current behavior.

2005-05-25  Jay Belanger  <belanger@truman.edu>

	* calc.texi: Change Calc version number throughout.
	(Keypad Mode): Change location in info output.
	(Keypad mode overview): Move picture of keypad.

2005-05-21  Jay Belanger  <belanger@truman.edu>

	* calc.texi (Storing variables): Mention that only most variables
	are void to begin with.

2005-05-21  Kevin Ryde  <user42@zip.com.au>

	* widget.texi (Basic Types): Update cross ref from "Enabling
	Mouse-1 to Follow Links" to "Links and Mouse-1" per recent
	lispref/text.texi change.

2005-05-20  Carsten Dominik  <dominik@science.uva.nl>

	* org.texi: Version 3.09.

2005-05-18  Carsten Dominik  <dominik@science.uva.nl>

	* reftex.texi: Version 4.28.

2005-05-16  Jay Belanger  <belanger@truman.edu>

	* calc.texi (Storing Variables): Mention `calc-copy-special-constant'.

2005-05-14  Jay Belanger  <belanger@truman.edu>

	* calc.texi (Default Simplifications): Insert missing ! (logical
	not operator).

2005-05-14  Michael Albinus  <michael.albinus@gmx.de>

	Sync with Tramp 2.0.49.

2005-05-10  Jay Belanger  <belanger@truman.edu>

	* calc.texi (Default Simplifications): Mention that 0^0 simplifies
	to 1.

2005-04-29  Carsten Dominik  <dominik@science.uva.nl>

	* org.texi: Version 3.08, structure reorganized.

2005-04-24  Richard M. Stallman  <rms@gnu.org>

	* faq.texi: Delete info about lazy-lock.el and fast-lock.el.

2005-04-15  Carsten Dominik  <dominik@science.uva.nl>

	* org.texi: Update to version 3.06.

2005-04-13  Lute Kamstra  <lute@gnu.org>

	* cc-mode.texi: Prevent creating an unnecessary empty cc-mode.ss file.

2005-04-10  Thien-Thi Nguyen  <ttn@gnu.org>

	* cl.texi (Porting Common Lisp): Fix typo.

2005-04-06  Katsumi Yamaoka  <yamaoka@jpl.org>

	* gnus.texi (RSS): Addition.

2005-04-04  Jay Belanger  <belanger@truman.edu>

	* calc.texi: Change Calc version number.
	(Customizable variables): Fix description of calc-language-alist.
	(Copying): Put in version 2 of GPL.

2005-04-01  Jay Belanger  <belanger@truman.edu>

	* calc.texi (Troubleshooting Commands): Remove comment about
	installation.
	(Installation): Remove section.
	(Customizable Variables): New section.
	(Basic Embedded Mode, Customizing Embedded Mode, Graphics)
	(Graphical Devices): Add references to Customizable Variables.

2005-03-25  Katsumi Yamaoka  <yamaoka@jpl.org>

	* emacs-mime.texi (Display Customization): Markup fixes.
	(rfc2047): Update.

2005-03-23  Reiner Steib  <Reiner.Steib@gmx.de>

	* gnus-faq.texi: Replaced with auto-generated version.

2005-03-26  Stephan Stahl  <stahl@eos.franken.de>  (tiny change)

	* dired-x.texi (Multiple Dired Directories): default-directory was
	renamed to dired-default-directory.

2005-03-26  Jay Belanger  <belanger@truman.edu>

	* calc.texi (Simplifying Formulas, Rewrite Rules):
	Change description of top and bottom of fraction.
	(Modulo Forms): Move description of how to create modulo forms to
	earlier in the section.
	(Fraction Mode): Suggest using : to get a fraction by dividing.
	(Basic Arithmetic): Adjust placement of command name.
	(Truncating the Stack): Emphasize that "hidden" entries are still
	visible.
	(Installation): Move discussion of printing manual to "About This
	Manual".
	(About This Manual): Mention how to print the manual.
	(Reporting Bugs): Remove first person.
	(Building Vectors): Add algebraic version of append.
	(Manipulating Vectors): Fix algebraic version of calc-reverse-vector.
	(Grouping Digits): Fix typo.

2005-03-25  Werner Lemberg  <wl@gnu.org>

	* calc.texi, cl.texi, gnus.texi, idlwave.texi, reftex.texi:
	Replace `legal' with `valid'.

2005-03-25  Werner Lemberg  <wl@gnu.org>

	* calc.texi, reftex.texi: Replace `illegal' with `invalid'.

2005-03-24  Jay Belanger  <belanger@truman.edu>

	* calc.texi (General Mode Commands)
	(Mode Settings in Embedded Mode): Add some explanation of
	recording mode settings.

2005-03-24  Richard M. Stallman  <rms@gnu.org>

	* calc.texi: Remove praise of non-free software.

	* idlwave.texi: Don't say where to get IDL or its non-free manual.
	(Installation): Node deleted.

2005-03-23  Richard M. Stallman  <rms@gnu.org>

	* url.texi (HTTP language/coding): Improve last change.

2005-03-22  Jay Belanger  <belanger@truman.edu>

	* calc.texi (Embedded Mode): Add new information on changing
	modes.

2005-03-20  Michael Albinus  <michael.albinus@gmx.de>

	Sync with Tramp 2.0.48.

	* trampver.texi.in: Replace "Emacs" by "GNU Emacs".

	* tramp.texi: Replace "Emacs" by "GNU Emacs".  Replace "Linux" by
	"GNU/Linux".  Change all addresses to .gnu.org.
	(Default Method): Offer shortened syntax for "su" and "sudo"
	methods.

2005-03-07  Richard M. Stallman  <rms@gnu.org>

	* url.texi: Fix usage of "e.g.".
	(HTTP language/coding): Explain the rules for these strings.

2005-03-06  Richard M. Stallman  <rms@gnu.org>

	* woman.texi (Introduction): Minor cleanups.

	* url.texi (HTTP language/coding): Get rid of "Emacs 21".

	* pcl-cvs.texi (About PCL-CVS): Get rid of "Emacs 21".
	(Installation): Node deleted.

	* mh-e.texi (Preface): Get rid of "Emacs 21".

	* eshell.texi (Installation): Delete node (for Emacs 20).

2005-03-05  Thien-Thi Nguyen  <ttn@gnu.org>

	* flymake.texi: Refill and tweak style in @lisp blocks.

2005-03-03  Reiner Steib  <Reiner.Steib@gmx.de>

	* gnus.texi (Slow/Expensive Connection): Don't abbreviate "very".

2005-03-01  Jay Belanger  <belanger@truman.edu>

	* calc.texi (Trigonometric and Hyperbolic Functions):
	Mention additional functions.
	(Algebraic Simplifications): Mention additional simplifications.

2005-02-18  Jonathan Yavner  <jyavner@member.fsf.org>

	* ses.texi: Add concept/function/variable indices (this work was
	donated by Brad Collins <brad@chenla.org>, copyright-assignment
	papers on file at FSF).

2005-02-10  Jay Belanger  <belanger@truman.edu>

	* calc.texi: Change @LaTeX to La@TeX throughout.
	Redefine @expr as @math for TeX output.
	Redefine @texline as a no-op for TeX output.
	Define @tfn, replace @t by @tfn throughout.

2005-02-09  Jay Belanger  <belanger@truman.edu>

	* calc.texi: Add macro for LaTeX for info output.

2005-02-08  Kim F. Storm  <storm@cua.dk>

	* texinfo.tex (LaTex): Add def.

2005-02-06  Jay Belanger  <belanger@truman.edu>

	* calc.texi (TeX Language Mode): Add mention of LaTeX mode, and
	change name to "TeX and LaTeX Language Modes."  Mention LaTeX mode
	throughout manual.

2005-01-28  Lars Magne Ingebrigtsen  <larsi@gnus.org>

	* gnus.texi: Some edits based on comments from David Abrahams.

2005-01-24  Katsumi Yamaoka  <yamaoka@jpl.org>

	* gnus.texi (RSS): Fix the keystroke.

2005-01-24  David Kastrup  <dak@gnu.org>

	* faq.texi: Update AUCTeX version info.

2005-01-16  Xavier Maillard  <zedek@gnu-rox.org>  (tiny change)

	* gnus-faq.texi ([4.1]): Typo.

2005-01-19  Jay Belanger  <belanger@truman.edu>

	* calc.texi (Keep Arguments): Mention that keeping arguments
	doesn't work with keyboard macros.

2005-01-16  Richard M. Stallman  <rms@gnu.org>

	* autotype.texi (Autoinserting): Fix small error.

2005-01-16  Michael Albinus  <michael.albinus@gmx.de>

	Sync with Tramp 2.0.47.

	* tramp.texi (Compilation): New section, describing compilation of
	remote files.

2005-01-11  Kim F. Storm  <storm@cua.dk>

	* widget.texi (Basic Types): Add :follow-link keyword.

2005-01-09  Jay Belanger  <belanger@truman.edu>

	* calc.texi (Basic Commands): Describe new behavior of calc-reset.

2005-01-08  Jay Belanger  <belanger@truman.edu>

	* calc.texi: Change throughout to reflect new default value of
	calc-settings-file.

2005-01-06  Katsumi Yamaoka  <yamaoka@jpl.org>

	* message.texi (Reply): `message-reply-to-function' should return
	a list.  Suggested by ARISAWA Akihiro <ari@mbf.ocn.co.jp>.

2005-01-06  Hiroshi Fujishima  <pooh@nature.tsukuba.ac.jp>  (tiny change)

	* faq.texi (Changing load-path): Fix typo.

2005-01-05  Jay Belanger  <belanger@truman.edu>

	* calc.texi (Programming Tutorial): Replace kbd command by
	appropriate characters for a keyboard macro.

2005-01-04  Jay Belanger  <belanger@truman.edu>

	* calc.texi (Basic Tutorial, Programming Tutorial): Remove caveats
	for Lucid Emacs.
	(Programming Tutorial): Mention that the user needs to be in the
	right mode to compute some functions.

2005-01-04  Jay Belanger  <belanger@truman.edu>

	* calc.texi (Rewrite rules): Remove an exercise (on 0^0) which is
	no longer applicable.

2005-01-01  Jay Belanger  <belanger@truman.edu>

	* calc.texi (Programming Tutorial): Change description of how to
	edit keyboard macros to match current behavior.

2004-12-31  Jay Belanger  <belanger@truman.edu>

	* calc.texi: Mention C-cC-c as the way to finish editing throughout.

2004-12-20  Jay Belanger  <belanger@truman.edu>

	* calc.texi (Types Tutorial): Emphasize that you can't divide by
	zero.

2004-12-17  Luc Teirlinck  <teirllm@auburn.edu>

	* cc-mode.texi (Text Filling and Line Breaking): Put period after
	@xref.
	(Font Locking): Avoid @strong{Note:}.

2004-12-17  Michael Albinus  <michael.albinus@gmx.de>

	Sync with Tramp 2.0.46.

	* tramp.texi (bottom): Add arch-tag.  It was lost, somehow.

2004-12-16  Luc Teirlinck  <teirllm@auburn.edu>

	* url.texi: Correct typos.
	(Retrieving URLs): @var{nil}->@code{nil}.
	(HTTP language/coding, mailto): Replace "GNU Emacs Manual" with
	the standard "The GNU Emacs Manual" in fifth argument of @xref's.
	(Dealing with HTTP documents): @inforef->@xref.

2004-12-15  Jay Belanger  <belanger@truman.edu>

	* calc.texi: Consistently capitalized all mode names.
	(Answers to Exercises): Mention that an answer can be a fraction
	when in Fraction mode.

2004-12-13  Jay Belanger  <belanger@truman.edu>

	* calc.texi: Fix some TeX definitions.

2004-12-09  Luc Teirlinck  <teirllm@auburn.edu>

	* reftex.texi (Imprint): Remove erroneous @value's.

2004-12-08  Luc Teirlinck  <teirllm@auburn.edu>

	* makefile.w32-in (INFO_TARGETS, DVI_TARGETS, $(infodir)/org)
	(org.dvi, $(infodir)/url, url.dvi, clean): Add org and url manuals.

2004-12-08  Jay Belanger  <belanger@truman.edu>

	* calc.texi (Starting Calc): Remove comment about installation.
	(Keypad Mode Overview): Remove comment about Emacs 19 support.

2004-12-08  Luc Teirlinck  <teirllm@auburn.edu>

	* url.texi: Update @setfilename.
	(Getting Started): No need to worry about Gnus versions.
	(Dealing with HTTP documents): Use @inforef.

	* org.texi: Fix @direntry file name.

2004-12-07  Stefan Monnier  <monnier@iro.umontreal.ca>

	* url.texi: New file.

	* Makefile.in (INFO_TARGETS, DVI_TARGETS, ../info/url, url.dvi): Add it.

2004-12-06  Jay Belanger  <belanger@truman.edu>

	* calc.texi (Using Calc): Remove paragraph about installation.

2004-12-06  Jay Belanger  <belanger@truman.edu>

	* calc.texi: Use more Texinfo macros and less TeX defs.
	Remove @refill's.

2004-12-06  Richard M. Stallman  <rms@gnu.org>

	* org.texi: New file.

2004-12-05  Richard M. Stallman  <rms@gnu.org>

	* Makefile.in (org.dvi, ../info/org): New targets.
	(INFO_TARGETS): Add ../info/org.
	(DVI_TARGETS): Add org.dvi.
	(maintainer-clean): Remove the info files in the info dir.

2004-11-26  Eli Zaretskii  <eliz@gnu.org>

	* idlwave.texi: Fix the setfilename directive to put the produced
	file in ../info.
	(Continued Statement Indentation): Resurrect Jan D.'s change from
	2004-11-03 that was lost when a newer version of idlwave.texi was
	imported.

2004-12-08  Reiner Steib  <Reiner.Steib@gmx.de>

	* gnus-faq.texi ([5.1]): Add missing bracket.

	* gnus.texi (Filtering Spam Using The Spam ELisp Package):
	Index `spam-initialize'.

2004-11-22  Reiner Steib  <Reiner.Steib@gmx.de>

	* message.texi (Various Message Variables): Mention that all mail
	file variables are derived from `message-directory'.

	* gnus.texi (Splitting Mail): Clarify bogus group.

2004-11-02  Katsumi Yamaoka  <yamaoka@jpl.org>

	* emacs-mime.texi (Encoding Customization):
	Fix mm-coding-system-priorities entry.

2004-11-03  Jan Djärv  <jan.h.d@swipnet.se>

	* idlwave.texi (Continued Statement Indentation):
	* reftex.texi (Options (Index Support))
	(Displaying and Editing the Index, Table of Contents):
	* speedbar.texi (Creating a display, Major Display Modes):
	Replace non-nil with non-@code{nil}.

2004-10-21  Jay Belanger  <belanger@truman.edu>

	* calc.texi (Algebraic-Style Calculations): Remove a comment.

2004-10-18  Luc Teirlinck  <teirllm@auburn.edu>

	* calc.texi (Reporting Bugs): Double up `@'.

2004-10-18  Jay Belanger  <belanger@truman.edu>

	* calc.texi (Reporting Bugs): Change the address that bugs
	should be sent to.

2004-10-15  Reiner Steib  <Reiner.Steib@gmx.de>

	* gnus.texi (New Features): Add 5.11.

	* message.texi (Resending): Remove wrong default value.

	* gnus.texi (Mail Source Specifiers): Describe possible problems
	of `pop3-leave-mail-on-server'.  Add `pop3-movemail' and
	`pop3-leave-mail-on-server' to the index.

2004-10-15  Katsumi Yamaoka  <yamaoka@jpl.org>

	* message.texi (Canceling News): Add how to set a password.

2004-10-12  Jay Belanger  <belanger@truman.edu>

	* calc.texi (Help Commands): Change the descriptions of
	calc-describe-function and calc-describe-variable to match their
	current behavior.

2004-10-12  Reiner Steib  <Reiner.Steib@gmx.de>

	* gnus-faq.texi ([5.9]): Improve code for reply-in-news.

2004-10-12  Michael Albinus  <michael.albinus@gmx.de>

	Sync with Tramp 2.0.45.

	* tramp.texi (Frequently Asked Questions): Comment paragraph about
	plink link.  The URL is outdated.  Originator contacted for
	clarification.

2004-10-10  Juri Linkov  <juri@jurta.org>

	* gnus.texi (Top, Marking Articles): Join two menus in one node
	because a node can have only one menu.

2004-10-09  Juri Linkov  <juri@jurta.org>

	* gnus.texi (Fancy Mail Splitting): Remove backslash in the
	example of nnmail-split-fancy.

2004-10-06  Karl Berry  <karl@gnu.org>

	* info.texi (@kbd{1}--@kbd{9}): No space around --, for
	consistency with other uses of dashes.

2004-10-05  Karl Berry  <karl@gnu.org>

	* info.texi: Consistently use --- throughout, periods at end of
	menu descriptions, and a couple typos.

2004-09-26  Jesper Harder  <harder@ifa.au.dk>

	* sieve.texi (Manage Sieve API): nil -> @code{nil}.
	* pgg.texi (User Commands, Backend methods): Do.
	* gnus.texi: Markup fixes.
	(Setting Process Marks): Fix `M P a' entry.
	* emacs-mime.texi: Fixes.

2004-09-23  Reiner Steib  <Reiner.Steib@gmx.de>

	* gnus-faq.texi ([5.12]): Fix code example for FQDN in Message-Ids
	again.
	Use 5.10 instead of 5.10.0.

2004-09-20  Lars Magne Ingebrigtsen  <larsi@gnus.org>

	* gnus.texi (Summary Mail Commands): S D e.

2004-09-20  Raymond Scholz  <ray-2004@zonix.de>  (tiny change)

	* gnus.texi (Misc Article): Refer to `Summary Buffer Mode Line' in
	the gnus-article-mode-line-format section.

2004-09-20  Helmut Waitzmann  <Helmut.Waitzmann@web.de>  (tiny change)

	* gnus.texi (Various Summary Stuff): Fix the documentation for
	gnus-newsgroup-variables.

2004-09-20  Reiner Steib  <Reiner.Steib@gmx.de>

	* gnus.texi (MIME Commands):
	Add gnus-mime-display-multipart-as-mixed,
	gnus-mime-display-multipart-alternative-as-mixed,
	gnus-mime-display-multipart-related-as-mixed.
	(Mail Source Customization): Clarify `mail-source-directory'.
	(Splitting Mail): Mention gnus-group-find-new-groups.
	(SpamOracle): Fix typo.

	* gnus-faq.texi: Untabify.
	([6.3]): nnir.el is in contrib directory.

	* message.texi (News Headers): Clarify how a unique ID is created.

	* gnus.texi (Batching Agents): Fix typo in example.
	Reported by Hiroshi Fujishima <pooh@nature.tsukuba.ac.jp>.

2004-09-20  Andre Srinivasan  <andre@e2open.com>  (tiny change)

	* gnus.texi (Group Parameters): Add more on hooks.

2004-09-20  Florian Weimer  <fw@deneb.enyo.de>

	* gnus.texi (Charsets): Point to relevant section in emacs-mime.

2004-09-22  Jay Belanger  <belanger@truman.edu>

	* calc.texi (Vectors as Lists): Add a warning that the tutorial
	might be hidden during part of the session.

2004-09-20  Jay Belanger  <belanger@truman.edu>

	* calc.texi (Notations Used in This Manual): Put in an earlier
	mention that DEL could be called Backspace.

2004-09-10  Simon Josefsson  <jas@extundo.com>

	* gnus.texi (IMAP): Add example.  Suggested and partially written
	by Steinar Bang <sb@dod.no>.

2004-09-10  Teodor Zlatanov  <tzz@lifelogs.com>

	* gnus.texi (IMAP): Add comments about imaps synonym to imap in
	netrc syntax.

2004-09-10  Teodor Zlatanov  <tzz@lifelogs.com>

	* gnus.texi (Spam ELisp Package Sequence of Events):
	Some clarifications.
	(Spam ELisp Package Global Variables): More clarifications.

2004-09-10  Teodor Zlatanov  <tzz@lifelogs.com>

	* gnus.texi (Spam ELisp Package Filtering of Incoming Mail):
	Mention spam-split does not modify incoming mail.

2004-09-10  Teodor Zlatanov  <tzz@lifelogs.com>

	* gnus.texi (Spam ELisp Package Sequence of Events): Fix typo.

2004-09-10  Eli Zaretskii  <eliz@gnu.org>

	* Makefile.in (../info/gnus, gnus.dvi): Depend on gnus-faq.texi.

2004-09-09  Reiner Steib  <Reiner.Steib@gmx.de>

	* makefile.w32-in (sieve, pgg): Use $(infodir).

2004-09-08  Dhruva Krishnamurthy  <dhruva.krishnamurthy@gmail.com>  (tiny change)

	* makefile.w32-in: Fix PGG and Sieve entries.

2004-08-28  Eli Zaretskii  <eliz@gnu.org>

	* faq.texi (Emacs for MS-DOS): Update URLs for the MS-DOS port of
	Emacs and related programs.

2004-08-27  Richard M. Stallman  <rms@gnu.org>

	* faq.texi: Fix texinfo usage, esp. doublequotes.
	(Difference between Emacs and XEmacs): Some clarification.

	* faq.texi (Difference between Emacs and XEmacs):
	Explain not to contrast XEmacs with GNU Emacs.

2004-08-26  Richard M. Stallman  <rms@gnu.org>

	* faq.texi (Difference between Emacs and XEmacs): Rewrite.

2004-08-22  David Kastrup  <dak@gnu.org>

	* reftex.texi (AUCTeX): Update links, section name.

	* faq.texi (Calc): Update availability (included in 22.1).
	(AUCTeX): Update availability, information, versions, description.

2004-08-14  Eli Zaretskii  <eliz@gnu.org>

	* Makefile.in (../info/tramp, tramp.dvi): Depend on trampver.texi.

2004-08-11  Martin Stjernholm  <bug-cc-mode@gnu.org>

	* cc-mode.texi: Various updates for CC Mode 5.30.9.

2004-08-10  Michael Albinus  <michael.albinus@gmx.de>

	Sync with Tramp 2.0.44.

2004-08-05  Lars Hansen  <larsh@math.ku.dk>

	* widget.texi (User Interface): Update how to separate the
	editable field of an editable-field widget from other widgets.
	(Programming Example): Add text after field.

2004-08-31  Katsumi Yamaoka  <yamaoka@jpl.org>

	* emacs-mime.texi (Encoding Customization): Add a note to the
	mm-content-transfer-encoding-defaults entry.
	(rfc2047): Update.

	* gnus.texi (Article Highlighting):
	Add gnus-cite-ignore-quoted-from.
	(POP before SMTP): New node.
	(Posting Styles): Addition.
	(Splitting Mail): Add nnmail-split-lowercase-expanded.
	(Fancy Mail Splitting): Ditto.
	(X-Face): Add gnus-x-face.

2004-08-30  Reiner Steib  <Reiner.Steib@gmx.de>

	* emacs-mime.texi, gnus-faq.texi, gnus.texi, message.texi,
	* pgg.texi, sieve.texi: Use @copying and @insertcopying.

2004-08-22  Reiner Steib  <Reiner.Steib@gmx.de>

	* gnus.texi (Mail Source Specifiers):
	Describe `pop3-leave-mail-on-server'.

2004-08-02  Reiner Steib  <Reiner.Steib@gmx.de>

	* Makefile.in, makefile.w32-in: Added PGG and Sieve files.

	* pgg.texi, sieve.texi: Import from the v5_10 branch of the Gnus
	repository.  Change setfilename.

	* emacs-mime.texi, gnus-faq.texi, gnus.texi, message.texi: Ditto.

2004-07-02  Juri Linkov  <juri@jurta.org>

	* pcl-cvs.texi (Viewing differences): Add `d r'.

2004-06-29  Jesper Harder  <harder@ifa.au.dk>

	* ses.texi, viper.texi, flymake.texi, faq.texi:
	* eshell.texi, ediff.texi: Markup fixes.

2004-06-21  Karl Berry  <karl@gnu.org>

	* info.texi (Top): Mention that only Emacs has mouse support.
	(Getting Started): Mention this in a few other places.

2004-06-13  Luc Teirlinck  <teirllm@auburn.edu>

	* autotype.texi (Copyrights, Timestamps):
	Recommend `before-save-hook' instead of `write-file-functions'.

2004-06-13  Lars Hansen  <larsh@math.ku.dk>

	* dired-x.texi (dired-mark-omitted): Update keybinding.

2004-06-10  Kim F. Storm  <storm@cua.dk>

	* pcl-cvs.texi (Viewing differences): Add 'd y'.

2004-06-05  Lars Hansen  <larsh@math.ku.dk>

	* dired-x.texi (variable dired-omit-mode): Rename from
	dired-omit-files-p.
	(function dired-omit-mode): Rename from dired-omit-toggle.
	Call dired-omit-mode rather than set dired-omit-files-p.
	(dired-mark-omitted): Describe command.

2004-05-29  Michael Albinus  <michael.albinus@gmx.de>

	Version 2.0.41 of Tramp released.

2004-05-29  Juanma Barranquero  <lektu@terra.es>

	* makefile.w32-in (../info/flymake, flymake.dvi): New targets.
	(INFO_TARGETS, DVI_TARGETS): Add Flymake.

2004-05-29  Richard M. Stallman  <rms@gnu.org>

	* cl.texi (Top): Call this chapter `Introduction'.
	(Overview): In TeX, no section heading here.

	* cc-mode.texi: Put commas after i.e. and e.g.  Minor cleanups.

2004-05-29  Eli Zaretskii  <eliz@gnu.org>

	* Makefile.in (../info/flymake, flymake.dvi): New targets.
	(INFO_TARGETS, DVI_TARGETS): Add Flymake.

2004-05-29  Pavel Kobiakov  <pk_at_work@yahoo.com>

	* flymake.texi: New file.

2004-05-28  Simon Josefsson  <jas@extundo.com>

	* smtpmail.texi (Authentication): Improve STARTTLS discussion.

2004-05-07  Kai Großjohann  <kai@emptydomain.de>

	Version 2.0.40 of Tramp released.

2004-04-25  Michael Albinus  <Michael.Albinus@alcatel.de>

	Complete rework, based on review by Karl Berry <karl@gnu.org>.

	* tramp.texi (Auto-save and Backup): Explain exploitation of new
	variables `tramp-backup-directory-alist' and
	`tramp-bkup-backup-directory-info'.
	(Overview, Connection types)
	(External transfer methods, Default Method)
	(Windows setup hints): Remove restriction of password entering
	with external methods.
	(Auto-save and Backup): Make file name example
	(X)Emacs neutral.  In case of XEmacs, `bkup-backup-directory-info'
	and `auto-save-directory' must be used.
	(Frequently Asked Questions): Use "MS Windows NT/2000/XP" (not
	only "NT").  Remove doubled entry "What kinds of systems does
	@tramp{} work on".
	(tramp): Macro removed.
	(Obtaining Tramp): Flag removed from title.
	(all): "tramp-" and "-" removed from flag names.  Flags `tramp'
	and `trampver' used properly.  Flag `tramp-inst' replaced by
	`installchapter'.  Installation related text adapted.

2004-04-28  Masatake YAMATO  <jet@gyve.org>

	* widget.texi (Programming Example): Remove overlays.

2004-04-27  Jesper Harder  <harder@ifa.au.dk>

	* faq.texi, viper.texi, dired-x.texi, autotype.texi: lisp -> Lisp.

2004-04-23  Juanma Barranquero  <lektu@terra.es>

	* makefile.w32-in: Add "-*- makefile -*-" mode tag.

2004-04-05  Jesper Harder  <harder@ifa.au.dk>

	* info.texi (Info Search): Add info-apropos.

2004-03-22  Juri Linkov  <juri@jurta.org>

	* faq.texi: Fix help key bindings.

2004-03-17  Luc Teirlinck  <teirllm@auburn.edu>

	* info.texi (Advanced): Replace @unnumberedsubsec by @subheading
	(as suggested by Karl Berry).  Update information about colored
	stars in menus.  Add new subheading describing M-n.

2004-03-12  Richard M. Stallman  <rms@gnu.org>

	* cl.texi (Top): Rename top node's title.

2004-03-08  Karl Berry  <karl@gnu.org>

	* info.texi: \input texinfo.tex instead of just texinfo, to avoid
	problems making the texinfo distribution.

2004-02-29  Simon Josefsson  <jas@extundo.com>

	* smtpmail.texi (Authentication): Change the list of supported
	authentication mechanisms from CRAM-MD5, PLAIN and LOGIN-MD5 to
	CRAM-MD5 and LOGIN, tiny patch from Andreas Voegele
	<voegelas@gmx.net>.

2004-02-29  Juanma Barranquero  <lektu@terra.es>

	* makefile.w32-in (mostlyclean, clean, maintainer-clean):
	Use $(DEL) instead of rm, and ignore exit code.

2004-02-29  Kai Großjohann  <kgrossjo@eu.uu.net>

	Tramp version 2.0.39 released.

2004-02-29  Michael Albinus  <Michael.Albinus@alcatel.de>

	* tramp.texi (Customizing Completion): Explain new functions
	`tramp-parse-shostkeys' and `tramp-parse-sknownhosts'.
	(all): Savannah URLs unified to "http://savannah.nongnu.org".
	(Top): Refer to Savannah mailing list as the major one.
	Mention older mailing lists in HTML mode only.
	(Auto-save and Backup): Add auto-save.  Based on wording of Kai.
	(Frequently Asked Questions): Remote hosts must not be Unix-like
	for "smb" method.
	(Password caching): New node.
	(External transfer methods): Refer to password caching for "smb"
	method.

2004-02-17  Karl Berry  <karl@gnu.org>

	* info.texi (Help-Int): Mention the new line number feature.

2004-02-14  Jonathan Yavner  <jyavner@member.fsf.org>

	* ses.texi (Advanced Features): New functionality for
	ses-set-header-row (defaults to current row unless C-u used).
	(Acknowledgements): Add Stefan Monnier.

2003-12-29  Kevin Ryde  <user42@zip.com.au>

	* viper.texi (Vi Macros): Fix reference to the Emacs manual.

2003-11-30  Kai Großjohann  <kai.grossjohann@gmx.net>

	Tramp version 2.0.38 released.

	* tramp.texi (Remote shell setup): Warn of environment variables
	FRUMPLE if user frumple exists.  Suggested by Sven Gabriel
	<sven.gabriel@imk.fzk.de>.
	(Configuration): Tramp now chooses base64/uuencode
	automatically.  Update wording accordingly.
	(Top): More description for the `Default Method' menu entry.
	(Default Method): Use @code, not @var, for Lisp variables.
	(Default Method): New subsection `Which method is the right one
	for me?'.  Suggested by Christian Kirsch.
	(Configuration): Pointer to new subsection added.
	(Default Method): Too many "use" in one sentence.
	Rephrase.  Reported by Christian Kirsch.
	(Filename Syntax): Old `su' example is probably a left-over from
	the sm/su method naming.  Replace with `ssh', instead.
	(External transfer methods, Auto-save and Backup):
	Typo fixes.

2003-11-02  Michael Albinus  <Michael.Albinus@alcatel.de>

	* tramp.texi (all): Harmonize all occurrences of @tramp{}.
	(Top): Mention japanese manual only if flag `jamanual' is set.
	Insert section `Japanese manual' in menu.

2003-11-26  Thien-Thi Nguyen  <ttn@gnu.org>

	* eshell.texi (Known Problems): Add doc item.

2003-11-22  Martin Stjernholm  <bug-cc-mode@gnu.org>

	* cc-mode.texi: Update for CC Mode 5.30.

	Note: Please refrain from doing purely cosmetic changes like
	removing trailing whitespace in this manual; it clobbers cvs
	merging for no good reason.

2003-11-02  Jesper Harder  <harder@ifa.au.dk>  (tiny change)

	* ediff.texi, tramp.texi, vip.texi, viper.texi:
	* widget.texi, woman.texi: Replace @sc{ascii} and ASCII with
	@acronym{ASCII}.

2003-10-26  Karl Berry  <karl@gnu.org>

	* info.texi (Info Search): Echo area, not echo are.  From Debian
	diff.

2003-10-26  Per Abrahamsen  <abraham@dina.kvl.dk>

	* widget.texi (Defining New Widgets): Document new behavior of
	:buttons and :children keywords.

2003-10-22  Miles Bader  <miles@gnu.org>

	* Makefile.in (info): Move before $(top_srcdir)/info.

2003-10-17  Thien-Thi Nguyen  <ttn@gnu.org>

	* tramp.texi (Inline methods): Small grammar fix.
	(External transfer methods): Likewise.

2003-10-08  Nick Roberts  <nick@nick.uklinux.net>

	* speedbar.texi: Remove paragraph for GUD that is no longer true.

2003-10-06  Luc Teirlinck  <teirllm@auburn.edu>

	* texinfo.tex: Replace `%' in arch tagline by @ignore.

2003-09-30  Richard M. Stallman  <rms@gnu.org>

	* dired-x.texi (Miscellaneous Commands): Delete M-g, w, T.

	* widget.texi (User Interface): Fix typos.

	* pcl-cvs.texi, cl.texi, woman.texi, ediff.texi: Fix @strong{Note:}.

2003-09-29  Thien-Thi Nguyen  <ttn@gnu.org>

	* pcl-cvs.texi (Selected Files): Fix typo.

2003-09-21  Karl Berry  <karl@gnu.org>

	* info.texi (] and [ commands): No period at end of section title.

2003-09-04  Miles Bader  <miles@gnu.org>

	* Makefile.in (top_srcdir): New variable.
	($(top_srcdir)/info): New rule.
	(info): Depend on it.

2003-09-03  Peter Runestig  <peter@runestig.com>

	* makefile.w32-in: New file.

2003-08-26  Per Abrahamsen  <abraham@dina.kvl.dk>

	* widget.texi (User Interface): Explain the need of static text
	around an editable field.

2003-08-19  Luc Teirlinck  <teirllm@mail.auburn.edu>

	* widget.texi (Basic Types): The argument to `:help-echo' can now
	be a form that evaluates to a string.

2003-08-18  Kim F. Storm  <storm@cua.dk>

	* calc.texi (Queries in Macros): Update xref to keyboard macro query.

2003-08-16  Richard M. Stallman  <rms@gnu.org>

	* dired-x.texi (Shell Command Guessing): Explain *.

2003-08-16  Chunyu Wang  <spr@db.cs.hit.edu.cn>  (tiny change)

	* pcl-cvs.texi (Log Edit Mode): Fix key binding for
	log-edit-insert-changelog.

2003-08-03  Karl Berry  <karl@gnu.org>

	* info.texi: Need @contents.

2003-07-20  Kai Großjohann  <kai.grossjohann@gmx.net>

	Tramp version 2.0.36 released.

	* tramp.texi (Remote shell setup): Explain about problems with
	non-Bourne commands in ~/.profile and ~/.shrc.

2003-07-07  Luc Teirlinck  <teirllm@mail.auburn.edu>

	* info.texi (Help-Inv, Help-M, Help-Xref): Update following
	renaming of `vis-mode' to `visible-mode'.

2003-07-04  Luc Teirlinck  <teirllm@mail.auburn.edu>

	* info.texi (Top, Help-Small-Screen): Remove accidentally added
	next, prev and up pointers.

2003-07-02  Luc Teirlinck  <teirllm@mail.auburn.edu>

	* info.texi (Help): Mention existence of Emacs and stand-alone
	Info at the very beginning of the tutorial.
	(Help-Inv): New node.
	(Help-]): New node.
	(Help-M): Systematically point out the differences between default
	Emacs and stand-alone versions.  Delete second menu.
	(Help-Xref): Systematically point out the differences between
	default Emacs and stand-alone versions.
	(Help-Int): Change `l' example.
	(Expert Info): Fix typos.
	(Emacs Info Variables): Mention `Info-hide-note-references' and
	new default for `Info-scroll-prefer-subnodes'.

2003-06-17  Kai Großjohann  <kai.grossjohann@gmx.net>

	Version 2.0.35 of Tramp released.

	* tramp.texi: From Michael Albinus <Michael.Albinus@alcatel.de>:
	(Inline methods): Add methods `remsh' and `plink1'.
	(External transfer methods): Add method `remcp'.
	(Multi-hop Methods): Add method `remsh'.
	Small patch from Adrian Aichner <adrian@xemacs.org>:
	Fix minor typos.
	(Concept Index): Add to make manual searchable via
	`Info-index'.
	(Version Control): Add cindex entry.

2003-05-24  Kai Großjohann  <kai.grossjohann@gmx.net>

	* trampver.texi: Version 2.0.34 released.

2003-05-03  Glenn Morris  <gmorris@ast.cam.ac.uk>

	* faq.texi: Improve previous changes.

2003-05-02  Glenn Morris  <gmorris@ast.cam.ac.uk>

	* faq.texi: Update copyright and maintenance details.
	Update some package URLs, versions, and maintainers.
	Remove many references to the Emacs Lisp Archive.

2003-04-23  Simon Josefsson  <jas@extundo.com>

	* smtpmail.texi: Fix license (the invariant sections mentioned has
	never been part of the smtp manual).  Align info dir entry with
	other emacs packages.

2003-04-08  Michael Albinus  <Michael.Albinus@alcatel.de>

	* tramp.texi: Version 2.0.33 released.
	Remove installation chapter.  Remove XEmacs specifics.

2003-03-29  Richard M. Stallman  <rms@gnu.org>

	* tramp.texi (Top): Undo the previous renaming.
	(emacs-other-name, emacs-other-dir, emacs-other-file-name): Delete.

2003-03-29  Kai Großjohann  <kai.grossjohann@gmx.net>

	* Makefile.in (../info/tramp): Compile Emacs, instead of XEmacs,
	version of manual.

	* tramp.texi (Auto-save and Backup): New node.

2003-03-29  Michael Albinus  <Michael.Albinus@alcatel.de>

	* tramp.texi (Top): Include trampver.texi.  Rename "Emacs" to "GNU
	Emacs" in order to have better differentiation to "XEmacs".
	`emacs-other-name', `emacs-other-dir' and `emacs-other-file-name'
	are new macros in order to point to the other Emacs flavor where
	appropriate.  In info case, point to node `Installation' in order
	to explain how to generate the other way.  In html case, make a
	link to the other html file.
	(Obtaining TRAMP): Add a paragraph saying to perform `autoconf'
	after CVS checkout/update.
	(Installation): Completely rewritten.
	(Installation parameters, Load paths): New sections under
	`Installation'.

2003-02-28  Kai Großjohann  <kai.grossjohann@uni-duisburg.de>

	* tramp.texi: Version 2.0.30 released.
	Replace word "path" with "localname" where used as a component of
	a Tramp file name.

2003-02-28  Michael Albinus  <Michael.Albinus@alcatel.de>

	* tramp.texi (Frequently Asked Questions): `tramp-chunksize'
	introduced.
	(Installation): Explain what to do if files from the tramp/contrib
	directory are needed.

2003-02-23  Alex Schroeder  <alex@emacswiki.org>

	* smtpmail.texi (How Mail Works): New.

2003-02-22  Alex Schroeder  <alex@emacswiki.org>

	* smtpmail.texi: New file.

	* Makefile.in: Build SMTP manual.

2003-02-05  Kai Großjohann  <kai.grossjohann@uni-duisburg.de>

	* tramp.texi: Version 2.0.29 released.
	(Installation): In Emacs, use M-x texinfo-format-buffer RET, not
	M-x makeinfo-buffer RET.  Reported by gebser@ameritech.net.

2003-02-01  Michael Albinus  <Michael.Albinus@alcatel.de>

	* tramp.texi (Frequently Asked Questions): Explain a workaround if
	another package loads accidentally Ange-FTP.

2003-01-24  Michael Albinus  <Michael.Albinus@alcatel.de>

	* tramp.texi (Customizing Completion): Add function
	`tramp-parse-sconfig'.  Change example of
	`tramp-set-completion-function', because parsing of ssh config
	files looks more natural.

2003-01-15  Kevin Ryde  <user42@zip.com.au>

	* gnus.texi (Using MIME): Mention auto-compression-mode with
	gnus-mime-copy-part.

2003-01-15  ShengHuo ZHU  <zsh@cs.rochester.edu>

	* gnus.texi: Do not use `path' in several locations.

2002-12-26  Kai Großjohann  <kai.grossjohann@uni-duisburg.de>

	* tramp.texi (External transfer methods): New method `smb'.
	From Michael Albinus.

2002-11-05  Karl Berry  <karl@gnu.org>

	* info.texi (Info-fontify): Reorder face list to avoid bad line
	breaks.

2002-10-06  Kai Großjohann  <Kai.Grossjohann@CS.Uni-Dortmund.DE>

	* tramp.texi: Move @copying to standard place.
	Use @insertcopying.

2002-10-02  Karl Berry  <karl@gnu.org>

	* ada-mode.texi, autotype.texi, calc.texi, cc-mode.texi, cl.texi:
	* dired-x.texi, ebrowse.texi, ediff.texi, emacs-mime.texi:
	* eshell.texi, eudc.texi, faq.texi, forms.texi, idlwave.texi:
	* info.texi, message.texi, mh-e.texi, pcl-cvs.texi, reftex.texi:
	* sc.texi, ses.texi, speedbar.texi, vip.texi, viper.texi:
	* widget.texi, woman.texi:
	Per rms, update all manuals to use @copying instead of @ifinfo.
	Also use @ifnottex instead of @ifinfo around the top node, where
	needed for the sake of the HTML output.
	(The Gnus manual is not fixed since it's not clear to me how it
	works; and the Tramp manual already uses @copying, although in an
	unusual way.  All others were changed.)

2002-09-10  Jonathan Yavner  <jyavner@engineer.com>

	* Makefile.in (INFO_TARGETS, DVI_TARGETS): Add SES.
	(../info/ses, ses.dvi): New targets.
	* ses.texi: New file.

2002-09-06  Pavel Janík  <Pavel@Janik.cz>

	* texinfo.tex: Update to texinfo 4.2.

2002-08-27  Carsten Dominik  <dominik@sand.science.uva.nl>

	* reftex.texi: Update to RefTeX 4.19.

2002-07-21  Jesper Harder  <harder@ifa.au.dk>

	* gnus.texi (Sorting Groups): Add key bindings for
	gnus-group-sort-groups-by-real-name and
	gnus-group-sort-selected-groups-by-real-name.

2002-06-17  Kai Großjohann  <Kai.Grossjohann@CS.Uni-Dortmund.DE>

	* Makefile.in (INFO_TARGETS, DVI_TARGETS): Add Tramp.
	(../info/tramp, tramp.dvi): New targets.

2002-01-04  Eli Zaretskii  <eliz@is.elta.co.il>

	* Makefile.in (DVI_TARGETS): Add calc.dvi.
	(calc.dvi): Uncomment.

2001-11-07  Eli Zaretskii  <eliz@is.elta.co.il>

	* Makefile.in (INFO_TARGETS): Add ../info/calc.
	(../info/calc): New target.

2001-10-20  Gerd Moellmann  <gerd@gnu.org>

	* (Version 21.1 released.)

2001-10-05  Gerd Moellmann  <gerd@gnu.org>

	* Branch for 21.1.

2001-04-14  Eli Zaretskii  <eliz@is.elta.co.il>

	* Makefile.in (../info/info): Use an explicit -o switch to
	makeinfo.

2001-03-05  Gerd Moellmann  <gerd@gnu.org>

	* Makefile.in (mostlyclean, maintainer-clean): Delete more files.

2001-02-12  Michael Kifer  <kifer@cs.sunysb.edu>

	* ediff.texi: Added ediff-coding-system-for-read.

	* viper.texi: Fix typos.

2000-12-20  Eli Zaretskii  <eliz@is.elta.co.il>

	* Makefile.in (../info/idlwave): Use --no-split.

2000-12-14  Dave Love  <fx@gnu.org>

	* Makefile.in (mostlyclean): Remove gnustmp.*.
	(gnus.dvi): Change rule to remove @latex stuff.

2000-10-19  Eric M. Ludlam  <zappo@ultranet.com>

	* Makefile.in (Speedbar): Add build targets for speedbar.texi.

2000-10-13  John Wiegley  <johnw@gnu.org>

	* Makefile.in: Add build targets for eshell.texi.

2000-09-25  Gerd Moellmann  <gerd@gnu.org>

	* Makefile.in: Remove/comment speedbar stuff.

2000-09-22  Dave Love  <fx@gnu.org>

	* Makefile.in: Add emacs-mime.

2000-08-08  Eli Zaretskii  <eliz@is.elta.co.il>

	* Makefile.in (INFO_TARGETS): Add ../info/woman.
	(DVI_TARGETS): Add woman.dvi.
	(../info/woman, woman.dvi): New targets.

2000-05-31  Stefan Monnier  <monnier@cs.yale.edu>

	* .cvsignore (*.tmp): New entry.  Seems to be used for @macro.

	* pcl-cvs.texi: New file.
	* Makefile.in (INFO_TARGETS, DVI_TARGETS: Add pcl-cvs.
	(../info/pcl-cvs, pcl-cvs.dvi): New targets.

2000-05-11  Gerd Moellmann  <gerd@gnu.org>

	* Makefile.in (INFO_TARGETS): Add info/ebrowse.
	(../info/ebrowse, ebrowse.dvi): New targets.

2000-01-13  Gerd Moellmann  <gerd@gnu.org>

	* Makefile.in (INFO_TARGETS): Add eudc.
	(DVI_TARGETS): Add eudc.dvi.
	(../info/eudc, eudc.dvi): New targets.

2000-01-05  Eli Zaretskii  <eliz@is.elta.co.il>

	* Makefile.in (INFO_TARGETS): Rename emacs-faq to efaq (for
	compatibility with 8+3 filesystems).
	(../info/efaq): Rename from emacs-faq.

2000-01-03  Eli Zaretskii  <eliz@is.elta.co.il>

	* Makefile.in (INFO_TARGETS, DVI_TARGETS): Add idlwave.
	(../info/idlwave, idlwave.dvi): New targets.

1999-10-23  Dave Love  <fx@gnu.org>

	* Makefile.in: Use autotype.texi.

1999-10-12  Stefan Monnier  <monnier@cs.yale.edu>

	* Makefile.in (faq): Use ../info/emacs-faq.info (as specified in the
	faq.texi file) rather than ../info/faq.

1999-10-07  Gerd Moellmann  <gerd@gnu.org>

	* Makefile.in (INFO_TARGETS, DVI_TARGETS): Add ada-mode.
	(../info/ada-mode, ada-mode.dvi): New targets.

1999-09-01  Dave Love  <fx@gnu.org>

	* Makefile.in: Add faq.

1999-07-12  Richard Stallman  <rms@gnu.org>

	* Version 20.4 released.

1998-08-19  Richard Stallman  <rms@psilocin.ai.mit.edu>

	* Version 20.3 released.

1998-04-06  Andreas Schwab  <schwab@gnu.org>

	* Makefile.in (ENVADD): Environment vars to pass to texi2dvi.
	Use it in dvi targets.
	(../etc/GNU): Change to $(srcdir) first.

1998-03-11  Carsten Dominik  <cd@delysid.gnu.org>

	* reftex.texi: Update for RefTeX version 3.22.

1998-03-01  Kim-Minh Kaplan  <KimMinh.Kaplan@utopia.eunet.fr>

	* gnus.texi (Easy Picons): Remove references to
	`gnus-group-display-picons'.
	(Hard Picons): Ditto.

1998-02-08  Richard Stallman  <rms@psilocin.gnu.org>

	* Makefile.in (reftex.dvi, ../info/reftex): New targets.
	(INFO_TARGETS, DVI_TARGETS): Add the new targets.

1997-09-23  Paul Eggert  <eggert@twinsun.com>

	* Makefile.in: Merge changes mistakenly made to `Makefile'.
	(../info/viper, viper.dvi): Remove dependency on viper-cmd.texi.

1997-09-19  Richard Stallman  <rms@psilocin.gnu.ai.mit.edu>

	* Version 20.2 released.

1997-09-15  Richard Stallman  <rms@psilocin.gnu.ai.mit.edu>

	* Version 20.1 released.

1997-07-10  Richard Stallman  <rms@psilocin.gnu.ai.mit.edu>

	* Makefile (../info/viper, viper.dvi): Delete viper-cmd.texi dep.

1997-04-12  Per Abrahamsen  <abraham@dina.kvl.dk>

	* widget.texi (push-button): Document it.

1996-08-11  Richard Stallman  <rms@psilocin.gnu.ai.mit.edu>

	* Version 19.33 released.

1996-07-31  Richard Stallman  <rms@psilocin.gnu.ai.mit.edu>

	* Version 19.32 released.

1996-06-27  Lars Magne Ingebrigtsen  <larsi@ifi.uio.no>

	* Makefile.in: Add rules for the Message manual.

1996-06-26  Lars Magne Ingebrigtsen  <larsi@ifi.uio.no>

	* gnus.texi: New version.

	* message.texi: New manual.

1996-06-20  Richard Stallman  <rms@psilocin.gnu.ai.mit.edu>

	* Makefile.in (All info targets): cd $(srcdir) to do the work.

1996-06-19  Richard Stallman  <rms@psilocin.gnu.ai.mit.edu>

	* Makefile.in (All info targets): Specify $(srcdir) in input files.
	Specify -I option.
	(All dvi targets): Set the TEXINPUTS variable.

1996-05-25  Karl Heuer  <kwzh@gnu.ai.mit.edu>

	* Version 19.31 released.

1996-01-07  Richard Stallman  <rms@whiz-bang.gnu.ai.mit.edu>

	* Makefile.in (../info/ccmode): Rename from ../info/cc-mode.
	(INFO_TARGETS): Use new name.  This avoids name conflict on MSDOS.

1995-11-29  Richard Stallman  <rms@mole.gnu.ai.mit.edu>

	* Makefile.in (../info/cc-mode, cc-mode.dvi): New targets.
	(INFO_TARGETS): Add ../info/cc-mode.
	(DVI_TARGETS): Add cc-mode.dvi.

1995-11-24  Richard Stallman  <rms@mole.gnu.ai.mit.edu>

	* Version 19.30 released.

1995-11-04  Lars Magne Ingebrigtsen  <larsi@ifi.uio.no>

	* gnus.texi: New file.

1995-11-04  Erik Naggum  <erik@naggum.no>

	* gnus.texi: File deleted.

1995-11-02  Stephen Gildea  <gildea@stop.mail-abuse.org>

	* mh-e.texi: "Function Index" -> "Command Index" to work with
	Emacs 19.30 C-h C-k support of separately-documented commands.

1995-06-26  Richard Stallman  <rms@mole.gnu.ai.mit.edu>

	* Makefile.in (../info/ediff, ediff.dvi): New targets.
	(INFO_TARGETS, DVI_TARGETS): Add those new targets.

1995-04-24  Richard Stallman  <rms@mole.gnu.ai.mit.edu>

	* Makefile.in (INFO_TARGETS, DVI_TARGETS): Add viper targets.
	(../info/viper, viper.dvi): New targets.

1995-04-20  Kevin Rodgers  <kevinr@ihs.com>

	* dired-x.texi (Installation): Change the example to set
	buffer-local variables like dired-omit-files-p in
	dired-mode-hook.

1995-04-17  Richard Stallman  <rms@mole.gnu.ai.mit.edu>

	* Makefile.in (INFO_TARGETS, DVI_TARGETS): Add mh-e targets.
	(../info/mh-e, mh-e.dvi): New targets.

1995-02-07  Richard Stallman  <rms@pogo.gnu.ai.mit.edu>

	* Makefile.in (maintainer-clean): Rename from realclean.

1994-11-23  Richard Stallman  <rms@mole.gnu.ai.mit.edu>

	* Makefile.in: New file.
	* Makefile: File deleted.

1994-11-19  Richard Stallman  <rms@mole.gnu.ai.mit.edu>

	* Makefile (TEXINDEX_OBJS): Variable deleted.
	(texindex, texindex.o, getopt.o): Rules deleted.
	All deps on texindex deleted.
	(distclean): Don't delete texindex.
	(mostlyclean): Don't delete *.o.
	* texindex.c, getopt.c: Files deleted.

1994-09-07  Richard Stallman  <rms@mole.gnu.ai.mit.edu>

	* Version 19.26 released.

1994-05-30  Richard Stallman  (rms@mole.gnu.ai.mit.edu)

	* Version 19.25 released.

1994-05-23  Richard Stallman  (rms@mole.gnu.ai.mit.edu)

	* Version 19.24 released.

1994-05-16  Richard Stallman  (rms@mole.gnu.ai.mit.edu)

	* Version 19.23 released.

1994-04-17  Richard Stallman  (rms@mole.gnu.ai.mit.edu)

	* Makefile: Delete spurious tab.

1994-02-16  Richard Stallman  (rms@mole.gnu.ai.mit.edu)

	* Makefile (.SUFFIXES): New rule.

1994-01-15  Richard Stallman  (rms@mole.gnu.ai.mit.edu)

	* Makefile (dired-x.dvi, ../info/dired-x): New targets.
	(INFO_TARGETS, DVI_TARGETS): Add the new targets.

1994-01-08  Richard Stallman  (rms@mole.gnu.ai.mit.edu)

	* Makefile (../info/sc): Rename from sc.info.
	(../info/cl): Likewise.
	(INFO_TARGETS): Use new names.

1993-12-04  Richard Stallman  (rms@srarc2)

	* getopt.c: New file.
	* Makefile (TEXINDEX_OBJS): Use getopt.o in this dir, not ../lib-src.
	(getopt.o): New rule.
	(dvi): Don't depend on texindex.
	(cl.dvi, forms.dvi, vip.dvi, gnus.dvi, sc.dvi):
	Depend on texindex.

1993-12-03  Richard Stallman  (rms@srarc2)

	* Makefile (../info/sc.info): Rename from ../info/sc.
	(TEXI2DVI): New variable.
	(cl.dvi forms.dvi, sc.dvi, vip.dvi, gnus.dvi, info.dvi):
	Add explicit commands.
	(TEXINDEX_OBJS): Delete duplicate getopt.o.

1993-11-27  Richard Stallman  (rms@mole.gnu.ai.mit.edu)

	* Version 19.22 released.

1993-11-18  Richard Stallman  (rms@mole.gnu.ai.mit.edu)

	* Makefile (TEXINDEX_OBJS): Delete spurious period.

1993-11-16  Richard Stallman  (rms@mole.gnu.ai.mit.edu)

	* Version 19.21 released.

1993-11-15  Paul Eggert  (eggert@twinsun.com)

	* Makefile (../info/cl.info): Rename from ../info/cl.

1993-11-15  Richard Stallman  (rms@mole.gnu.ai.mit.edu)

	* Makefile (../etc/GNU): New target.
	(EMACSSOURCES): Add gnu1.texi.

1993-11-14  Richard Stallman  (rms@mole.gnu.ai.mit.edu)

	* Makefile (realclean): Don't delete the Info files.

1993-10-25  Brian J. Fox  (bfox@albert.gnu.ai.mit.edu)

	* forms.texi: Fix forms.texi so that it will format correctly.
	Add missing `@end iftex', fix bad reference.

1993-10-20  Brian J. Fox  (bfox@ai.mit.edu)

	* Makefile: Fix targets for texindex, new info.texi files.
	* info-stnd.texi: New file implements info for standalone info
	reader.
	* info.texi: Update to include recent changes to "../info/info".
	New source file for ../info/info; includes info-stnd.texi.

	* texindex.c: Include "../src/config.h" if building in emacs.

	* Makefile: Change all files to FILENAME.texi, force all targets
	to be FILENAME, not FILENAME.info.  This changes sc.texinfo,
	vip.texinfo, forms.texinfo, cl.texinfo.
	Add target to build texindex.c, defining `emacs'.

	* forms.texi: Install new file to match version 2.3 of forms.el.

1993-08-14  Richard Stallman  (rms@mole.gnu.ai.mit.edu)

	* Version 19.19 released.

1993-08-10  Simon Leinen  (simon@lia.di.epfl.ch)

	* sc.texinfo: Fix info file name.

	* Makefile (info): Add gnus and sc.
	(dvi): Add gnus.dvi and sc.dvi.
	(../info/sc, sc.dvi): New targets.

1993-08-08  Richard Stallman  (rms@mole.gnu.ai.mit.edu)

	* Version 19.18 released.

1993-07-20  Richard Stallman  (rms@mole.gnu.ai.mit.edu)

	* Makefile: Fix source file names of the separate manuals.
	(gnus.dvi, ../info/gnus): New targets.

1993-07-18  Richard Stallman  (rms@mole.gnu.ai.mit.edu)

	* Version 19.17 released.

1993-07-10  Richard Stallman  (rms@mole.gnu.ai.mit.edu)

	* split-man: Fix typos in last change.

1993-07-06  Jim Blandy  (jimb@geech.gnu.ai.mit.edu)

	* Version 19.16 released.

1993-06-19  Jim Blandy  (jimb@wookumz.gnu.ai.mit.edu)

	* version 19.15 released.

1993-06-18  Jim Blandy  (jimb@geech.gnu.ai.mit.edu)

	* Makefile (distclean): It's rm, not rf.

1993-06-17  Jim Blandy  (jimb@wookumz.gnu.ai.mit.edu)

	* Version 19.14 released.

1993-06-16  Jim Blandy  (jimb@wookumz.gnu.ai.mit.edu)

	* Makefile: New file.

1993-06-08  Jim Blandy  (jimb@wookumz.gnu.ai.mit.edu)

	* Version 19.13 released.

1993-05-27  Jim Blandy  (jimb@geech.gnu.ai.mit.edu)

	* Version 19.9 released.

1993-05-25  Jim Blandy  (jimb@wookumz.gnu.ai.mit.edu)

	* Version 19.8 released.

1993-05-22  Jim Blandy  (jimb@geech.gnu.ai.mit.edu)

	* Version 19.7 released.

1990-08-30  David Lawrence  (tale@pogo.ai.mit.edu)

	* gnus.texinfo: New file.  Removed installation instructions.

1990-05-25  Richard Stallman  (rms@sugar-bombs.ai.mit.edu)

	* texindex.c: If USG, include sys/types.h and sys/fcntl.h.

1989-01-17  Robert J. Chassell  (bob@rice-chex.ai.mit.edu)

	* texinfo.tex: Change spelling of `\sc' font to `\smallcaps' and
	then define `\sc' as the command for smallcaps in Texinfo.
	This means that the @sc command will produce small caps.  bfox has
	made the corresponding change to makeinfo and texinfm.el.

1988-08-16  Robert J. Chassell  (bob@frosted-flakes.ai.mit.edu)

	* vip.texinfo: Remove menu entry Adding Lisp Code in node
	Customization since the menu entry did not point to anything.
	Also add an @finalout command to remove overfull hboxes from the
	printed output.

	* cl.texinfo: Add @bye, \input line and @settitle to file.
	This file is clearly intended to be a chapter of some other work,
	but the other work does not yet exist.

1988-07-25  Robert J. Chassell  (bob@frosted-flakes.ai.mit.edu)

	* texinfo.texinfo: Three typos corrected.

;; Local Variables:
;; coding: utf-8
;; End:

  Copyright (C) 1993-1999, 2001-2014 Free Software Foundation, Inc.

  This file is part of GNU Emacs.

  GNU Emacs is free software: you can redistribute it and/or modify
  it under the terms of the GNU General Public License as published by
  the Free Software Foundation, either version 3 of the License, or
  (at your option) any later version.

  GNU Emacs is distributed in the hope that it will be useful,
  but WITHOUT ANY WARRANTY; without even the implied warranty of
  MERCHANTABILITY or FITNESS FOR A PARTICULAR PURPOSE.  See the
  GNU General Public License for more details.

  You should have received a copy of the GNU General Public License
  along with GNU Emacs.  If not, see <http://www.gnu.org/licenses/>.<|MERGE_RESOLUTION|>--- conflicted
+++ resolved
@@ -1,20 +1,9 @@
-<<<<<<< HEAD
-2014-05-20  Leo Liu  <sdl.web@gmail.com>
-
-	* cl.texi (List Functions, Efficiency Concerns): Update cl-endp.
-
-2014-05-13  Paul Eggert  <eggert@cs.ucla.edu>
-
-	* texinfo.tex: Update from gnulib.
-
-2014-05-08  Michael Albinus  <michael.albinus@gmx.de>
-=======
-2014-05-24  Paul Eggert  <eggert@cs.ucla.edu>
+2014-05-26  Paul Eggert  <eggert@cs.ucla.edu>
 
 	Specify coding if Latin-1 Emacs would misinterpret (Bug#17575).
 	* htmlfontify.texi, org.texi: Add "coding: utf-8".
 
-2014-05-23  Stephen Berman  <stephen.berman@gmx.net>
+2014-05-26  Stephen Berman  <stephen.berman@gmx.net>
 
 	* todo-mode.texi: Update in light of changes due to bug#17482.
 	Replace numerous mistaken uses of literal quotes with proper
@@ -22,8 +11,15 @@
 	(Todo Mode Entry Points): Comment out reference to using find-file
 	or Dired to visit Todo files, since this has been disabled (bug#17482).
 
-2014-05-06  Michael Albinus  <michael.albinus@gmx.de>
->>>>>>> e8f2cc26
+2014-05-20  Leo Liu  <sdl.web@gmail.com>
+
+	* cl.texi (List Functions, Efficiency Concerns): Update cl-endp.
+
+2014-05-13  Paul Eggert  <eggert@cs.ucla.edu>
+
+	* texinfo.tex: Update from gnulib.
+
+2014-05-08  Michael Albinus  <michael.albinus@gmx.de>
 
 	* tramp.texi (Frequently Asked Questions): Mention HISTFILE
 	setting in ~/.ssh/environment.
