--- conflicted
+++ resolved
@@ -1,17 +1,15 @@
-<<<<<<< HEAD
-2013-06-01  Alex Ott  <alexott@gmail.com>
-
-	* tutorials/TUTORIAL.ru: Fix incorrectly translated wording.
-
-2013-05-31  Tassilo Horn  <tsdh@gnu.org>
-
-	* themes/tsdh-dark-theme.el (tsdh-dark): Refine mode-line faces.
-=======
 2013-06-02  Eric Ludlam <zappo@gnu.org>
 
 	* srecode/c.srt (header_guard): Add :c parameter so it works
 	standalone
->>>>>>> caaeb0e8
+
+2013-06-01  Alex Ott  <alexott@gmail.com>
+
+	* tutorials/TUTORIAL.ru: Fix incorrectly translated wording.
+
+2013-05-31  Tassilo Horn  <tsdh@gnu.org>
+
+	* themes/tsdh-dark-theme.el (tsdh-dark): Refine mode-line faces.
 
 2013-05-25  Xue Fuqiao  <xfq.free@gmail.com>
 
