--- conflicted
+++ resolved
@@ -1,12 +1,7 @@
 ;;; uni-input.el --- Hex Unicode input method
 
-<<<<<<< HEAD
 ;; Copyright (C) 2001, 2002, 2003, 2006  Free Software Foundation, Inc.
-;; Copyright (C) 2004
-=======
-;; Copyright (C) 2001, 2003, 2006  Free Software Foundation, Inc.
 ;; Copyright (C) 2004, 2005, 2006
->>>>>>> c3342e8e
 ;;   National Institute of Advanced Industrial Science and Technology (AIST)
 ;;   Registration Number H14PRO021
 
