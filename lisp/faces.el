--- conflicted
+++ resolved
@@ -1180,14 +1180,8 @@
            (:height
             'integerp)
            (:stipple
-<<<<<<< HEAD
-            (and (memq (window-system frame) '(x ns pgtk)) ; No stipple on w32
-                 (mapcar (lambda (f)
-                           (cons (file-name-base f) f))
-=======
-            (and (memq (window-system frame) '(x ns)) ; No stipple on w32 or haiku
+            (and (memq (window-system frame) '(x ns pgtk)) ; No stipple on w32 or haiku
                  (mapcar #'list
->>>>>>> d8dd705e
                          (apply #'nconc
                                 (mapcar (lambda (dir)
                                           (and (file-readable-p dir)
@@ -2850,11 +2844,7 @@
   '((default
      :box (:line-width 1 :style released-button)
      :foreground "black")
-<<<<<<< HEAD
-    (((type x w32 ns pgtk) (class color))
-=======
-    (((type x w32 ns haiku) (class color))
->>>>>>> d8dd705e
+    (((type x w32 ns haiku pgtk) (class color))
      :background "grey75")
     (((type x) (class mono))
      :background "grey"))
