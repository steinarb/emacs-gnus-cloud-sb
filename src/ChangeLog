<<<<<<< HEAD
2014-03-27  Juanma Barranquero  <lekktu@gmail.com>

	* image.c (init_svg_functions): When loading SVG-related libraries,
	free already loaded libraries if the initialization fails.
	(rsvg_handle_set_size_callback): Remove declaration, unused.

2014-03-26  Paul Eggert  <eggert@cs.ucla.edu>
=======
2014-03-27  YAMAMOTO Mitsuharu  <mituharu@math.s.chiba-u.ac.jp>

	* w32term.c (x_draw_image_glyph_string): Fix computation of height
	and width of image background when it is displayed with a 'box'
	face.  (Bug#17115)

2014-03-26  Paul Eggert  <eggert@penguin.cs.ucla.edu>

	More backward-compatible fix to char-equal core dump (Bug#17011).
	* editfns.c (Fchar_equal): In unibyte buffers, assume values in
	range 128-255 are raw bytes.  Suggested by Eli Zaretskii.
>>>>>>> 0c4e715c

	Fix core dump in char-equal (Bug#17011).
	* editfns.c (Fchar_equal): Do not use MAKE_CHAR_MULTIBYTE in
	unibyte buffers, as we can't tell whether the characters are
	actually unibyte.

	* insdel.c (adjust_markers_for_delete): Remove unused local.

2014-03-26  Barry O'Reilly  <gundaetiapo@gmail.com>

	Have (MARKER . ADJUSTMENT) undo records always be immediately
	after their corresponding (TEXT . POS) record in undo list.
	(Bug#16818)
	* lisp.h (record-delete): New arg record_markers.
	(record_marker_adjustment): No longer needed outside undo.c.
	* insdel.c (adjust_markers_for_delete): Move calculation of marker
	adjustments to undo.c's record_marker_adjustments.  Note that
	fileio.c's decide_coding_unwind is another caller to
	adjust_markers_for_delete.  Because it has undo list bound to t,
	it does not rely on adjust_markers_for_delete to record marker
	adjustments.
	(del_range_2): Swap call to record_delete and
	adjust_markers_for_delete so as undo marker adjustments are
	recorded before current deletion's adjustments, as before.
	(adjust_after_replace):
	(replace_range): Pass value for new record_markers arg to
	delete_record.
	* undo.c (record_marker_adjustment): Renamed to
	record_marker_adjustments and made static.
	(record_delete): Check record_markers arg and call
	record_marker_adjustments.
	(record_change): Pass value for new record_markers arg to
	delete_record.
	(record_point): at_boundary calculation no longer needs to account
	for marker adjustments.

2014-03-26  Martin Rudalics  <rudalics@gmx.at>

	* w32term.c (x_set_window_size): Refine fix from 2014-03-14
	(Bug#17077).

2014-03-26  Glenn Morris  <rgm@gnu.org>

	* fileio.c (Ffile_symlink_p): Doc fix. (Bug#17073)

2014-03-26  Stefan Monnier  <monnier@iro.umontreal.ca>

	* buffer.c (struct sortvec): Add field `spriority'.
	(compare_overlays): Use it.
	(sort_overlays): Set it.

2014-03-26  Eli Zaretskii  <eliz@gnu.org>

	* xdisp.c (redisplay_window): If all previous attempts to find the
	cursor row failed, try a few alternatives before falling back to
	the top-most row of the window.  Use row_containing_pos.  (Bug#17047)

2014-03-26  Juanma Barranquero  <lekktu@gmail.com>

	* image.c (x_bitmap_height, x_bitmap_width) [HAVE_X_WINDOWS]:
	* sysdep.c (reset_sigio) [!DOS_NT]: Declare conditionally.

	* keyboard.c (read_decoded_event_from_main_queue): #ifdef out
	variables on Windows.

	* w32fns.c (Ffile_system_info): Use parenthesis in and/or expression.

	* w32.c (unsetenv): Remove unused var `retval'.
	(emacs_gnutls_pull): Remove unused vars `fdset' and `timeout'.

	* w32notify.c (watch_worker): Remove unnecesary var sleep_result.
	(start_watching): Remove unused var `thr'.

	* w32proc.c (sys_spawnve): Comment out unused vars `first', `last'.
	(find_child_console): Remove unnecesary var `thread_id'.

	* w32term.c (w32_read_socket): Comment out unused vars `row', `columns'.
	(x_focus_frame): #ifdef 0 unused variable `dpyinfo'.

2014-03-26  Glenn Morris  <rgm@gnu.org>

	* filelock.c (Flock_buffer): Doc tweak.

	* buffer.c (Frestore_buffer_modified_p, Fkill_buffer):
	* emacs.c (shut_down_emacs):
	* fileio.c (Finsert_file_contents, write_region):
	* filelock.c (top-level, syms_of_filelock):
	* insdel.c (prepare_to_modify_buffer_1):
	CLASH_DETECTION is always defined now.

2014-03-25  Eli Zaretskii  <eliz@gnu.org>

	* w32.c (w32_delayed_load): Call DisableThreadLibraryCalls on the
	DLL handle, to speed up thread startup.

2014-03-25  Paul Eggert  <eggert@cs.ucla.edu>

	Handle sigmask better with nested signal handlers  (Bug#15561).
	* atimer.c (sigmask_atimers): Remove.
	Remaining use rewritten to use body of this function.
	* atimer.c (block_atimers, unblock_atimers):
	* callproc.c (block_child_signal, unblock_child_signal):
	* sysdep.c (block_tty_out_signal, unblock_tty_out_signal):
	New arg OLDSET.  All callers changed.
	* atimer.c (block_atimers, unblock_atimers):
	* callproc.c (block_child_signal, unblock_child_signal):
	* keyboard.c (handle_interrupt):
	* sound.c (vox_configure, vox_close):
	Restore the old signal mask rather than unilaterally clearing bits
	from the mask, in case a handler is running within another
	handler.  All callers changed.
	* lisp.h, process.c, process.h, term.c:
	Adjust decls and callers to match new API.
	* sysdep.c (emacs_sigaction_init): Don't worry about masking SIGFPE;
	signal handlers aren't supposed to use floating point anyway.
	(handle_arith_signal): Unblock just SIGFPE rather than clearing mask.

2014-03-23  Daniel Colascione  <dancol@dancol.org>

	Split gc_sweep into discrete functions for legibility and better
	stack traces.

	* alloc.c (sweep_strings,sweep_vectors): Add NO_INLINE
	(sweep_vectors): Fix typo in comment.
	(sweep_conses,sweep_floats,sweep_intervals)
	(sweep_symbols,sweep_misc,sweep_buffers): New functions.
	(gc_sweep): Call new functions, to which existing functionality is
	moved.
	* fns.c (sweep_weak_hash_tables): Add NO_INLINE.

2014-03-23  Juanma Barranquero  <lekktu@gmail.com>

	* w32fns.c (Fw32_shell_execute): Declare `result' only on Cygwin.

2014-03-23  Daniel Colascione  <dancol@dancol.org>

	* xfns.c (create_frame_xic): Pass XNStatusAttributes to XCreateIC
	only if xic_style calls for it.  This change allows Emacs to work
	with ibus.  Also, don't leak resources if create_frame_xic fails,
	and stop caching xic_style across different displays.
	(supported_xim_styles): Make const.
	(best_xim_style): Remove first parameter: it's always just
	supported_xim_styles.  Change to look at supported_xim_styles
	directly.

2014-03-23  Daniel Colascione  <dancol@dancol.org>

	* term.c (init_tty): Rearrange condition for clarity; print
	appropriate diagnostic.

2014-03-23  Daniel Colascione  <dancol@dancol.org>

	* process.c (DATAGRAM_CONN_P): Don't underflow datagram_address
	array.  (ASAN caught.)

2014-03-22  Glenn Morris  <rgm@gnu.org>

	* callproc.c (init_callproc): In etc, look for NEWS rather than GNU.

2014-03-22  Daniel Colascione  <dancol@dancol.org>

	* process.c (conv_sockaddr_to_lisp): When extracting the string
	names of AF_LOCAL sockets, stop before reading uninitialized memory.

2014-03-21  YAMAMOTO Mitsuharu  <mituharu@math.s.chiba-u.ac.jp>

	Fix regression introduced by patch for Bug#10500.
	* xterm.c (x_draw_image_relief): Respect Vtool_bar_button_margin.
	* w32term.c (x_draw_image_relief): Likewise.

2014-03-21  Martin Rudalics  <rudalics@gmx.at>

	* w32fns.c (w32_wnd_proc): For WM_WINDOWPOSCHANGING don't
	constrain frame size in SW_SHOWMAXIMIZED case so we can truly
	maximize a frame for odd default fonts.

2014-03-21  Glenn Morris  <rgm@gnu.org>

	* minibuf.c (history-length): Increase default from 30 to 100.

2014-03-21  Daniel Colascione  <dancol@dancol.org>

	* xterm.c (x_bitmap_icon): Stop reading the icon bitmap from disk
	every time we switch to minibuffer.

	* alloc.c (lisp_align_malloc, allocate_string_data)
	(allocate_vectorlike): Allow mmap allocation of lisp objects.
	(pointers_fit_in_lispobj_p,mmap_lisp_allowed_p): New functions.

2014-03-21  Eli Zaretskii  <eliz@gnu.org>

	* w32fns.c (Fw32_shell_execute) [!CYGWIN]: Use ShellExecuteEx, to
	support more "verbs".

2014-03-21  Daniel Colascione  <dancol@dancol.org>

	Always prohibit dumping a dumped Emacs.

	* emacs.c (might_dump): New variable.
	(Fdump_emacs): Always prohibit dumping of dumped Emacs.
	* lisp.h (might_dump): Declare.
	* unexcw.c (unexec): Remove now-redundant multiple-dump detection code.

2014-03-20  Paul Eggert  <eggert@cs.ucla.edu>

	* doc.c (store_function_docstring): Fix pointer signedness mismatch.

2014-03-20  Stefan Monnier  <monnier@iro.umontreal.ca>

	* doc.c (store_function_docstring): Warn when we don't know where to
	put a docstring.
	(Fsubstitute_command_keys): Don't advertise the fact that
	text-properties are dropped, since we think it's a bug that we'll fix
	in 24.5.

	* frame.h (SET_FRAME_VISIBLE): Keep frame_garbaged up to date.
	* xterm.c (handle_one_xevent) <MapNotify>: Don't garbage the frame.
	* frame.c (frame_garbaged): Make "docstring" more precise.

2014-03-20  Glenn Morris  <rgm@gnu.org>

	* charset.c (init_charset): When we cannot find the charsets directory,
	mention if EMACSDATA is set.

2014-03-19  Paul Eggert  <eggert@cs.ucla.edu>

	* fns.c (Frandom): Fix rare bug where the result isn't random.

	Fix porting inconsistency about rounding to even.
	* floatfns.c (emacs_rint) [!HAVE_RINT]: Round to even.
	This way, the unusual !HAVE_RINT case acts like the usual
	HAVE_RINT case, and we can fix the documentation accordingly.

2014-03-19  Eli Zaretskii  <eliz@gnu.org>

	* w32fns.c (reset_modifiers): Zero out keystate[] before using it.
	(w32_wnd_proc): Initialize the dwHoverTime member of
	TRACKMOUSEEVENT structure.

2014-03-17  Teodor Zlatanov  <tzz@lifelogs.com>

	* gnutls.c (Fgnutls_boot): Fix case of :verify-error = t.

2014-03-16  Eli Zaretskii  <eliz@gnu.org>

	* search.c (find_newline): Speed up the function when using the
	newline cache, by halving the number of calls to
	region_cache_forward and region_cache_backward.  (Bug#16830)

2014-03-15  Juanma Barranquero  <lekktu@gmail.com>

	* buffer.c (Fset_buffer): Document return value (bug#17015).

2014-03-14  Martin Rudalics  <rudalics@gmx.at>

	* w32term.c (x_set_window_size): When frame-resize-pixelwise is
	nil, always resize character wise to avoid potential loss of the
	mode line (Bug#16923 related).

2014-03-12  Martin Rudalics  <rudalics@gmx.at>

	* frame.c (x_set_frame_parameters): Always calculate new sizes
	pixelwise to avoid potential loss when rounding.

2014-03-11  Dmitry Antipov  <dmantipov@yandex.ru>

	* xfns.c (x_set_mouse_color): Recolor vertical_drag_cursor.
	* xterm.c (x_free_frame_resources): Free all allocated cursors.

2014-03-10  Eli Zaretskii  <eliz@gnu.org>

	* w32.c (fstatat): Don't add an extra slash if the argument ends
	with a slash: this fails the subsequent call to stat_worker on
	Windows 9X.  Reported by oslsachem <oslsachem@gmail.com>.

2014-03-09  Martin Rudalics  <rudalics@gmx.at>

	* xdisp.c (Fwindow_text_pixel_size): Adjust doc-string.

2014-03-08  Jan Djärv  <jan.h.d@swipnet.se>

	* nsterm.h (MAC_OS_X_VERSION_10_9): Add.

	* nsterm.m (constrainFrameRect:toScreen:): Constrain normally
	when frame is only on one screen (Bug#14713).

2014-03-08  Eli Zaretskii  <eliz@gnu.org>

	* xdisp.c (move_it_in_display_line_to): If word-wrap is ON, and
	there's a valid wrap point in the display line, the last glyph
	cannot "just barely fit" on this row, because display_line doesn't
	let it.  Instead, proceed as if the last glyph didn't fit, so that
	we eventually back up the iterator to the wrap point.  This avoids
	delusional behavior of move_it_to, whereby it proceeds to the next
	display line, but sets current_x to zero for all the glyphs that
	without word-wrap would fit on the previous display line.
	One result was that visual-order cursor movement behaved erratically
	under word-wrap.
	(Fmove_point_visually): Add code to find the x coordinate of the
	last character before wrap point, under word-wrap on a TTY.

2014-03-07  Eli Zaretskii  <eliz@gnu.org>

	* xdisp.c (Fmove_point_visually): When under word-wrap, accept
	also return value of MOVE_POS_MATCH_OR_ZV from
	move_it_in_display_line_to, when moving from beginning of line to
	point's position.  (Bug#16961)

2014-03-07  Martin Rudalics  <rudalics@gmx.at>

	* buffer.c (Vbuffer_list_update_hook): Doc-string fix.
	* window.c (Fselect_window): Explain NORECORD and
	`buffer-list-update-hook' in doc-string.

2014-03-06  Martin Rudalics  <rudalics@gmx.at>

	* window.c (Fother_window_for_scrolling): Check that
	Vother_window_scroll_buffer is a buffer.

2014-03-06  Dmitry Antipov  <dmantipov@yandex.ru>

	* xterm.c (xim_initialize): Always pass a copy of resource name
	to XRegisterIMInstantiateCallback and eassert whether return
	value is True.  Passing copy is important because Xlib doesn't
	make its own copy and resource name argument usually points to
	SSDATA (Vx_resource_name), which may be changed from Lisp.
	(xim_close_display): For XUnregisterIMInstantiateCallback,
	always eassert return value and pass exactly the same values
	as were used for XRegisterIMInstantiateCallback.
	Otherwise XUnregisterIMInstantiateCallback will always fail.  See Xlib
	sources to check why if you are interested.

2014-03-05  Martin Rudalics  <rudalics@gmx.at>

	* dispnew.c (change_frame_size_1): Add new_lines instead of
	new_height, the latter may be still zero if passed as such.
	* window.c (Fwindow_pixel_height): Mention bottom divider in
	doc-string.

2014-03-05  Paul Eggert  <eggert@cs.ucla.edu>

	Fix "resource temporarily unavailable" with xgselect
	(Bug#16925).
	* xgselect.c: Include <stdbool.h>.
	(xg_select) [!USE_GTK]: Don't lose track of errno.

	Fix minor --enable-gcc-warnings issues.
	* widget.c (update_various_frame_slots, EmacsFrameResize):
	Avoid unused locals.  Prefer 'if' to '#if' when either will do.

2014-03-04  Ken Brown  <kbrown@cornell.edu>

	* gmalloc.c (aligned_alloc): Clarify the code by making `adj'
	represent the actual adjustment needed for alignment.

2014-03-04  Eli Zaretskii  <eliz@gnu.org>

	* gmalloc.c (aligned_alloc): Don't allocate more memory than
	needed, and don't reallocate if the initial allocation already
	fits the bill.  Suggested by Ken Brown <kbrown@cornell.edu>.

2014-03-04  YAMAMOTO Mitsuharu  <mituharu@math.s.chiba-u.ac.jp>

	* xterm.c (x_draw_stretch_glyph_string): Reset clipping.
	(Bug#16932)

2014-03-04  Michal Nazarewicz  <mina86@mina86.com>

	* cmds.c (delete-char): Update docstring pointing out that the
	function ignores `delete-active-region' and `overwrite-mode'.

2014-03-03  Eli Zaretskii  <eliz@gnu.org>

	* font.c (Fframe_font_cache): Fix last change.  (Bug#16930)

	* gmalloc.c (aligned_alloc): Fix adjustment of size of the
	allocated buffer due to alignment.
	(freehook): If the block to be freed was allocated by
	'aligned_alloc', find its real pointer before calling 'free'.
	(Bug#16901)
	(mabort) [emacs]: Call 'emacs_abort', not 'abort', to provide a
	backtrace.

2014-03-03  Dmitry Antipov  <dmantipov@yandex.ru>

	* font.c (toplevel): Adjust comment about font cache layout.
	(font_clear_cache): Fix to match real font cache layout.
	Suggested by <namespace_collision@yahoo.com> in Bug#16069.
	(Fframe_font_cache) [FONT_DEBUG]: New function.
	(syms_of_font) [FONT_DEBUG]: Defsubr it.

	Avoid crashes when X fonts are erroneously freed on reused X
	'Display *' connection data (Bug#16069).  Note that X font
	resources still may be leaked, but currently there is no way
	to completely avoid it.
	* xterm.h (struct x_display_info): New member x_id.  Add comments.
	* xterm.c (x_display_id): New variable.
	(x_term_init): Assign identifier to each opened X connection.
	* xfont.c (struct xfont): New member x_display_id.
	(xfont_open): Initialize it with frame's display id.
	(xfont_close): Check whether font's display id matches the one
	recorded for the given display.  Adjust comment.
	* xftfont.c (struct xftfont_info):
	(xftfont_open, xftfont_close): Exactly as above with xfont stuff.

2014-03-01  Martin Rudalics  <rudalics@gmx.at>

	Consider Vother_window_scroll_buffer valid iff it's a live buffer.
	* window.c (Fother_window_for_scrolling): Don't try to scroll a
	killed Vother_window_scroll_buffer.
	(Vother_window_scroll_buffer): Fix doc-string accordingly.

2014-03-01  Eli Zaretskii  <eliz@gnu.org>

	* fileio.c (Fexpand_file_name) [WINDOWSNT]: Don't treat file names
	that start with more than 2 slashes as UNCs.  (Bug#16751)

2014-02-28  Paul Eggert  <eggert@penguin.cs.ucla.edu>

	Fix a few crashes and leaks when cloning C strings.
	* alloc.c, lisp.h (dupstring): New function.
	* gtkutil.c (xg_get_font):
	* term.c (tty_default_color_capabilities):
	* xsettings.c (store_monospaced_changed)
	(store_font_name_changed, parse_settings)
	(read_and_apply_settings, init_gsettings, init_gconf): Use it.
	This avoids some unlikely crashes due to accessing freed storage,
	and avoids some minor memory leaks in the more-typical case.

2014-02-28  Martin Rudalics  <rudalics@gmx.at>

	* xdisp.c (note_mode_line_or_margin_highlight): Don't show drag
	cursor when modeline can't be dragged (Bug#16647).

2014-02-28  Glenn Morris  <rgm@gnu.org>

	* doc.c (Fsnarf_documentation): Snarf not-yet-bound variables
	from custom-delayed-init-variables.  (Bug#11565)

2014-02-27  Martin Rudalics  <rudalics@gmx.at>

	More fixes for mouse glyph calculations (Bug#16647).
	* window.c (coordinates_in_window): In intersection of
	horizontal and vertical window dividers prefer the horizontal
	one.  Add some extra parens to last fix.
	(window_relative_x_coord): Return x-coordinate for header and
	mode line too.
	* xdisp.c (remember_mouse_glyph): In text area don't extend
	glyph into mode line to show the vertical drag cursor there
	immediately.  Subdivide mouse glyphs in right fringes to show a
	horizontal drag cursor as soon as we enter the "grabbable width"
	portion.  Handle vertical border case separately.  Do not
	subdivide window divider areas.
	(note_mouse_highlight): On bottom divider of bottommost windows
	show vertical drag cursor only when the minibuffer window can be
	resized.

2014-02-27  Eli Zaretskii  <eliz@gnu.org>

	* xdisp.c (pop_it): Restore the it->face_box_p flag which could be
	reset by the face of the object just displayed.  See also bug#76.
	(get_next_display_element): If the string came from a display
	property, examine the box face attribute at it->position, not at
	it->current.pos, since the latter was not updated yet.  (Bug#16870)
	(handle_face_prop): Improve commentary.

2014-02-27  Michael Albinus  <michael.albinus@gmx.de>

	* dbusbind.c (Fdbus__init_bus, Qdbus__init_bus, Sdbus__init_bus):
	Rename from Fdbus_init_bus_1, Qdbus_init_bus_1, Sdbus_init_bus_1.

2014-02-26  Martin Rudalics  <rudalics@gmx.at>

	Fixes around Bug#16647.
	* xdisp.c (remember_mouse_glyph): Handle ON_RIGHT_DIVIDER and
	ON_BOTTOM_DIVIDER cases.
	* window.c (coordinates_in_window): Return ON_VERTICAL_BORDER
	only if the window has no right divider.
	(Fcoordinates_in_window_p): Fix doc-string.

2014-02-25  Juanma Barranquero  <lekktu@gmail.com>

	* lread.c (Funintern): Fix doc to match advertised calling convention.

2014-02-24  Daniel Colascione  <dancol@dancol.org>

	* keyboard.c (read_char): Close race that resulted in lost events.

2014-02-22  Glenn Morris  <rgm@gnu.org>

	* frame.c (frame-alpha-lower-limit, frame-resize-pixelwise):
	* window.c (window-resize-pixelwise): Doc fixes.

	* process.c (Finternal_default_process_filter)
	(Finternal_default_process_sentinel): Doc tweaks.

2014-02-21  Glenn Morris  <rgm@gnu.org>

	* process.c (Fprocess_buffer, Faccept_process_output)
	(Finternal_default_process_filter, Finternal_default_process_sentinel):
	Doc fixes.

2014-02-21  Martin Rudalics  <rudalics@gmx.at>

	* window.c (Fwindow_scroll_bar_width): New function.

2014-02-21  Paul Eggert  <eggert@cs.ucla.edu>

	Pacify GCC when configuring with --enable-gcc-warnings.
	* xdisp.c (move_it_in_display_line_to) [lint]:
	Initialize recently-added local.

2014-02-21  Daniel Colascione  <dancol@dancol.org>

	* dbusbind.c: Rename dbus-init-bus to dbus-init-bus-1.

2014-02-20  Eli Zaretskii  <eliz@gnu.org>

	* xdisp.c (init_iterator): Don't dereference a bogus face
	pointer.  (Bug#16819)
	(try_cursor_movement): Don't use cursor position if
	set_cursor_from_row failed to compute it.  This avoids assertion
	violations in MATRIX_ROW.
	(move_it_in_display_line_to): Save the iterator state in ppos_it
	only once per call.  Reimplement the method used to return to the
	best candidate position if all the positions found in display line
	are beyond TO_CHARPOS.  This cuts down the number of calls to
	bidi_shelve_cache, which moves a lot of stuff when lines are long
	and include bidirectional text.  (Bug#15555)

2014-02-20  Glenn Morris  <rgm@gnu.org>

	* data.c (Fdefalias): Doc fix.

2014-02-19  Eli Zaretskii  <eliz@gnu.org>

	* xdisp.c (display_line): Fix horizontal scrolling of large images
	when fringes are turned off.  This comes at a price of not
	displaying the truncation/continuation glyphs in this case.
	(Bug#16806)

	* image.c (x_create_x_image_and_pixmap) [HAVE_NTGUI]: If
	CreateDIBSection returns an error indication, zero out *ximg after
	destroying the image.  This avoids crashes in memory allocations
	due to the fact that some of the callers also call
	x_destroy_x_image, which will attempt to free an already free'd
	block of memory.

2014-02-18  Martin Rudalics  <rudalics@gmx.at>

	* widget.c (update_various_frame_slots): Don't set
	FRAME_PIXEL_HEIGHT and FRAME_PIXEL_WIDTH here (Bug#16736).

2014-02-18  Michael Albinus  <michael.albinus@gmx.de>

	* dbusbind.c (xd_close_bus): Apply proper check on busobj.

2014-02-17  Paul Eggert  <eggert@cs.ucla.edu>

	temacs --daemon fix (Bug#16599).
	* emacs.c (main): Initialize daemon_pipe[1] here ...
	(syms_of_emacs): ... instead of here.

2014-02-16  Anders Lindgern  <andlind@gmail.com>

	* nsterm.m (keyDown:): Check for normal key even if NSNumericPadKeyMask
	is set (Bug#16505).

2014-02-16  Daniel Colascione  <dancol@dancol.org>

	* dbusbind.c (xd_lisp_dbus_to_dbus): New function.
	(xd_get_connection_address): Use it.
	(xd_close_bus): Use xd_lisp_dbus_to_dbus to instead of
	xd_get_connection_address because the latter signals if the bus
	we're trying to close is already disconnected.

2014-02-13  Eli Zaretskii  <eliz@gnu.org>

	* w32proc.c (start_timer_thread): Pass a non-NULL pointer as last
	argument to CreateThread.  This avoids segfaults on Windows 9X.
	Reported by oslsachem <oslsachem@gmail.com>.

2014-02-13  Paul Eggert  <eggert@cs.ucla.edu>

	Fix subspace record bug on HP-UX 10.20 (Bug#16717).
	* unexhp9k800.c (unexec_error): New function, to simplify the code.
	(check_lseek): New function, to report lseek errors.
	(save_data_space, update_file_ptrs, read_header, write_header)
	(copy_file, copy_rest, unexec): Use these news functions.
	(update_file_ptrs): Don't assume wraparound behavior when
	converting a large size_t value to off_t.

2014-02-13  Dmitry Antipov  <dmantipov@yandex.ru>

	* composite.c (fill_gstring_header): Pass positions as C integers
	and move parameters checking to...
	(Fcomposition_get_gstring): ...this function.  Handle case when
	buffer positions are in reversed order and avoid crash (Bug#16739).
	Adjust docstring.
	* buffer.c (validate_region): Mention current buffer in error message.

2014-02-12  Marcus Karlsson  <mk@acc.umu.se>  (tiny change)

	* image.c (pbm_load): Set to NO_PIXMAP on error (Bug#16683).

2014-02-12  Lars Ingebrigtsen  <larsi@gnus.org>

	* buffer.c (syms_of_buffer): Doc clarification (bug#9981).

2014-02-11  Glenn Morris  <rgm@gnu.org>

	* nsfns.m (ns_display_info_for_name, Fx_open_connection):
	Replace refs to "OpenStep" in messages.

2014-02-10  Paul Eggert  <eggert@cs.ucla.edu>

	Avoid "." at end of error diagnostics.
	* cmds.c (Fself_insert_command): Reword and avoid "." at end.
	* font.c (Ffont_at):
	* nsfns.m (ns_display_info_for_name):
	* nsselect.m (Fx_own_selection_internal):
	* nsterm.m (performDragOperation:):
	Remove "." from end of diagnostic.

2014-02-10  Lars Ingebrigtsen  <larsi@gnus.org>

	* fns.c (Fmaphash): Say what `maphash' returns, since it may be
	unintuitive (bug#15824).
	(Fyes_or_no_p): Doc fix (bug#15456).

2014-02-10  Dmitry Antipov  <dmantipov@yandex.ru>

	* cmds.c (Fself_insert_command): Respect the width of EMACS_INT
	and avoid warning.
	* eval.c (call_debugger): When exiting the debugger, do not allow
	max_specpdl_size less than actual binding depth (Bug#16603).
	(syms_of_eval): Adjust docstring.

2014-02-09  Lars Ingebrigtsen  <larsi@gnus.org>

	* cmds.c (Fself_insert_command): Output a clearer error message on
	negative repetitions (bug#9476).

	* macros.c (Fexecute_kbd_macro): Doc fix (bug#14206).

2014-02-08  Lars Ingebrigtsen  <larsi@gnus.org>

	* syntax.c (Fskip_syntax_backward): Doc clarification (bug#15115).

	* minibuf.c (Fread_string): Doc clarification (bug#15422).

	* buffer.c (Fmake_overlay): Doc clarification (bug#15489).

2014-02-08  Juanma Barranquero  <lekktu@gmail.com>

	* keyboard.c (Frecursive_edit): Fix typo in docstring.

2014-02-08  Lars Ingebrigtsen  <larsi@gnus.org>

	* xdisp.c (syms_of_xdisp): Doc clarification (bug#15657).

	* keyboard.c (Frecursive_edit): Say more precicely how throwing
	`exit' works (bug#15865).

2014-02-07  Martin Rudalics  <rudalics@gmx.at>

	Constrain window box/body sizes and margin widths (Bug#16649).
	* xdisp.c (window_box_width): Don't return less than zero.
	(window_box_left_offset, window_box_right_offset): Don't return
	more than the window's pixel width.
	* window.c (window_body_height, window_body_width): Don't return
	negative value.
	(window_resize_apply): Adjust margin width, if necessary.

2014-02-07  Glenn Morris  <rgm@gnu.org>

	* nsterm.m (syms_of_nsterm): Doc fix.

2014-02-06  Eli Zaretskii  <eliz@gnu.org>

	* w32.c (pMultiByteToWideChar, pWideCharToMultiByte):
	New variables: pointers through which to call the respective APIs.
	(filename_to_utf16, filename_from_utf16, filename_to_ansi)
	(filename_from_ansi, sys_link, check_windows_init_file):
	Call MultiByteToWideChar and WideCharToMultiByte through pointers.
	This is required on Windows 9X, where we dynamically load
	UNICOWS.DLL which has their non-stub implementations.
	(maybe_load_unicows_dll): Assign addresses to these 2 function
	pointers after loading UNICOWS.DLL.

	* w32fns.c (Fx_file_dialog, Fw32_shell_execute) [!CYGWIN]: Call
	MultiByteToWideChar and WideCharToMultiByte through function
	pointers.

	* w32.h (pMultiByteToWideChar, pWideCharToMultiByte):
	New declarations.

2014-02-06  Jan Djärv  <jan.h.d@swipnet.se>

	* nsterm.m (toggleFullScreen:): Hide menubar on secondary monitor
	for OSX >= 10.9 if separate spaces are used.
	(toggleFullScreen:): Use screen of w instead of fw (Bug#16659).

2014-02-06  Glenn Morris  <rgm@gnu.org>

	* buffer.c (cache-long-scans): Doc fix.

2014-02-05  Eli Zaretskii  <eliz@gnu.org>

	* w32fns.c (Fw32_shell_execute): Doc fix.

2014-02-05  Bastien Guerry  <bzg@gnu.org>

	* syntax.c (Fforward_word): Call Fconstrain_to_field with
	ESCAPE-FROM-EDGE set to `nil' (Bug#16453).

2014-02-05  Martin Rudalics  <rudalics@gmx.at>

	* fringe.c (draw_fringe_bitmap_1): Don't draw a fringe if it's
	outside the window (Bug#16649).

	* xdisp.c (note_mouse_highlight): When entering a margin area show
	a non-text cursor (Bug#16647).

2014-02-04  Paul Eggert  <eggert@cs.ucla.edu>

	* menu.c (Fx_popup_dialog): Remove label 'dialog_via_menu'.
	It prompted a compile-time diagnostic on GNU/Linux.
	Simplify to remove the need for the label.

2014-02-04  Eli Zaretskii  <eliz@gnu.org>

	* w32menu.c (w32_popup_dialog): Don't condition the whole function
	on HAVE_DIALOGS.  If the dialog is "simple", pop up a message box
	to show it; otherwise return 'unsupported--w32-dialog' to signal
	to the caller that emulation with menus is necessary.
	This resurrects code inadvertently deleted by the 2013-10-08 commit.
	(Bug#16636)
	(syms_of_w32menu): DEFSYM Qunsupported__w32_dialog.

	* w32term.h (w32_popup_dialog): Prototype is no longer conditioned
	by HAVE_DIALOGS.

	* menu.c (Fx_popup_dialog): Don't condition the call to
	w32_popup_dialog on HAVE_DIALOGS.  If w32_popup_dialog returns a
	special symbol 'unsupported--w32-dialog', emulate the dialog with
	a menu by calling x-popup-menu.

	* menu.h (Qunsupported__w32_dialog): New extern variable.

2014-02-04  Michael Albinus  <michael.albinus@gmx.de>

	* keyboard.c (kbd_buffer_get_event): Read file notification events
	also in batch mode.

	* xgselect.c (xg_select): Read glib events in any case, even if
	there are no file descriptors to watch for.  (Bug#16519)

2014-02-03  Martin Rudalics  <rudalics@gmx.at>

	* dispextern.h (face_id): Add WINDOW_DIVIDER_FIRST_PIXEL_FACE_ID
	and WINDOW_DIVIDER_LAST_PIXEL_FACE_ID.
	* w32term.c (w32_draw_window_divider): Handle first and last
	pixels specially.
	* w32term.h (w32_fill_area_abs): New function.
	* xdisp.c (x_draw_right_divider): Don't draw over bottom
	divider.
	* xfaces.c (realize_basic_faces): Handle new face ids.
	* xfns.c (Fx_create_frame): Call x_default_parameter for right
	and bottom divider width.
	* xterm.c (x_draw_window_divider): Handle first and last pixels
	specially.

2014-02-03  Dmitry Antipov  <dmantipov@yandex.ru>

	* print.c (Fexternal_debugging_output): Add cast to pacify
	--enable-gcc-warnings.
	* eval.c (call_debugger): Grow specpdl if the debugger was
	entered due to specpdl overflow (Bug#16603) and allow more
	specpdl space for the debugger itself.

2014-02-02  Martin Rudalics  <rudalics@gmx.at>

	* w32fns.c (Fx_create_frame): Process frame alpha earlier.
	(Bug#16619)

2014-02-01  Eli Zaretskii  <eliz@gnu.org>

	* w32fns.c (Ffile_system_info): Use WINAPI in the function
	pointers that get the address of GetDiskFreeSpaceEx.  (Bug#16615)

	* print.c (Fexternal_debugging_output): If the argument character
	is non-ASCII, encode it with the current locale's encoding before
	writing the result to the terminal.  (Bug#16448)

	* w32fns.c (Fw32_shell_execute): Don't call file-exists-p for
	DOCUMENT that is a "remote" file name, i.e. a file-handler exists
	for it.  (Bug#16558)

2014-01-30  Andreas Schwab  <schwab@linux-m68k.org>

	* process.c (create_process): Reset SIGPROF handler in the child.
	* callproc.c (call_process): Likewise.

2014-01-29  Paul Eggert  <eggert@cs.ucla.edu>

	* xmenu.c (create_and_show_popup_menu): Port comment to C89.

2014-01-29  Eli Zaretskii  <eliz@gnu.org>

	* .gdbinit (xprintstr, xprintbytestr): Don't use repetition count
	of zero to print strings, GDB doesn't like it.

	* print.c (print_object): Use FETCH_STRING_CHAR_ADVANCE, not
	STRING_CHAR_AND_LENGTH, so that if the string is relocated by GC,
	we still use correct addresses.  (Bug#16576)

2014-01-27  K. Handa  <handa@gnu.org>

	Fix bug#16286 by a different method from 2014-01-26T00:32:30Z!eggert@cs.ucla.edu,
	to preserve the code detection behavior of 24.3.
	* coding.h (struct coding_system): New member detected_utf8_bytes.
	* coding.c (detect_coding_utf_8): Set coding->detected_utf8_bytes.
	(decode_coding_gap): Use short cut for UTF-8 file reading only
	when coding->detected_utf8_bytes equals to coding->src_bytes.
	* fileio.c (Finsert_file_contents): Cancel the previous change.

2014-01-29  Martin Rudalics  <rudalics@gmx.at>

	* w32fns.c (x_set_tool_bar_lines): Don't clear area on frames
	that are not visible.

2014-01-29  Jan Djärv  <jan.h.d@swipnet.se>

	* xmenu.c (create_and_show_popup_menu): Handle case when no key
	is grabbed (Bug#16565).

2014-01-28  Martin Rudalics  <rudalics@gmx.at>

	* xdisp.c (last_max_ascent): Re-remove after erroneously
	reintroducing it on 2013-11-30 and abolishing Dmitry's removal
	from 2013-03-29.
	(move_it_to): Re-remove reference to last_max_ascent.
	(Fwindow_text_pixel_size): Add iterator's max_ascent and
	max_descent here instead of calling line_bottom_y.
	Fix doc-string.

2014-01-28  Dmitry Antipov  <dmantipov@yandex.ru>

	* terminal.c (initial_free_frame_resources): New function.
	(init_initial_terminal): Install new hook to free face cache
	on initial frame and avoid memory leak.  For details, see
	<http://lists.gnu.org/archive/html/emacs-devel/2014-01/msg01974.html>.
	* xfaces.c (free_frame_faces): Adjust comment.

2014-01-26  Paul Eggert  <eggert@cs.ucla.edu>

	* data.c (Fstring_to_number): Document results if unparsable
	(Bug#16551).

2014-01-26  Jan Djärv  <jan.h.d@swipnet.se>

	* xterm.c (x_focus_changed): Check for non-X terminal-frame (Bug#16540)

2014-01-26  Paul Eggert  <eggert@cs.ucla.edu>

	When decoding, prefer ptrdiff_t to int for buffer positions etc.
	* coding.c (detect_coding_utf_8, emacs_mule_char)
	(detect_coding_iso_2022, encode_coding_iso_2022, check_ascii)
	(check_utf_8, decode_coding):
	* coding.h (struct coding_system.errors):
	Use ptrdiff_t, not int, for integer values derived from buffer and
	string positions.

	Fix crash with insert-file-contents and misdecoded text (Bug#16286).
	* fileio.c (Finsert_file_contents): Set CODING_MODE_LAST_BLOCK
	before invoking decode_coding_gap, since there's just one block.

2014-01-25  Martin Rudalics  <rudalics@gmx.at>

	Fix handling of face attributes in Fx_create_frame (Bug#16529).
	* w32fns.c (Fx_create_frame): Don't inhibit running Lisp code
	too early.  Again run change_frame_size before assigning menu-
	and tool-bar-lines.

2014-01-25  Fabrice Popineau  <fabrice.popineau@gmail.com>

	* w32term.c (w32_read_socket): When the WM_DISPLAYCHANGE message
	arrives, call x_check_fullscreen, in case the new display has a
	different resolution.  (Bug#16517)

2014-01-25  Eli Zaretskii  <eliz@gnu.org>

	* term.c (read_menu_input): If the selected frame changes, exit
	the menu.
	(tty_menu_show): If the selected frame changes while we displayed
	a menu, throw to top level.  (Bug#16479)

2014-01-25  Stefan Monnier  <monnier@iro.umontreal.ca>

	* eval.c (Fsignal): Fix `debug' handling to match 2013-10-03 change.

2014-01-24  Paul Eggert  <eggert@cs.ucla.edu>

	Fix bool-vector-count-population bug on MinGW64 (Bug#16535).
	* data.c (count_one_bits_word): Fix bug (negated comparison)
	when BITS_PER_ULL < BITS_PER_BITS_WORD.

2014-01-24  Dmitry Antipov  <dmantipov@yandex.ru>

	* xdisp.c (reseat_1, Fcurrent_bidi_paragraph_direction):
	Avoid undefined behavior by initializing display property bit of a
	string processed by the bidirectional iterator.  For details, see
	<http://lists.gnu.org/archive/html/emacs-devel/2014-01/msg01920.html>.

2014-01-23  Paul Eggert  <eggert@cs.ucla.edu>

	Minor cleanup of previous change.
	* image.c (imagemagick_error, Fimagemagick_types):
	Omit some recently-introduced and unnecessary casts and assignments.

2014-01-23  Dmitry Antipov  <dmantipov@yandex.ru>

	Fix two memory leaks discovered with Valgrind.
	* ftfont.c (ftfont_list) [HAVE_LIBOTF]: Call OTF_close.
	* image.c (Fimagemagick_types): Call MagickRelinquishMemory.

2014-01-22  Martin Rudalics  <rudalics@gmx.at>

	Fixes in window size functions around Bug#16430 and Bug#16470.
	* window.c (Fwindow_pixel_width, Fwindow_pixel_height)
	(Fwindow_mode_line_height, Fwindow_header_line_height)
	(Fwindow_right_divider_width, Fwindow_bottom_divider_width):
	Minor doc-string adjustments.
	(Fwindow_total_height, Fwindow_total_width): New argument ROUND.
	Rewrite doc-strings.
	(window_body_height, window_body_width): Do not count partially
	visible lines/columns when PIXELWISE is nil (Bug#16470).
	(Qfloor, Qceiling): New symbols.

2014-01-21  Eli Zaretskii  <eliz@gnu.org>

	* w32fns.c (unwind_create_frame): Avoid crashing inside assertion
	when the image cache is not yet allocated.  (Bug#16509)

2014-01-21  Dmitry Antipov  <dmantipov@yandex.ru>

	* buffer.c (Fkill_buffer): When killing an indirect buffer,
	re-attach intervals to its base buffer (Bug#16502).
	* intervals.c (set_interval_object): Move from here...
	* intervals.h (set_interval_object): ... to here.  Fix comments.

2014-01-20  Paul Eggert  <eggert@cs.ucla.edu>

	Avoid undefined behavior by initializing buffer redisplay bit.
	Problem reported by Dmitry Antipov in
	<http://lists.gnu.org/archive/html/emacs-devel/2014-01/msg01756.html>.
	* buffer.c (Fget_buffer_create): Initialize redisplay bit.

	Revert some of the CANNOT_DUMP fix (Bug#16494).
	* lread.c (init_lread): Fix typo: NILP, not !NILP.

2014-01-19  Eli Zaretskii  <eliz@gnu.org>

	* w32font.c (w32_load_unicows_or_gdi32, get_outline_metrics_w)
	(get_text_metrics_w, get_glyph_outline_w, get_char_width_32_w)
	[!WINDOWSNT]: These functions are no longer compiled on Cygwin;
	they are replaced by macros that expand into direct calls to the
	corresponding functions from GDI32.DLL.
	(globals_of_w32font) [WINDOWSNT]: Don't initialize g_b_* static
	variables in the Cygwin build, they are unused.

2014-01-19  K. Handa  <handa@gnu.org>

	* composite.c (composition_update_it): Fix previous change.

2014-01-18  Eli Zaretskii  <eliz@gnu.org>

	Fix file name handling on MS-Windows 9X.
	* w32.c (maybe_load_unicows_dll): New function.

	* emacs.c (main) [WINDOWSNT]: Call maybe_load_unicows_dll early
	on, to make sure we can convert file names to and from UTF-8 on
	Windows 9X.  This fixes a failure to start up because Emacs cannot
	find term/w32-win.el.  Reported by oslsachem <oslsachem@gmail.com>.

	* w32font.c [WINDOWSNT]: Include w32.h.
	(w32_load_unicows_or_gdi32): Call maybe_load_unicows_dll, instead
	of implementing the same stuff.
	Remove now unused g_b_init_is_windows_9x.

	* w32.h (maybe_load_unicows_dll): Add prototype.

2014-01-17  Eli Zaretskii  <eliz@gnu.org>

	* menu.c (Fx_popup_menu): When invoking tty_menu_show, temporarily
	switch to single keyboard.  Prevents daemon crashes when a new
	client connects while we show a TTY menu in an existing client.
	(Bug#16479)

2014-01-14  Paul Eggert  <eggert@cs.ucla.edu>

	Fix MinGW64 porting problem with _setjmp.
	Reported by Eli Zaretskii in:
	http://lists.gnu.org/archive/html/emacs-devel/2014-01/msg01297.html
	* image.c (FAST_SETJMP, FAST_LONGJMP): New macros, replacing
	the old _setjmp and _longjmp.  All uses changed.

2014-01-13  Daniel Colascione  <dancol@dancol.org>

	* textprop.c (Fremove_list_of_text_properties):
	Correctly handle reaching the end of the interval tree. (Bug#15344)

2014-01-13  Martin Rudalics  <rudalics@gmx.at>

	* xdisp.c (resize_mini_window): Round height to a multiple of
	frame's line height.  Fix bug in calculation of window start
	position (Bug#16424).

2014-01-13  Jan Djärv  <jan.h.d@swipnet.se>

	* macfont.m: Include termchar.h.
	(CG_SET_FILL_COLOR_WITH_FACE_FOREGROUND)
	(CG_SET_FILL_COLOR_WITH_FACE_BACKGROUND)
	(CG_SET_STROKE_COLOR_WITH_FACE_FOREGROUND): Modify from
	*_WITH_GC_* to take face and f as parameters.
	(macfont_draw): Check for DRAW_MOUSE_FACE and set face accordingly.
	Use *_WITH_FACE_*, and pass face as parameter (Bug#16425).

2014-01-13  Daniel Colascione  <dancol@dancol.org>

	Fix menu item updating in the presence of the Unity global menu
	GTK+ module.

	* gtkutil.h (xg_have_tear_offs): Add frame parameter
	* gtkutil.c (xg_have_tear_offs): Count the global menu as a
	tear-off.
	(xg_update_menubar, xg_update_menu_item): Call g_object_notify when
	updating menus; explain why.
	(xg_update_frame_menubar): Remove the 23px hack: I can't repro the
	problem it's supposed to solve and it interferes with detecting
	the presence of a global menu.
	* xmenu.c (set_frame_menubar): Call xg_have_tear_offs with new
	parameter.

2014-01-11  K. Handa  <handa@gnu.org>

	* composite.c (composition_update_it): Fix indexing of
	LGSTRING_CHAR (Bug#15984).

2014-01-11  Fabrice Popineau  <fabrice.popineau@gmail.com>

	* unexw32.c (_start) [__MINGW64__]: Define to __start.

2014-01-11  Eli Zaretskii  <eliz@gnu.org>

	* xdisp.c (try_window_id): Don't use this function's optimizations
	if overlays in the buffer displayed by the window have changed
	since last redisplay.  (Bug#16347)
	(message_dolog): Fix indentation.

2014-01-11  Martin Rudalics  <rudalics@gmx.at>

	* frame.c (frame_resize_pixelwise): Fix doc-string.

2014-01-10  Martin Rudalics  <rudalics@gmx.at>

	Fix handling of internal borders (Bug#16348).
	* dispnew.c (adjust_frame_glyphs_for_window_redisplay):
	Remove internal border width from pixel width of windows.
	(change_frame_size_1): Don't return early when frame's pixel
	size changes - we still have to record the new sizes in the
	frame structure.
	* w32fns.c (x_set_tool_bar_lines): Clear internal border width
	also when toolbar gets larger.
	* window.c (check_frame_size): Include internal_border_width in
	check.
	* xdisp.c (Ftool_bar_height): Fix doc-string typo.
	* xfns.c (x_set_menu_bar_lines, x_set_tool_bar_lines):
	In non-toolkit/non-GTK version clear internal border.
	* xterm.c (x_clear_under_internal_border): New function for
	non-toolkit/non-GTK version.
	(x_after_update_window_line): In non-toolkit/non-GTK version
	don't do that.
	(handle_one_xevent, x_set_window_size):
	Call x_clear_under_internal_border in non-toolkit/non-GTK version.
	* xterm.h (x_clear_under_internal_border): Extern it.

2014-01-07  Paul Eggert  <eggert@cs.ucla.edu>

	Fix misdisplay of interlaced GIFs with libgif5 (Bug#16372).
	* image.c (gif_load): libgif5 deinterlaces for us, so don't do
	it again.

2014-01-06  Eli Zaretskii  <eliz@gnu.org>

	* xdisp.c (redisplay_window): Don't skip window redisplay if the
	last value of point is not equal to buffer's point.  (Bug#16129)

2014-01-05  Paul Eggert  <eggert@cs.ucla.edu>

	Spelling fixes.
	* nsterm.h (updateCollectionBehavior): Rename from
	updateCollectionBehaviour.  All uses changed.

	Port to GNU/Linux with recent grsecurity/PaX patches (Bug#16343).
	* Makefile.in (SETFATTR): New macro.
	(temacs$(EXEEXT)): Use it.

2014-01-04  Martin Rudalics  <rudalics@gmx.at>

	Fix maximization behavior on Windows (Bug#16300).
	* w32fns.c (w32_fullscreen_rect): Don't handle
	FULLSCREEN_MAXIMIZED and FULLSCREEN_NONE specially.
	* w32term.c (w32fullscreen_hook): Use SetWindowPlacement instead
	of SetWindowPos.  Restore last placement also when leaving
	FULLSCREEN_HEIGHT and FULLSCREEN_WIDTH.  Call ShowWindow in all
	but the FULLSCREEN_BOTH case.

2014-01-03  Paul Eggert  <eggert@cs.ucla.edu>

	Port to C89.
	* data.c (arithcompare_driver):
	* fileio.c (Fcar_less_than_car):
	* fns.c (internal_equal):
	* frame.c (delete_frame):
	* lisp.h (enum More_Lisp_Bits):
	* lread.c (read1):
	Avoid C99 constructs that don't work in C89.
	* data.c (ULL_MAX, count_trailing_zeros_ll): New macros,
	to port to C89, which doesn't have 'long long'.
	(count_trailing_zero_bits): Use them.

2014-01-03  Chong Yidong  <cyd@gnu.org>

	* doc.c (Fdocumentation): Remove dynamic-docstring-function.

2014-01-02  Martin Rudalics  <rudalics@gmx.at>

	Further adjust frame/window scrollbar width calculations.
	* window.c (apply_window_adjustment):
	Set windows_or_buffers_changed.
	(Fwindow_scroll_bars): Return actual scrollbar width.
	* xfns.c (x_set_scroll_bar_default_width): Rename wid to unit.
	For non-toolkit builds again use 14 as minimum width and set
	FRAME_CONFIG_SCROLL_BAR_WIDTH accordingly.
	* xterm.c (XTset_vertical_scroll_bar): Take width from
	WINDOW_SCROLL_BAR_AREA_WIDTH.
	(x_new_font): Rename wid to unit.  Base calculation of new
	scrollbar width on toolkit used and make it analogous to that of
	x_set_scroll_bar_default_width.
	* w32fns.c (x_set_scroll_bar_default_width): Rename wid to unit.
	(Fx_create_frame): Call x_set_scroll_bar_default_width instead
	of GetSystemMetrics.
	* w32term.c (w32_set_vertical_scroll_bar): Take width from
	WINDOW_SCROLL_BAR_AREA_WIDTH.
	(x_new_font): Make it correspond to changes in xterm.c.

2014-01-01  Paul Eggert  <eggert@cs.ucla.edu>

	* lisp.h (EMACS_INT): Configure based on INTPTR_MAX, not LONG_MAX.
	This is a cleaner way to fix the MinGW-w64 porting problem.
	Check for INTPTR_MAX misconfiguration.

2014-01-01  Eli Zaretskii  <eliz@gnu.org>

	* search.c (newline_cache_on_off, find_newline): In indirect
	buffers, use the newline cache of the base buffer.

	* insdel.c (invalidate_buffer_caches): If BUF is an indirect
	buffer, invalidate the caches of its base buffer.  (Bug#16265)

	* indent.c (width_run_cache_on_off, compute_motion): In indirect
	buffers, use the width-run cache of the base buffer.

	* xdisp.c (redisplay_window): When the window displays an indirect
	buffer, and the character widths in the display table have
	changed, invalidate the width-run cache of the corresponding base
	buffer.

	* fileio.c (Finsert_file_contents): When invalidating the newline
	cache, consider the case of inserting into indirect buffer.

	* bidi.c (bidi_paragraph_cache_on_off, bidi_find_paragraph_start):
	In indirect buffers, use the paragraph cache of the base buffer.

2013-12-31  Martin Rudalics  <rudalics@gmx.at>

	* window.c (grow_mini_window): Fix last change.

2013-12-31  Jan Djärv  <jan.h.d@swipnet.se>

	* nsterm.m (windowDidResignKey:): Set mouse_moved to 0 (Bug#8421).

2013-12-31  Fabrice Popineau  <fabrice.popineau@supelec.fr>

	* w32term.c (w32_initialize): Use LCID and LOWORD.

	* w32proc.c (create_child): Use pid_t for 5th argument.
	(IsValidLocale): Don't provide prototype for MinGW64.
	(Fw32_get_valid_keyboard_layouts, Fw32_get_keyboard_layout)
	(Fw32_set_keyboard_layout): Use HKL and HIWORD/LOWORD.

	* w32heap.c (allocate_heap) [_WIN64]: Use "ull", not "i64", which
	MinGW64 doesn't support.

	* lisp.h (EMACS_INT) [_WIN64]: Define for the MinGW64 build.

	* w32.c (set_named_security_info): New function.
	(acl_set_file): Fall back on set_named_security_info if
	set_file_security fails.
	(g_b_init_set_named_security_info_w)
	(g_b_init_set_named_security_info_a): New static variables.
	(globals_of_w32): Initialize them to zero.
	(set_named_security_info): Set them to non-zero if the
	corresponding API is available.
	(SetNamedSecurityInfoW_Proc, SetNamedSecurityInfoA_Proc):
	New function typedefs.

2013-12-31  Martin Rudalics  <rudalics@gmx.at>

	Some more fixes following pixelwise resize changes including one
	for Bug#16306.
	* gtkutil.c (x_wm_set_size_hint): Have size hints respect value
	of frame_resize_pixelwise.
	* widget.c (pixel_to_text_size): New function.
	(update_wm_hints): Have size hints respect value of
	frame_resize_pixelwise.
	(EmacsFrameResize): Alway process resize requests pixelwise.
	* window.c (grow_mini_window): Make sure mini window is at least
	one line tall.
	* xdisp.c (display_menu_bar): Make sure menubar extends till
	right end of frame.
	* xfns.c (x_set_menu_bar_lines): Resize frame windows pixelwise.
	(x_set_tool_bar_lines): Calculate pixelwise.
	* xterm.c (x_wm_set_size_hint): Have size hints respect value of
	frame_resize_pixelwise.

2013-12-30  Juanma Barranquero  <lekktu@gmail.com>

	* fileio.c (Fcopy_file) [!WINDOWSNT]: Don't declare on Windows
	variables not used there.

2013-12-30  Eli Zaretskii  <eliz@gnu.org>

	* w32.c (sys_umask): New function.  (Bug#16299)

2013-12-30  Martin Rudalics  <rudalics@gmx.at>

	* dispnew.c (change_frame_size_1): Take old width of root window
	from that window's pixel width.  (Bug#16284)

2013-12-29  Paul Eggert  <eggert@cs.ucla.edu>

	Plain copy-file no longer chmods an existing destination (Bug#16133).
	* fileio.c (realmask): Now a static var, not a local.
	(barf_or_query_if_file_exists): New arg KNOWN_TO_EXIST.
	Remove arg STATPTR.  All uses changed.
	(Fcopy_file): Do not alter permissions of existing destinations,
	unless PRESERVE-PERMISSIONS (renamed from
	PRESERVE-EXTENDED-ATTRIBUTES) is non-nil.
	Avoid race when testing for existing destinations and for
	when input and output files are the same.
	If changing the group fails, adjust both default and
	preserved permissions so that access is not granted to the
	wrong group.
	(Fset_default_file_modes, init_fileio): Update realmask.
	(Fdefault_file_modes): Use realmask instead of calling umask.

2013-12-28  Paul Eggert  <eggert@cs.ucla.edu>

	Fix pipe bug with OS X emacs --daemon (Bug#16262).
	* emacs.c (main) [DAEMON_MUST_EXEC]: Clear the close-on-exec
	flags on the daemon pipe ends before execing.

2013-12-28  Eli Zaretskii  <eliz@gnu.org>

	* w32fns.c (Fx_create_frame): Error out if called from a TTY
	session.  (Bug#14739)

2013-12-27  Jarek Czekalski  <jarekczek@poczta.onet.pl>

	* callproc.c (Vexec_path): Document that exec-directory is in it.

2013-12-27  Steve Purcell  <steve@sanityinc.com>  (tiny change)

	* nsterm.m (syms_of_nsterm): Enable ns-use-srgb-colorspace by
	default.

2013-12-27  Chong Yidong  <cyd@gnu.org>

	* data.c (Fsymbol_function): Doc fix.

2013-12-26  Martin Rudalics  <rudalics@gmx.at>

	Some more tinkering with Bug#16051.
	* window.c (resize_frame_windows): Don't let the size of the
	root window drop below the frame's default character size.
	Never ever delete any subwindows - let the window manager do the
	clipping.

	* w32fns.c (x_set_tool_bar_lines): Rewrite calculation of number
	of toolbar lines needed when they exceed the height of the root
	window.
	(unwind_create_frame_1): New function.
	(Fx_create_frame): Generally inhibit calling the window
	configuration change hook here.  Remove extra call to
	change_frame_size - it's not needed when we don't run the
	configuration change hook.

2013-12-26  Paul Eggert  <eggert@cs.ucla.edu>

	Fix core dumps with gcc -fsanitize=address and GNU/Linux.
	On my Fedora 19 platform the core dumps were so big that
	my desktop became nearly catatonic.
	* alloc.c (no_sanitize_memcpy) [MAX_SAVE_STACK > 0]: New function.
	(Fgarbage_collect) [MAX_SAVE_STACK > 0]: Use it.
	(USE_ALIGNED_MALLOC): Do not define if addresses are sanitized.
	(mark_memory): Use ATTRIBUTE_NO_SANITIZE_ADDRESS rather than
	a clang-only syntax.
	* conf_post.h (__has_feature): New macro, if not already defined.
	(ADDRESS_SANITIZER, ADDRESS_SANITIZER_WORKAROUND)
	(ATTRIBUTE_NO_SANITIZE_ADDRESS): New macros.

2013-12-25  Eli Zaretskii  <eliz@gnu.org>

	* w32fns.c (Fw32_shell_execute): Make DOCUMENT absolute only if it
	is a file name.  (Bug#16252)

2013-12-25  Chong Yidong  <cyd@gnu.org>

	* keyboard.c (Voverriding_terminal_local_map)
	(Voverriding_local_map): Doc fix.

	* keymap.c (Vemulation_mode_map_alists): Doc fix.

2013-12-24  Eli Zaretskii  <eliz@gnu.org>

	* w32fns.c (Fw32_shell_execute): Ensure DOCUMENT is an absolute
	file name when it is submitted to ShellExecute.  Simplify code.
	Don't test DOCUMENT for being a string, as that is enforced by
	CHECK_STRING.  Doc fix.

2013-12-23  Eli Zaretskii  <eliz@gnu.org>

	* xdisp.c (tool_bar_height): Use WINDOW_PIXEL_WIDTH to set up the
	iterator X limits, not FRAME_TOTAL_COLS, for consistency with what
	redisplay_tool_bar does.  Improve and fix commentary.
	(hscroll_window_tree): Don't assume w->cursor.vpos is within the
	limits of the glyph matrices.  (Bug#16051)
	(redisplay_tool_bar): Modify the tool-bar-lines frame parameter
	only when the new size is different from the old one, and the new
	size can be achieved given the frame height.

2013-12-23  Jan Djärv  <jan.h.d@swipnet.se>

	* conf_post.h: Use unsigned it for bool_bf if GNUSTEP (Bug#16210).

2013-12-23  Glenn Morris  <rgm@gnu.org>

	* lread.c (Fload): Mention load-prefer-newer in doc.

2013-12-22  Martin Rudalics  <rudalics@gmx.at>

	Handle Bug#16207 by being more restrictive when running hooks.
	* window.c (unwind_change_frame): New function.
	(Fset_window_configuration): Don't run configuration change hook
	while the frame configuration is unsafe.  Call select_window
	twice.

2013-12-22  Xue Fuqiao  <xfq.free@gmail.com>

	* lread.c (syms_of_lread) <load_prefer_newer>: Doc fix.

2013-12-21  Jan Djärv  <jan.h.d@swipnet.se>

	* nsterm.h: Declare EmacsColor category.

	* nsterm.m (NSColor): Implement EmacsColor category.
	(ns_get_color): Use colorUsingDefaultColorSpace.
	(ns_get_color, ns_term_init): Use colorForEmacsRed.

	* nsfns.m (Fxw_color_values): Use colorUsingDefaultColorSpace.

2013-12-21  Eli Zaretskii  <eliz@gnu.org>

	* image.c (fn_png_longjmp) [WINDOWSNT]: Mark the function as
	having the PNG_NORETURN attribute, to avoid compiler warning in
	my_png_error.

2013-12-21  YAMAMOTO Mitsuharu  <mituharu@math.s.chiba-u.ac.jp>

	* w32term.h (struct scroll_bar): Remove member `fringe_extended_p'.

	* w32term.c (w32_draw_fringe_bitmap, x_scroll_run): Remove code for
	fringe background extension.
	(x_scroll_bar_create): Remove variables `sb_left' and `sb_width',
	because they are now always the same as `left' and `width',
	respectively.  Remove code for the case that `width' and
	`sb_width' are different.

2013-12-20  Martin Rudalics  <rudalics@gmx.at>

	Remove scroll_bar_actual_width from frames.
	* frame.h (struct frame): Remove scroll_bar_actual_width slot.
	* frame.c (Fscroll_bar_width): Return scroll bar area width.
	(x_figure_window_size):
	* nsterm.m (x_set_window_size):
	* widget.c (set_frame_size):
	* w32term.c (x_set_window_size):
	* xterm.c (x_set_window_size, x_set_window_size_1): Don't set
	scroll_bar_actual_width.

	Convert scroll_bar members to integers on Windows.
	* w32term.h (struct scroll_bar): Convert top, left, width,
	height, start, end and dragging to integers.
	* w32fns.c (w32_createscrollbar): Remove XINT conversions for
	scroll_bar members.
	* w32term.c (w32_set_scroll_bar_thumb)
	(w32_scroll_bar_handle_click): Remove XINT conversions for
	scroll_bar members.  Treat bar->dragging as integer.
	(x_scroll_bar_create): Call ALLOCATE_PSEUDOVECTOR with "top" as
	first element.  Remove XINT conversions for scroll_bar members.
	(w32_set_vertical_scroll_bar, x_scroll_bar_report_motion):
	Remove XINT conversions for scroll_bar members.

	Fix assignment for new window total sizes.
	* window.c (Fwindow_resize_apply_total): Assign values for
	minibuffer window.

2013-12-20  Chong Yidong  <cyd@gnu.org>

	* textprop.c (Fadd_face_text_property): Doc fix.  Rename `appendp'
	argument to `append'.

2013-12-19  Eli Zaretskii  <eliz@gnu.org>

	* xdisp.c (extend_face_to_end_of_line): Use default face, not the
	current text face, for extending the face of the display margins.
	(Bug#16192)

	* casefiddle.c (Fupcase_word, Fdowncase_word, Fcapitalize_word):
	Doc fix.  (Bug#16190)

2013-12-19  Jan Djärv  <jan.h.d@swipnet.se>

	* nsterm.h (KEY_NS_DRAG_FILE, KEY_NS_DRAG_COLOR, KEY_NS_DRAG_TEXT):
	Remove.

	* nsterm.m (Qfile, Qurl): New.
	(EV_MODIFIERS2): New macro.
	(EV_MODIFIERS): Use EV_MODIFIERS2.
	(ns_term_init): Remove font and color from DND, does not work on
	newer OSX, and other ports don't have them.
	(performDragOperation:): Handle modifiers used during drag.
	Use DRAG_N_DROP_EVENT instead of NS specific events (Bug#8051).
	Remove global Lisp variables used to communicate with ns-win.el.
	Remove font and color handling.
	(syms_of_nsterm): Defsym Qfile and Qurl.

2013-12-19  Anders Lindgren  <andlind@gmail.com>

	* nsterm.m (NSTRACE_SIZE, NSTRACE_RECT): New macros.
	(ns_constrain_all_frames, x_set_offset): Remove assignment to
	dont_constrain.
	(updateFrameSize:, windowWillResize:toSize:): Add trace.
	(constrainFrameRect): Remove special case nr_screens == 1.
	Don't constrain size to size of view.

	* nsterm.h (ns_output): Remove dont_constrain.

2013-12-19  Anders Lindgren  <andlind@gmail.com>

	* nsterm.m (mouseDown:): Generate HORIZ_WHEEL_EVENT.

2013-12-18  Paul Eggert  <eggert@cs.ucla.edu>

	Minor fixes for recent openp changes.
	* lisp.h (GCPRO7): New macro.
	* lread.c (openp): Use bool for boolean; all callers changed.
	Protect save_string from GC.  Don't assume that file descriptors
	are nonzero.  Redo save_mtime comparison to avoid bogus GCC
	warning about uninitialized variable.

2013-12-18  Eli Zaretskii  <eliz@gnu.org>

	* w32fns.c (emacs_abort): Use intptr_t as argument of
	INT_BUFSIZE_BOUND, to avoid compiler warnings.

2013-12-18  Glenn Morris  <rgm@gnu.org>

	* lread.c (Fload): Pass load_prefer_newer to openp.
	Don't bother checking mtime if openp already did it.
	(openp): Add `newer' argument, to check all suffixes
	and find the newest file.
	(syms_of_lread) <load_prefer_newer>: New option.  (Bug#2061)
	* callproc.c (call_process):
	* charset.c (load_charset_map_from_file):
	* emacs.c (init_cmdargs):
	* image.c (x_create_bitmap_from_file, x_find_image_file):
	* lisp.h (openp):
	* lread.c (Flocate_file_internal):
	* process.c (Fformat_network_address):
	* sound.c (Fplay_sound_internal):
	* w32.c (check_windows_init_file):
	* w32proc.c (sys_spawnve): Update for new arg spec of openp.

	* emacs.c (standard_args) [HAVE_NS]: Remove -disable-font-backend.

2013-12-17  Eli Zaretskii  <eliz@gnu.org>

	* w32.c (getloadavg): Don't index samples[] array with negative
	indices.  Recover from wall-clock time being set backwards.

	* w32term.c (w32_initialize): Declare the argument of
	set_user_model as const.

	* w32menu.c <MessageBoxW_Proc>: Fix argument declarations.
	(w32_menu_show): Constify some arguments passed to MessageBox.

	* w32uniscribe.c (uniscribe_font_driver): Use LISP_INITIALLY_ZERO
	to initialize Lisp objects.

	* w32font.c (w32font_driver): Use LISP_INITIALLY_ZERO to
	initialize Lisp objects.

	* frame.c (x_set_frame_parameters) [HAVE_X_WINDOWS]: Declare and
	use variables used only on X under that condition.

	* fileio.c (Fcopy_file) [!WINDOWSNT]: Don't declare on Windows
	variables not used there.

2013-12-16  Paul Eggert  <eggert@cs.ucla.edu>

	Fix problems with CANNOT_DUMP and EMACSLOADPATH.
	* lread.c (init_lread): If CANNOT_DUMP, we can't be dumping.

2013-12-16  Eli Zaretskii  <eliz@gnu.org>

	* xdisp.c (Fmove_point_visually): Fix subtle bugs in the fallback
	code, revealed in presence of R2L characters, character
	compositions, and display vectors.  A better fix for Bug#16148.
	(extend_face_to_end_of_line): Don't reference tool_bar_window in
	GTK and NS builds, they don't have this member of struct frame.

	* dispextern.h (struct composition_it): Correct a comment for the
	'width' member.

2013-12-16  Paul Eggert  <eggert@cs.ucla.edu>

	* font.h (valid_font_driver) [!ENABLE_CHECKING]: Define a dummy.
	This prevents a compilation error on C compilers that do not
	default functions to return 'int' if not declared.  Also, add
	INLINE_HEADER_BEGIN and INLINE_HEADER_END to this include file,
	since it now uses inline functions.

2013-12-16  Eli Zaretskii  <eliz@gnu.org>

	* xdisp.c (extend_face_to_end_of_line): Don't fill background of
	display margins on mode line, header line, and in the frame's
	tool-bar window.  (Bug#16165)

2013-12-16  Andreas Schwab  <schwab@suse.de>

	* gnutls.c (Fgnutls_boot): Properly check Flistp return value.

2013-12-16  Teodor Zlatanov  <tzz@lifelogs.com>

	* gnutls.c (Fgnutls_boot): Use `Flistp' instead of
	`CHECK_LIST_CONS'.

2013-12-16  Martin Rudalics  <rudalics@gmx.at>

	* w32term.c (w32_enable_frame_resize_hack): Default to 1.

2013-12-16  Dmitry Antipov  <dmantipov@yandex.ru>

	* font.c (valid_font_driver) [ENABLE_CHECKING]: New function
	intended to find bogus pointers in font objects (Bug#16140).
	* font.h (valid_font_driver) [ENABLE_CHECKING]: Add prototype.
	* alloc.c (cleanup_vector): Use valid_font_driver in eassert.
	(compact_font_cache_entry, compact_font_caches) [!HAVE_NTGUI]:
	Disable for MS-Windows due to Bug#15876; apparently this
	requires more or less substantial changes in fontset code.
	* xfont.c (xfont_close):
	* xftfont.c (xftfont_close): Call x_display_info_for_display
	to check whether 'Display *' is valid (Bug#16093 and probably
	Bug#16069).

2013-12-15  Eli Zaretskii  <eliz@gnu.org>

	* fileio.c (Fexpand_file_name) [WINDOWSNT]: Fix conditionals.
	Reported by Juanma Barranquero <lekktu@gmail.com>.

	* process.c (Fprocess_send_eof): Don't crash if someone tries to
	open a pty on MS-Windows.  (Bug#16152)

	* emacs.c (decode_env_path): Fix bogus comparison against
	emacs_dir.  Reported by Juanma Barranquero <lekktu@gmail.com>.

2013-12-15  Juanma Barranquero  <lekktu@gmail.com>

	* w32fns.c (Fw32_shell_execute): Remove unused local variable.
	(Fx_file_dialog): Add parentheses around && to silence warning.

	* w32term.c (construct_drag_n_drop): Remove unused local variable.

2013-12-15  Eli Zaretskii  <eliz@gnu.org>

	* xdisp.c (extend_face_to_end_of_line): Extend background of
	non-default face in margin areas as well.  (Bug#16151)
	(display_line): Call extend_face_to_end_of_line for continued
	lines as well, if the display margins have non-zero width.
	(set_glyph_string_background_width): When needed, set the
	extends_to_end_of_line_p flag on glyph strings to be drawn in
	margin areas, not only in the text area.

	* frame.h (FRAME_MOUSE_UPDATE): Fix a typo that caused infloop at
	startup.

2013-12-15  Paul Eggert  <eggert@cs.ucla.edu>

	* gnutls.c (Fgnutls_boot): Fix typo; "!" applied to a Lisp_Object.
	Don't worry about verify_error being t, since it has to be a list.

2013-12-14  Paul Eggert  <eggert@cs.ucla.edu>

	Use bool for boolean, focusing on headers.
	* atimer.h, lisp.h, syssignal.h, syswait.h, unexelf.c:
	No need to include <stdbool.h>, since conf_post.h does it now.
	* buffer.h (BUF_COMPUTE_UNCHANGED, DECODE_POSITION)
	(BUFFER_CHECK_INDIRECTION, GET_OVERLAYS_AT, PER_BUFFER_VALUE_P)
	(SET_PER_BUFFER_VALUE_P):
	* ccl.c, ccl.h (setup_ccl_program):
	* ccl.h (CHECK_CCL_PROGRAM):
	* character.h (MAKE_CHAR_UNIBYTE, CHECK_CHARACTER_CAR)
	(CHECK_CHARACTER_CDR, CHAR_STRING_ADVANCE, NEXT_CHAR_BOUNDARY)
	(PREV_CHAR_BOUNDARY, FETCH_STRING_CHAR_ADVANCE)
	(FETCH_STRING_CHAR_AS_MULTIBYTE_ADVANCE)
	(FETCH_STRING_CHAR_ADVANCE_NO_CHECK, FETCH_CHAR_ADVANCE)
	(FETCH_CHAR_ADVANCE_NO_CHECK, INC_POS, DEC_POS, INC_BOTH)
	(DEC_BOTH, BUF_INC_POS, BUF_DEC_POS):
	* charset.h (CHECK_CHARSET, CHECK_CHARSET_GET_ID)
	(CHECK_CHARSET_GET_ATTR, CHECK_CHARSET_GET_CHARSET)
	(CHARSET_FAST_MAP_SET):
	* coding.c (decode_coding_ccl, encode_coding_ccl):
	* coding.h (CHECK_CODING_SYSTEM, CHECK_CODING_SYSTEM_GET_SPEC)
	(CHECK_CODING_SYSTEM_GET_ID, SJIS_TO_JIS, SJIS_TO_JIS2)
	(JIS_TO_SJIS, JIS_TO_SJIS2, ENCODE_FILE, DECODE_FILE)
	(ENCODE_SYSTEM, DECODE_SYSTEM, ENCODE_UTF_8)
	(decode_coding_c_string):
	* composite.h (COMPOSITION_DECODE_REFS, COMPOSITION_DECODE_RULE):
	* conf_post.h (has_attribute):
	* dispextern.h (trace_redisplay_p)
	(INC_TEXT_POS, DEC_TEXT_POS, SET_GLYPH_FROM_GLYPH_CODE)
	(SET_CHAR_GLYPH, SET_CHAR_GLYPH_FROM_GLYPH)
	(SET_GLYPH_FROM_CHAR_GLYPH)
	(WINDOW_WANTS_MODELINE_P, WINDOW_WANTS_HEADER_LINE_P)
	(FACE_SUITABLE_FOR_ASCII_CHAR_P, FACE_SUITABLE_FOR_CHAR_P)
	(PRODUCE_GLYPHS, reset_mouse_highlight, in_display_vector_p)
	(cursor_in_mouse_face_p):
	* dispnew.c (adjust_glyph_matrix, clear_glyph_matrix_rows)
	(blank_row, prepare_desired_row)
	(build_frame_matrix_from_leaf_window, make_current)
	(mirror_make_current, mirrored_line_dance, mirror_line_dance)
	(update_window, scrolling_window, update_frame_line):
	* disptab.h (GLYPH_FOLLOW_ALIASES):
	* editfns.c (Fformat):
	* font.h (FONT_WEIGHT_SYMBOLIC, FONT_SLANT_SYMBOLIC)
	(FONT_WIDTH_SYMBOLIC, FONT_WEIGHT_FOR_FACE, FONT_SLANT_FOR_FACE)
	(FONT_WIDTH_FOR_FACE, FONT_WEIGHT_NAME_NUMERIC)
	(FONT_SLANT_NAME_NUMERIC, FONT_WIDTH_NAME_NUMERIC)
	(FONT_SET_STYLE, CHECK_FONT, CHECK_FONT_SPEC, CHECK_FONT_ENTITY)
	(CHECK_FONT_OBJECT, CHECK_FONT_GET_OBJECT, FONT_ADD_LOG)
	(FONT_DEFERRED_LOG):
	* frame.h (FRAME_W32_P, FRAME_MSDOS_P, FRAME_WINDOW_P)
	(FRAME_EXTERNAL_TOOL_BAR, FRAME_EXTERNAL_MENU_BAR, FOR_EACH_FRAME)
	(FRAME_MOUSE_UPDATE):
	* fringe.c (Fdefine_fringe_bitmap):
	* image.c (x_create_bitmap_from_data, x_create_bitmap_mask)
	(x_create_bitmap_from_xpm_data, xpm_load_image):
	* intervals.h (INTERVAL_HAS_PARENT, INTERVAL_PARENT)
	(set_interval_parent, RESET_INTERVAL, COPY_INTERVAL_CACHE)
	(MERGE_INTERVAL_CACHE):
	* keymap.h (KEYMAPP):
	* lisp.h (eassert, USE_LSB_TAG, CHECK_LISP_OBJECT_TYPE)
	(STRING_SET_UNIBYTE, STRING_SET_MULTIBYTE, DEFSYM, PSEUDOVECTORP)
	(CHECK_RANGED_INTEGER, CHECK_TYPE_RANGED_INTEGER)
	(CHECK_NUMBER_COERCE_MARKER, CHECK_NUMBER_OR_FLOAT_COERCE_MARKER)
	(DEFVAR_LISP, DEFVAR_LISP_NOPRO, DEFVAR_BOOL, DEFVAR_INT)
	(DEFVAR_BUFFER_DEFAULTS, DEFVAR_KBOARD, QUIT)
	(RETURN_UNGCPRO, USE_SAFE_ALLOCA, SAFE_NALLOCA, SAFE_FREE)
	(SAFE_ALLOCA_LISP, FOR_EACH_ALIST_VALUE, functionp):
	* syntax.h (SYNTAX_ENTRY, SYNTAX_WITH_FLAGS, SYNTAX)
	(UPDATE_SYNTAX_TABLE_FORWARD, UPDATE_SYNTAX_TABLE_BACKWARD)
	(SETUP_BUFFER_SYNTAX_TABLE):
	* systime.h (timespec_valid_p):
	* term.c (save_and_enable_current_matrix):
	* window.h (WINDOW_MENU_BAR_P, WINDOW_TOOL_BAR_P):
	* xdisp.c (in_display_vector_p, display_tool_bar_line)
	(redisplay_internal, try_window_reusing_current_matrix)
	(sync_frame_with_window_matrix_rows, try_window_id)
	(display_menu_bar, display_tty_menu_item, display_mode_line)
	(coords_in_mouse_face_p, cursor_in_mouse_face_p):
	* xdisp.c (trace_redisplay_p) [GLYPH_DEBUG]:
	* xmenu.c (xmenu_show):
	* xterm.c (use_xim, x_term_init):
	* xterm.h (XSync, GTK_CHECK_VERSION, use_xim, SET_SCROLL_BAR_X_WIDGET)
	(struct x_bitmap_record):
	Use bool for booleans.
	* ccl.c (struct buffer_text):
	* ccl.h (struct ccl_program):
	* charset.h (struct charset):
	* cm.h (struct cm):
	* coding.h (struct iso_2022_spec, struct coding_system):
	* dispextern.h (struct glyph, struct glyph_matrix, struct glyph_row)
	(struct glyph_string, struct face, struct face_cache)
	(struct bidi_string_data, struct bidi_it)
	(struct draw_fringe_bitmap_params, struct it, Mouse_HLInfo)
	(struct image):
	* editfns.c (Fformat):
	* frame.h (struct frame):
	* fringe.c (struct fringe_bitmap):
	* intervals.h (struct interval):
	* keyboard.h (struct kboard):
	* lisp.h (struct Lisp_Symbol, struct Lisp_Misc_Any, struct Lisp_Marker)
	(struct Lisp_Overlay, struct Lisp_Save_Value, struct Lisp_Free)
	(struct Lisp_Buffer_Local_Value, union specbinding):
	* macfont.m (struct macfont_info):
	* process.h (struct Lisp_Process):
	* termchar.h (struct tty_display_info):
	* window.h (struct window):
	* xterm.h (struct x_output):
	Use bool_bf for boolean bit-fields.
	* ccl.c (setup_ccl_program): Now returns bool instead of -1 or 0.
	All callers changed.
	* ccl.h (struct ccl_program): Remove unused members private_state,
	src_multibyte, dst_multibyte, cr_consumed, suppress_error,
	eight_bit_control.
	(struct ccl_spec): Remove unused members cr_carryover,
	eight_bit_carryover.
	* conf_post.h: Include <stdbool.h>.
	(bool_bf): New type.
	* dispextern.h (TRACE, PREPARE_FACE_FOR_DISPLAY):
	* intervals.h (RESET_INTERVAL, COPY_INTERVAL_CACHE)
	(MERGE_INTERVAL_CACHE): Surround statement macro with proper
	'do { ... } while (false)' brackets.
	* dispextern.h (IF_DEBUG): Properly parenthesize and convert to void.
	Args must now be expressions; all callers changed.
	(SET_MATRIX_ROW_ENABLED_P): Assume 2nd arg is bool.
	(PRODUCE_GLYPHS): Simplify use of boolean.
	* fileio.c (Fcopy_file):
	If I is an integer, prefer 'if (I != 0)' to 'if (I)'.
	* lisp.h (UNGCPRO): Return void, not int.
	(FOR_EACH_TAIL): Use void expression, not int expression.
	* region-cache.c: Reindent.
	* region-cache.h: Copy comments from region-cache.c, to fix
	incorrect remarks about booleans.

2013-12-14  Eli Zaretskii  <eliz@gnu.org>

	* xdisp.c (Fmove_point_visually): Expect overshoot in move_it_to
	when character at point is displayed from a display vector.
	(Bug#16148)

2013-12-14  Teodor Zlatanov  <tzz@lifelogs.com>

	* gnutls.c: Replace `:verify_hostname_error' with `:verify_error',
	now a list of certificate validation checks that will abort a
	connection with an error.
	(Fgnutls_boot): Document it and use it.

2013-12-14  Martin Rudalics  <rudalics@gmx.at>

	* w32term.c (w32_enable_frame_resize_hack): New variable.
	(x_set_window_size): Use it to hack frame resizing on Windows
	(Bug#16028).

2013-12-14  Eli Zaretskii  <eliz@gnu.org>

	* fileio.c (Fcopy_file) [WINDOWSNT]: Move most of the
	Windows-specific code to w32.c.  Change error message text to
	match that of Posix platforms.

	* w32.c (w32_copy_file): New function, most of the code copied and
	reworked from Fcopy_file.  Improve error handling.  Plug memory
	leak when errors are thrown.  Support file names outside of the
	current codepage.  (Bug#7100)

2013-12-13  Paul Eggert  <eggert@cs.ucla.edu>

	* lread.c (load_path_default): Prototype.

2013-12-13  Glenn Morris  <rgm@gnu.org>

	* lread.c: Unconditionally reset load-path after dumping.  (Bug#16107)
	(dump_path): Remove.
	(load-path-default): Remove `changed' argument.
	Do not set dump_path permanently.  Simplify.
	(init_lread): Simplify.
	(syms_of_lread): Remove dump_path.

2013-12-13  Dmitry Antipov  <dmantipov@yandex.ru>

	* alloc.c, font.c, font.h, ftfont.c, ftxfont.c, macfont.m,
	* nsfont.m, w32font.c, xfont.c, xftfont.c: Revert last and
	2013-12-12 font-related change to avoid Bug#16128, which
	is quite hard to fix without even more substantial changes.

2013-12-13  Dmitry Antipov  <dmantipov@yandex.ru>

	* font.c (font_close_object): Check for live frame (Bug#16128).

2013-12-13  Paul Eggert  <eggert@cs.ucla.edu>

	* gnutls.c, gnutls.h (emacs_gnutls_record_check_pending):
	Return ptrdiff_t, not int, since it's a buffer size.
	Reindent/reparen some macros to a more Gnuish style.

2013-12-12  Paul Eggert  <eggert@cs.ucla.edu>

	Avoid undefined behavior with huge regexp interval counts.
	* regex.c (GET_INTERVAL_COUNT): Rename from 'GET_UNSIGNED_NUMBER',
	since it's now specialized to interval counts.  All uses changed.
	Do not assume wrapraound on signed integer overflow.
	(regex_compile): Simplify based on the above changes.

2013-12-12  Eli Zaretskii  <eliz@gnu.org>

	Support file names on MS-Windows that use characters outside of
	the current system codepage.  (Bug#7100)

	* w32.c (get_file_security, set_file_security)
	(create_symbolic_link): Separate pointers and boolean flags for
	ANSI and Unicode APIs.  Use the latter if w32_unicode_filenames is
	non-zero, else the former.
	(codepage_for_filenames, filename_to_utf16, )
	(filename_from_utf16, filename_to_ansi, filename_from_ansi):
	New functions.
	(init_user_info): Allow $HOME and $SHELL to include non-ANSI
	characters.
	(normalize_filename): Lose the DBCS code, now works on UTF-8.
	Accept only one argument; all callers changed.
	(dostounix_filename): Remove the second argument, now works in
	UTF-8.  All callers changed.
	(parse_root): Lose DBCS code.
	(get_long_basename, w32_get_short_filename, init_environment)
	(GetCachedVolumeInformation, sys_readdir, open_unc_volume)
	(read_unc_volume, logon_network_drive, faccessat, sys_chdir)
	(sys_chmod, sys_creat, sys_fopen, sys_link, sys_mkdir, sys_open)
	(sys_rename_replace, sys_rmdir, sys_unlink, stat_worker, utime)
	(is_symlink, readlink, chase_symlinks, w32_delayed_load): Work in
	Unicode mode if w32_unicode_filenames is non-zero, in ANSI mode
	otherwise.
	(ansi_encode_filename): New function.
	(get_emacs_configuration, get_emacs_configuration_options):
	Functions deleted.
	(add_volume_info, GetCachedVolumeInformation): Run the input file
	name through unixtodos_filename, to ensure it is stored and
	referenced in canonical form.
	(get_volume_info): Lose the DBCS code, now works in UTF-8.
	(logon_network_drive, sys_link, utime): Improve error handling.
	(sys_access): New function.
	(hashval, generate_inode_val): Unused functions deleted.
	(symlink, readlink, readlinkat): Lose DBCS code, now works in UTF-8.
	(check_windows_init_file): Convert error message from UTF-8 to
	ANSI codepage, for display in the message box.
	(globals_of_w32): Set w32_unicode_filenames according to the OS
	version.

	* w32term.c (construct_drag_n_drop): Work in Unicode mode when
	w32_unicode_filenames is non-zero, ANSI mode otherwise.
	(syms_of_w32term): Declare w32-unicode-filenames.

	* w32proc.c (new_child, delete_child): Remove code that handled
	unused pending_deletion and input_file members of the child struct.
	(create_child, sys_spawnve): Convert all file names to ANSI
	codepage.  Use ANSI APIs explicitly; forcibly fail if any file
	name cannot be encoded in ANSI codepage.  Don't use
	unixtodos_filename, mirror slashes by hand.
	(record_infile, record_pending_deletion): Functions deleted.
	(Fw32_short_file_name): Call w32_get_short_filename instead of
	GetShortPathName.

	* w32notify.c (add_watch): Work in Unicode mode when
	w32_unicode_filenames is non-zero, ANSI mode otherwise.
	(Fw32notify_add_watch): Rewrite to avoid using GetFullPathName;
	instead, do the same with Lisp primitives.

	* w32fns.c (file_dialog_callback, Fx_file_dialog)
	(Fsystem_move_file_to_trash, Fw32_shell_execute)
	(Ffile_system_info, Fdefault_printer_name): Work in Unicode mode
	when w32_unicode_filenames is non-zero, ANSI mode otherwise.
	(Fw32_shell_execute): Improve error reporting.
	(Fdefault_printer_name): Ifdef away for Cygwin.

	* w32.h (struct _child_process): Remove input_file and
	pending_deletion members that are no longer used.
	(dostounix_filename, w32_get_short_filename, filename_from_ansi)
	(filename_to_ansi, filename_from_utf16, filename_to_utf16)
	(ansi_encode_filename): New and updated prototypes.

	* unexw32.c (open_input_file, open_output_file, unexec): Use ANSI
	APIs explicitly.
	(unexec): Don't use dostounix_filename, it expects a file name in
	UTF-8.  Instead, mirror backslashes by hand.  Convert NEW_NAME to
	ANSI encoding.

	* fileio.c (Ffile_name_directory, file_name_as_directory)
	(directory_file_name, Fexpand_file_name)
	(Fsubstitute_in_file_name) [WINDOWSNT]: Adapt to the change in
	arguments of dostounix_filename.
	(Fexpand_file_name) [WINDOWSNT]: Convert value of $HOME to UTF-8.
	use MAX_UTF8_PATH for size of file-name strings.
	(emacs_readlinkat): Build an explicitly unibyte string for file
	names.
	(syms_of_fileio) <file-name-coding-system>:
	<default-file-name-coding-system>: Mention MS-Windows peculiarities.

	* emacs.c (init_cmdargs) [WINDOWSNT]: Convert argv[0] to UTF-8.
	(main) [WINDOWSNT]: Convert the argv[] elements that are files or
	directories to UTF-8.
	(decode_env_path) [WINDOWSNT]: Convert file names taken from the
	environment, and each element of the input PATH, to UTF-8.

	* dired.c (file_attributes): Use build_unibyte_string explicitly
	to make Lisp strings from user and group names.

	* coding.h (ENCODE_FILE, DECODE_FILE): Just call encode_file and
	decode_file.

	* coding.c (decode_file_name, encode_file_name): New functions.

	* termcap.c (tgetent): Adapt to the change in arguments of
	dostounix_filename.

	* sysdep.c (sys_subshell) [WINDOWSNT]: Use MAX_UTF8_PATH for file
	names.

	* msdos.c (dostounix_filename, init_environment): Adapt to the
	change in arguments of dostounix_filename.

	* image.c (xpm_load, tiff_load, gif_load, imagemagick_load)
	[WINDOWSNT]: Encode file names passed to the image libraries in
	ANSI codepage.

	* gnutls.c (Fgnutls_boot): Encode all file names passed to GnuTLS.
	[WINDOWSNT]: Convert file names to the current ANSI codepage.

	* filelock.c (lock_file) [WINDOWSNT]: Adapt to the change in
	arguments of dostounix_filename.

2013-12-12  Dmitry Antipov  <dmantipov@yandex.ru>

	* font.h (struct font_entity) [HAVE_NS]: New field to record
	font driver which was used to create this entity.
	(struct font) [HAVE_WINDOW_SYSTEM]: New field to record
	frame where the font was opened.
	(font_close_object): Add prototype.
	* font.c (font_make_entity) [HAVE_NS]: Zero out driver field.
	(font_close_object): Not static any more.  Lost frame arg.
	Adjust comment and users.
	* alloc.c (cleanup_vector): Call font_close_object to adjust
	per-frame font counters correctly.  If HAVE_NS, also call
	driver-specific cleanup for font-entity objects.
	* ftfont.c (ftfont_open):
	* nsfont.m (nsfont_open):
	* w32font.c (w32font_open_internal):
	* xfont.c (xfont_open):
	* xftfont.c (xftfont_open): Save frame pointer in font object.
	* macfont.m (macfont_open): Likewise.
	(macfont_descriptor_entity): Save driver pointer to be able
	to call its free_entity routine when font-entity is swept.
	* ftxfont.c (ftxfont_open): Add eassert because frame
	pointer should be saved by ftfont_driver.open.

2013-12-12  Dmitry Antipov  <dmantipov@yandex.ru>

	* xterm.c (x_make_frame_visible): Restore hack which is needed when
	input polling is used.  This is still meaningful for Cygwin, see
	http://lists.gnu.org/archive/html/emacs-devel/2013-12/msg00351.html.
	* keyboard.c (poll_for_input_1, input_polling_used):
	Define unconditionally.
	* dispextern.h (FACE_SUITABLE_FOR_CHAR_P): Remove unused macro.
	(FACE_FOR_CHAR): Simplify because face_for_char does the same.
	* fontset.c (face_suitable_for_char_p) [0]: Remove unused function.
	(font_for_char): Prefer ptrdiff_t to int for buffer position.
	(face_for_char): Likewise.  Rearrange eassert and return ASCII
	face for CHAR_BYTE8_P.
	* fontset.h (font_for_char, face_for_char): Adjust prototypes.

2013-12-11  Ken Brown  <kbrown@cornell.edu>

	* dispextern.h (erase_phys_cursor):
	* keyboard.h (make_ctrl_char): Declare prototypes if HAVE_NTGUI.

2013-12-11  Dmitry Antipov  <dmantipov@yandex.ru>

	* nsterm.m (x_free_frame_resources):
	* term.c (tty_free_frame_resources):
	* xterm.c (x_free_frame_resources): Do not check for non-NULL
	face cache because it's implied by free_frame_faces anyway.
	* w32term.c (x_free_frame_resources): Likewise.  Do not call
	free_frame_faces twice.

2013-12-11  Rüdiger Sonderfeld  <ruediger@c-plusplus.de>

	* editfns.c (Fformat_time_string): Mention %F in the doc.

2013-12-11  Martin Rudalics  <rudalics@gmx.at>

	* window.c (resize_frame_windows): Don't return immediately when
	the root window's size doesn't change - the minibuffer window
	may still have to be repositioned/resized.
	* xfns.c (Fx_create_frame): Always change the frame size after
	initializing the frame's faces.
	* xterm.c (handle_one_xevent): Don't set pixel sizes here,
	change_frame_size should already have done it.
	(x_new_font): Assign new tool- and menu-bar heights.
	(x_set_window_size_1): Account for tool- and menu-bar heights
	(Bug#16013).  Don't set pixel sizes since change_frame_size
	should already have done it.

2013-12-11  Paul Eggert  <eggert@cs.ucla.edu>

	Remove the option of using libcrypto.
	* Makefile.in (LIB_CRYPTO): Remove.
	(LIBES): Don't use it.

2013-12-11  Juri Linkov  <juri@jurta.org>

	* term.c (term_get_fkeys_1): Remove non-standard IBM terminfo
	as obsolete to avoid conflicts with <S-up>.  (Bug#13471)

2013-12-10  Dmitry Antipov  <dmantipov@yandex.ru>

	* xdisp.c (display_tool_bar_line): Don't extend on a previously
	drawn tool bar items (Bug#16058).
	* font.c (font_find_for_lface): Ensure SAFE_FREE on return.

2013-12-09  Ken Brown  <kbrown@cornell.edu>

	* frame.c (get_frame_param): Make extern if HAVE_NTGUI.

	* lisp.h (get_frame_param): Adjust conditions for prototype
	declaration.

2013-12-09  Dmitry Antipov  <dmantipov@yandex.ru>

	* gtkutil.c (USE_NEW_GTK_FONT_CHOOSER) [HAVE_FREETYPE]:
	Avoid unused macro warning if configured --without-xft.

2013-12-09  Jan Djärv  <jan.h.d@swipnet.se>

	* alloc.c (Fmemory_limit): Avoid compiler warning.  Return 0 always.

2013-12-08  Jan Djärv  <jan.h.d@swipnet.se>

	* nsterm.m (updateFrameSize:): Fix GNUstep toolbar not updating.

	* emacs.c (main): Call fixup_locale a second time for GNUstep.

2013-12-08  Martin Rudalics  <rudalics@gmx.at>

	* frame.c (x_set_font): Mark frame as garbaged (Bug#16028).

2013-12-08  Paul Eggert  <eggert@cs.ucla.edu>

	Use libcrypto's checksum implementations if available, for speed.
	* Makefile.in (LIB_CRYPTO): New macro.
	(LIBES): Use it.

	* frame.h (SET_FRAME_VISIBLE): Now an inline function.
	The macro didn't conform to C99 due to type mismatch,
	which caused compilation failure with Sun C 5.12,
	and it was confusing anyway.  Include window.h to declare
	redisplay_other_windows.

2013-12-08  Stefan Monnier  <monnier@iro.umontreal.ca>

	* window.c (set_window_buffer): Update mode line (bug#16084).

2013-12-07  Paul Eggert  <eggert@cs.ucla.edu>

	Fix minor problems found by static checking.
	* keyboard.c (poll_for_input_1, input_polling_used):
	Define only if HAVE_NTGUI.
	* xmenu.c (popup_activate_callback): Omit unnecessary
	check against USE_X_TOOLKIT, which must be defined here anyway.
	* xterm.c, xterm.h (x_dispatch_event) [! (USE_X_TOOLKIT || USE_MOTIF)]:
	Now static.

2013-12-07  Martin Rudalics  <rudalics@gmx.at>

	* w32term.c (w32_read_socket): Fix int/Lisp_Object type mixup.

2013-12-07  Jan Djärv  <jan.h.d@swipnet.se>

	* gtkutil.c (tb_size_cb): Call xg_height_or_width_changed.

	* nsterm.m (x_set_window_size): Remove fprintf.
	(init): Define always.  Set applicationDidFinishLaunchingCalled
	for GNUstep.
	(applicationDidFinishLaunching:):
	Set applicationDidFinishLaunchingCalled.
	(applicationDidBecomeActive:): Call applicationDidFinishLaunching if
	not called.

	* nsterm.h (EmacsApp): Add applicationDidFinishLaunchingCalled.

	Pixel resize changes for NS (Bug#16049).
	* nsterm.m (x_set_window_size): Change parameters rows/cols to
	height/width.  row/cols are locals.
	Pass pixelwise to check_frame_size.  Don't set FRAME_PIXEL_WIDTH/HEIGHT.
	(updateFrameSize:): Remove gsextra.  Adjust for pixelwise resize.
	(windowWillResize): Remove gsextra.  Calculate extra as in
	updateFrameSize.
	(x_new_font): Don't change frame size if fullscreen.
	Change size pixelwise.

	* nsfns.m (Fx_create_frame): Call change_frame_size twice as per
	comment in xfns.c.  Change to pixelwise call.

2013-12-06  Eli Zaretskii  <eliz@gnu.org>

	* buffer.c (Fset_buffer_multibyte): Invalidate buffer caches.
	(Bug#16070)

2013-12-06  Dmitry Antipov  <dmantipov@yandex.ru>

	* xterm.c (input_signal_count): Remove.
	(x_dispatch_event): Define unconditionally.
	(x_make_frame_visible): Process X events until the frame
	is really visible (Bug#16027).
	* xterm.h (x_dispatch_event): Declare unconditionally.

2013-12-05  Jan Djärv  <jan.h.d@swipnet.se>

	* nsfns.m (ns_frame_parm_handlers): Add right/bottom_divider_width.

	* nsterm.m (x_set_window_size): Handle pixelwise.

2013-12-05  Martin Rudalics  <rudalics@gmx.at>

	* w32term.c (x_new_font):
	* xterm.c (x_new_font): Calculate new frame size from new font
	size (Bug#16028).

2013-12-04  Stefan Monnier  <monnier@iro.umontreal.ca>

	* lisp.h (FOR_EACH_TAIL): New macro.
	* fns.c (Fdelq): Use it to avoid inf-loops; remove QUIT.

	* window.c (select_window): Call second wset_redisplay before we change
	selected_window (bug#16034).

2013-12-04  Paul Eggert  <eggert@cs.ucla.edu>

	* bidi.c (LRM_CHAR, RLM_CHAR): Remove; no longer used.

2013-12-04  Eli Zaretskii  <eliz@gnu.org>

	* w32xfns.c: Include window.h, to avoid a compiler warning.

2013-12-04  Stefan Monnier  <monnier@iro.umontreal.ca>

	* window.c (window_scroll): Mark window for redisplay (bug#16034).
	(scroll_command, Fscroll_other_window): Don't cause redisplay now that
	window_scroll takes care of it.
	(Fset_window_point, Fdelete_other_windows_internal)
	(set_window_buffer, Fwindow_resize_apply, resize_frame_windows)
	(Fsplit_window_internal, Fdelete_window_internal)
	(Fresize_mini_window_internal, Fset_window_configuration)
	(apply_window_adjustment): Use fset_redisplay and wset_redisplay to
	cause redisplay instead of forcing a complete redisplay.
	* xdisp.c (wset_redisplay): Don't set windows_or_buffers_changed if
	we're only affecting the selected_window.

2013-12-04  Eli Zaretskii  <eliz@gnu.org>

	* bidi.c (bidi_get_type, bidi_get_category): Handle the isolate
	directional control characters.  Update type and category
	determination according to the UBA from Unicode v6.3.
	(bidi_category_t): New category EXPLICIT_FORMATTING.

	* dispextern.h (bidi_type_t): Update to include new bidirectional
	properties introduced with Unicode v6.3.  (Bug#16043)

2013-12-04  Martin Rudalics  <rudalics@gmx.at>

	* xterm.c (XTflash): Fix coordinate of bottom area to flash
	(Bug#16044).

2013-12-04  Dmitry Antipov  <dmantipov@yandex.ru>

	* font.c (font_list_entities): Remove dummy assignment.
	* font.h (struct font) [HAVE_WINDOW_SYSTEM]: Group members which are
	used on graphic displays only.  Remove unused 'font_encoder' member.
	(struct font_bitmap): Remove unused 'extra' member.
	* nsfont.m (nsfont_open):
	* w32font.c (w32font_open_internal):
	* ftfont.c (ftfont_get_bitmap): Adjust users.

2013-12-03  Paul Eggert  <eggert@cs.ucla.edu>

	Use bool for boolean.
	* tparam.c (tparam1):
	* undo.c (record_point, record_property_change):
	Use bool for boolean, for local vars that are always true or false.

	Minor integer overflow fixes (Bug#16033).
	* window.c (Fset_window_new_pixel): Don't let new_pixel go negative.
	This improves on the previous fix to this function.
	(window_resize_check): When summing up pixel counts, don't rely on
	undefined behavior if the sum overflows.

2013-12-03  Martin Rudalics  <rudalics@gmx.at>

	* window.c (Fset_window_new_pixel): Don't choke at negative
	argument value (Bug#16033).

	* xfns.c (Fx_create_frame): Add another call to change_frame_size
	to avoid crash in window_box_height.

	* gtkutil.h: Fix external declaration of xg_frame_set_char_size.
	* gtkutil.c (xg_frame_set_char_size, style_changed_cb): Fix size
	calculation.
	* xterm.c (x_set_window_size): Fix size calculation (Bug#16013).

2013-12-03  Paul Eggert  <eggert@cs.ucla.edu>

	Minor integer overflow fixes.
	* window.c (Fset_window_new_pixel, grow_mini_window):
	* xdisp.c (Fwindow_text_pixel_size):
	Avoid undefined behavior on signed integer overflow.
	* xfns.c (x_set_mouse_color):
	Check that drag shape fits in 'unsigned', since that's what X wants.

2013-12-02  Eli Zaretskii  <eliz@gnu.org>

	Improve reporting of fatal exception on MS-Windows.
	* w32fns.c (my_exception_handler): New function.
	(globals_of_w32fns): Set it up as the unhandled exception
	handler.  Initialize exception code and address to zeros.
	(emacs_abort): If the exception code and address are available,
	print them at the beginning of the backtrace.  Fix the format of
	printing addresses (was producing 0x0x12345678 on XP).
	(Bug#15994)

2013-12-02  Helmut Eller  <eller.helmut@gmail.com>

	* eval.c (Fbacktrace__locals): New function.
	(syms_of_eval): Defsubr it.

2013-12-02  Dmitry Antipov  <dmantipov@yandex.ru>

	* font.h (FONT_WIDTH, FONT_HEIGHT, FONT_BASE, FONT_DESCENT):
	Define here to unify between...
	* nsterm.h, w32term.h, xterm.h: ...port-specific headers.
	* w32term.h (CHECK_W32_FRAME): Remove unused macro.

2013-12-02  YAMAMOTO Mitsuharu  <mituharu@math.s.chiba-u.ac.jp>

	* xterm.h (struct scroll_bar): Remove member `fringe_extended_p'.

	* xterm.c (x_draw_fringe_bitmap, x_scroll_run): Remove code for
	fringe background extension.
	(x_scroll_bar_create): Remove variables `sb_left' and `sb_width',
	because they are now always the same as `left' and `width',
	respectively.  Remove code for the case that `width' and
	`sb_width' are different.

2013-12-01  Paul Eggert  <eggert@cs.ucla.edu>

	Fix minor problems found by static checking.
	* dispextern.h, xdisp.c (x_draw_bottom_divider): Now static.
	* frame.c (set_frame_param) [!HAVE_NTGUI]: Remove.
	* xdisp.c (Ftool_bar_height) [USE_GTK || HAVE_NS]: Now const function.

2013-12-01  Lars Magne Ingebrigtsen  <larsi@gnus.org>

	* image.c (imagemagick_compute_animated_image): Don't crash if we
	have an animation with different-sized images (bug#15313).

2013-11-30  Martin Rudalics  <rudalics@gmx.at>

	Remove some unused items introduced during pixelwise change.
	* window.c (window_resize_total_check): Remove unused function.
	* xdisp.c (remember_mouse_glyph): Remove unused label.
	(Ftool_bar_height): Move declaration inside #if.
	* xterm.c (x_set_window_size): Don't use r and c.

2013-11-30  Juanma Barranquero  <lekktu@gmail.com>

	* xdisp.c (Fwindow_text_pixel_size): Remove unused variables
	`value' and `endp'.

	* window.c (Fset_window_configuration): Comment out unused variables.

	* w32term.c (w32_read_socket): Remove unused variable `buf'.

2013-11-30  Jan Djärv  <jan.h.d@swipnet.se>

	* xdisp.c (redisplay_internal): unrequest_sigio => request_sigio.

	* xfaces.c (NEAR_SAME_COLOR_THRESHOLD): Move inside HAVE_WINDOW_SYSTEM.

	* gnutls.c (gnutls_audit_log_function): Only declare and define if
	HAVE_GNUTLS3 (Bug#16001).

	* xdisp.c (redisplay_internal): Call request_sigio at end_of_redisplay
	if interrupts are deferred (Bug#15801).

2013-11-30  Martin Rudalics  <rudalics@gmx.at>

	Support resizing frames and windows pixelwise.
	* dispextern.h (enum window_part): Add ON_SCROLL_BAR,
	ON_RIGHT_DIVIDER and ON_BOTTOM_DIVIDER.
	(struct glyph_matrix): Replace window_left_col and
	window_top_line by window_pixel_left and window_pixel_top.
	(WINDOW_WANTS_MODELINE_P, WINDOW_WANTS_HEADER_LINE_P):
	Minor rewrite.
	(enum face_id): Add WINDOW_DIVIDER_FACE_ID.
	(draw_window_divider, move_it_to, x_draw_right_divider)
	(x_draw_bottom_divider, change_frame_size): Add or fix
	declarations.
	* dispnew.c (change_frame_size_1): Change prototype.
	(adjust_glyph_matrix, required_matrix_width)
	(adjust_frame_glyphs_for_window_redisplay): Use pixel
	values instead of lines and columns.
	(marginal_area_string): Use WINDOW_FRINGES_WIDTH instead of
	WINDOW_TOTAL_FRINGE_WIDTH.
	(handle_window_change_signal, do_pending_window_change)
	(init_display): Adjusts calls of change_frame_size.
	(change_frame_size, change_frame_size_1): Handle pixelwise
	changes.
	* frame.c (Qright_divider_width, Qbottom_divider_width):
	New Lisp objects.
	(set_menu_bar_lines_1, set_menu_bar_lines, make_frame)
	(make_terminal_frame, Fmake_terminal_frame, Fframe_parameters)
	(x_set_internal_border_width, x_set_vertical_scroll_bars)
	(x_set_scroll_bar_width, x_figure_window_size): Handle pixel
	values.
	(set_frame_param): New function.
	(Fframe_text_cols, Fframe_text_lines, Fframe_total_cols)
	(Fframe_text_width, Fframe_text_height, Fscroll_bar_width)
	(Ffringe_width, Fborder_width, Fright_divider_width)
	(Fbottom_divider_width): New functions, defsubr them.
	(Fset_frame_height, Fset_frame_width, Fset_frame_size):
	New argument pixelwise.
	(struct frame_parm_table): New members Qright_divider_width and
	Qbottom_divider_width.
	(x_set_frame_parameters): Handle parameters for pixelwise sizes.
	(x_report_frame_params): Handle Qright_divider_width and
	Qbottom_divider_width.
	(x_set_right_divider_width, x_set_bottom_divider_width):
	New functions.
	(frame_resize_pixelwise): New option.
	* frame.h (struct frame): Add tool_bar_height, menu_bar_height,
	new_pixelwise, right_divider_width and bottom_divider_width;
	remove total_lines; rename text_lines, text_cols, new_text_lines
	and new_text_cols to text_height, text_width, new_height and
	new_width respectively.
	(FRAME_LINES, FRAME_COLS): Rename to FRAME_TEXT_HEIGHT and
	FRAME_TEXT_WIDTH respectively.
	(FRAME_MENU_BAR_HEIGHT, FRAME_TOOL_BAR_HEIGHT)
	(FRAME_RIGHT_DIVIDER_WIDTH, FRAME_BOTTOM_DIVIDER_WIDTH)
	(FRAME_TEXT_TO_PIXEL_WIDTH, FRAME_PIXEL_TO_TEXT_WIDTH):
	New macros.
	(FRAME_TOP_MARGIN_HEIGHT, FRAME_LEFT_SCROLL_BAR_AREA_WIDTH)
	(FRAME_RIGHT_SCROLL_BAR_AREA_WIDTH, FRAME_SCROLL_BAR_AREA_WIDTH)
	(SET_FRAME_COLS, SET_FRAME_WIDTH, SET_FRAME_HEIGHT)
	(FRAME_TEXT_COLS_TO_PIXEL_WIDTH, FRAME_PIXEL_WIDTH_TO_TEXT_COLS)
	(FRAME_TEXT_COLS_TO_PIXEL_WIDTH): Rewrite macros.
	(FRAME_TOTAL_COLS_ARG): Remove macro.
	* fringe.c (draw_fringe_bitmap_1): Handle right divder.
	* gtkutil.c (xg_frame_resized, xg_frame_set_char_size)
	(x_wm_set_size_hint): Handle frame pixel sizes.
	* indent.c (compute_motion, Fcompute_motion):
	Call window_body_width instead of window_body_cols.
	* keyboard.c (Qright_divider, Qbottom_divider): New symbols.
	(make_lispy_position): Handle right and bottom dividers.
	(Fsuspend_emacs): Pixelize call of change_frame_size.
	* keyboard.h: Extern Qright_divider, Qbottom_divider.
	* lisp.h: Extern set_frame_param.
	* nsfns.m (x_set_tool_bar_lines): Pixelize call of
	x_set_window_size.
	(Fx_create_frame): Add entry for vertical_drag_cursor.
	Pixelize call of change_frame_size.
	* nsterm.h (struct ns_output): Add vertical_drag_cursor.
	* nsterm.m (ns_update_window_end): Optionally draw right
	divider.
	(x_set_window_size): Add argument pixelwise.
	Call check_frame_size and change_frame_size with pixelwise zero.
	(ns_draw_window_divider): New function.
	(ns_redisplay_interface): Add ns_draw_window_divider.
	(updateFrameSize:): Call change_frame_size with pixelwise zero.
	(x_new_font): Call x_set_window_size with pixelwise zero.
	* print.c (print_object): For a window print its sequence
	number again.
	* term.c (Fresume_tty): Pixelize call of change_frame_size.
	* w32fns.c (x_set_mouse_color): Handle vertical drag cursor.
	(x_set_menu_bar_lines, x_set_tool_bar_lines): Calculate pixelwise.
	(w32_createwindow): Use scroll bar area width.
	(w32_wnd_proc): Handle bottom divider width.
	For WM_WINDOWPOSCHANGING return zero if we resize pixelwise.
	(Fx_create_frame): Default divider width parameters.
	Caclulate sizes pixelwise.  Add vertical drag cursor support.
	(x_create_tip_frame): Default divider widths to zero.
	Pixelize call to change_frame_size.
	(Fx_show_tip): Add handling of divider widths.  Pixelize window
	position and sizes.
	(Fw32_frame_rect): New function.
	(frame_parm_handler w32_frame_parm_handlers): Add divider
	widths.
	(Vx_window_vertical_drag_shape): Add variable.
	* w32inevt.c (resize_event, maybe_generate_resize_event):
	Pixelize change_frame_size calls.
	* w32menu.c (set_frame_menubar): Pixelize x_set_window_size
	call.
	* w32term.c (w32_draw_window_divider): New function.
	(x_update_window_end): Handle right divider.
	(w32_draw_fringe_bitmap, x_scroll_run)
	(w32_set_vertical_scroll_bar): Pixelize scrollbar widths.
	(w32_read_socket): Handle SIZE_MAXIMIZED separately.
	Calculate new frame sizes pixelwise.
	(x_new_font): Pixelize call to x_set_window_size.
	(x_check_fullscreen): Pixelize call to change_frame_size.
	(x_set_window_size_1, x_set_window_size): New argument
	pixelwise.  Calculate pixelwise.
	(x_wm_set_size_hint): Use scroll bar area width.
	(w32_redisplay_interface): Add w32_draw_window_divider.
	* w32term.h (struct w32_output): Add vertical drag cursor.
	* widget.c (set_frame_size, update_wm_hints)
	(EmacsFrameResize, EmacsFrameSetValues): Pixelize calls of
	change_frame_size.
	(EmacsFrameSetCharSize): Pixelize call of x_set_window_size.
	* window.c (sequence_number): Restore.
	(Fwindow_pixel_width, Fwindow_pixel_height)
	(Fwindow_mode_line_height, Fwindow_header_line_height)
	(window_pixel_to_total, Frun_window_scroll_functions)
	(Fset_window_new_pixel, window_resize_apply_total)
	(Fwindow_resize_apply_total): New functions.
	(window_body_height, window_body_width): Rename from
	window_body_lines.  New argument PIXELWISE.
	Calculate pixelwise.
	(Fwindow_body_height, Fwindow_body_width): New argument
	PIXELWISE.
	(coordinates_in_window, window_relative_x_coord): Use window's
	pixel width instead of total width.
	(replace_window, recombine_windows): Initialize pixel values.
	(resize_root_window, resize_frame_windows, grow_mini_window)
	(shrink_mini_window): New argument PIXELWISE.
	Calculate pixelwise.
	(Fdelete_other_windows_internal, adjust_window_margins)
	(window_resize_check, window_resize_apply)
	(Fdelete_window_internal, Fresize_mini_window_internal)
	(Fwindow_text_width, Fwindow_text_height): Calculate pixelwise.
	(check_frame_size): Rename arguments.  New argument PIXELWISE.
	Calculate pixelwise.
	(set_window_buffer): Make samebuf bool.  Run configuration change
	hook only if buffer changed.
	(Fset_window_buffer): Rewrite doc-string.
	(make_window): Initialize new_pixel slot.
	(Fwindow_resize_apply): Check pixel size of root window.
	(Fsplit_window_internal): Call 2nd argument pixel_size.
	Calculate pixelwise.
	(Fscroll_left, Fscroll_right): Call window_body_width instead of
	window_body_cols.
	(save_window_data): New slots frame_text_width,
	frame_text_height, frame_menu_bar_height, frame_tool_bar_height.
	(saved_window): New slots pixel_left, pixel_top, pixel_height,
	pixel_width.
	(Fcurrent_window_configuration, Fset_window_configuration)
	(save_window_save, compare_window_configurations): Handle new
	slots in save_window_data and saved_window.
	(Fset_window_scroll_bars): Fix doc-string.
	(window_resize_pixelwise): New variable.
	(coordinates_in_window, Fcoordinates_in_window_p):
	Handle dividers.
	(make_parent_window): Adjust sequence_number.
	(Fwindow_right_divider_width, Fwindow_bottom_divider_width):
	New functions.
	* window.h (struct window): New members new_pixel, pixel_left,
	pixel_top, pixel_width, pixel_height.  Restore sequence_number.
	(wset_new_pixel): New function.
	(WINDOW_PIXEL_WIDTH, WINDOW_PIXEL_HEIGHT)
	(MIN_SAFE_WINDOW_PIXEL_WIDTH, MIN_SAFE_WINDOW_PIXEL_HEIGHT)
	(WINDOW_LEFT_PIXEL_EDGE, WINDOW_RIGHT_PIXEL_EDGE)
	(WINDOW_TOP_PIXEL_EDGE, WINDOW_BOTTOM_PIXEL_EDGE)
	(WINDOW_BOTTOMMOST_P, WINDOW_BOX_LEFT_PIXEL_EDGE)
	(WINDOW_BOX_RIGHT_PIXEL_EDGE, WINDOW_MARGINS_COLS)
	(WINDOW_MARGINS_WIDTH, WINDOW_RIGHT_DIVIDER_WIDTH)
	(WINDOW_BOTTOM_DIVIDER_WIDTH): New macros.
	(WINDOW_TOTAL_FRINGE_WIDTH): Rename to WINDOW_FRINGES_WIDTH.
	(WINDOW_TOTAL_WIDTH, WINDOW_TOTAL_HEIGHT): Remove macros.
	(WINDOW_RIGHT_EDGE_X, WINDOW_LEFT_EDGE_X, WINDOW_TOP_EDGE_Y)
	(WINDOW_BOTTOM_EDGE_Y, WINDOW_FULL_WIDTH_P, WINDOW_LEFTMOST_P)
	(WINDOW_RIGHTMOST_P, WINDOW_BOX_LEFT_EDGE_X)
	(WINDOW_BOX_RIGHT_EDGE_X, WINDOW_FRINGE_COLS)
	(WINDOW_BOX_HEIGHT_NO_MODE_LINE, WINDOW_BOX_TEXT_HEIGHT):
	Rewrite.
	(resize_frame_windows, grow_mini_window, shrink_mini_window)
	(window_body_width, check_frame_size): Adapt external declarations.
	* xdisp.c (last_max_ascent): New integer.
	(window_text_bottom_y): Handle bottom divider.
	(window_box_width, window_box_height): Calculate pixelwise.
	(get_glyph_string_clip_rects): Handle right divider.
	(remember_mouse_glyph): When windows are resized pixelwise
	proceed with width and height set to 1.
	(init_iterator): Use WINDOW_PIXEL_WIDTH instead of
	WINDOW_TOTAL_WIDTH.
	(move_it_to): Calculate and return maximum x position
	encountered.
	(Fwindow_text_pixel_size): New function.
	(resize_mini_window, update_tool_bar): Calculate pixelwise.
	(tool_bar_lines_needed): Rename to tool_bar_height.
	Calculate pixelwise.
	(Ftool_bar_lines_needed): Rename to Ftool_bar_height.
	Calculate pixelwise.
	(redisplay_tool_bar): Calculate pixelwise.
	(redisplay_window): Calculate pixelwise.  Handle dividers.
	(draw_glyphs, x_clear_end_of_line, note_mouse_highlight)
	(x_draw_vertical_border): Handle dividers.
	(define_frame_cursor1): Handle vertical drag cursor.
	(x_draw_right_divider, x_draw_bottom_divider): New functions.
	(expose_window): Calculate pixelwise.  Handle dividers.
	(init_xdisp): Initialize pixel values.
	* xfaces.c (Qwindow_divider): New face.
	(realize_basic_faces): Realize it.
	* xfns.c (x_set_mouse_color): Handle vertical_drag_cursor.
	(x_set_menu_bar_lines, x_set_tool_bar_lines): Calculate pixelwise.
	(x_set_scroll_bar_default_width): Default actual width to 16.
	(Fx_create_frame): Set sizes pixelwise.
	(x_create_tip_frame): Default divider widths to zero.
	Pixelize call of change_frame_size.
	(Fx_show_tip): Handle divider widths.  Initial pixel position
	and sizes.
	(frame_parm_handler x_frame_parm_handlers): Add divider widths.
	(Vx_window_vertical_drag_shape): New option.
	* xmenu.c (free_frame_menubar): Pixelize call of
	x_set_window_size.
	* xterm.c (x_draw_window_divider): New function.
	(x_update_window_end): Optionally draw right divider.
	(x_draw_fringe_bitmap, x_scroll_run, x_scroll_bar_create)
	(XTset_vertical_scroll_bar): Use scroll bar pixel width.
	(handle_one_xevent, x_new_font): Calculate pixelwise.
	(x_set_window_size_1, x_set_window_size): New argument
	pixelwise.  Calculate pixelwise.
	(x_wm_set_size_hint): Pixelize call of check_frame_size.
	(struct x_redisplay_interface): Add x_draw_window_divider.
	* xterm.h (struct x_output): Add vertical_drag_cursor.

2013-11-30  Stefan Monnier  <monnier@iro.umontreal.ca>

	* xdisp.c (redisplay_internal): Don't call set_window_update_flags.
	Set invisible frames's `redisplay' when a full redisplay is requested.
	(redisplay_window): Set must_be_updated_p instead (bug#15999).
	(redisplay_mode_lines): Don't set must_be_updated_p any more.
	(display_mode_lines): Set it here instead.

	* dispnew.c (set_window_update_flags): Remove `b' argument; make static.

	* dispextern.h (set_window_update_flags): Remove.

2013-11-29  Stefan Monnier  <monnier@iro.umontreal.ca>

	* fns.c (internal_equal): Add a hash_table argument to handle cycles.

	* xdisp.c (REDISPLAY_SOME_P): New macro.
	(redisplay_internal): Use it (bug#15999).
	(prepare_menu_bars, redisplay_window): Use it as well.

	* lisp.mk (lisp): Add electric.elc and uniquify.elc.

2013-11-29  Tom Seddon  <emacs@tomseddon.plus.com>  (tiny change)

	* w32font.c (g_b_init_get_char_width_32_w): New static var.
	(globals_of_w32font): Zero it out.
	(GetCharWidth32W_Proc): New function pointer.
	(get_char_width_32_w): New function.
	(compute_metrics): If get_glyph_outline_w returns an error, try
	get_char_width_32_w before declaring a failure.  This avoids
	punishing raster (a.k.a. "bitmap") fonts by slowing down
	redisplay.  (Bug#6364).

2013-11-29  Eli Zaretskii  <eliz@gnu.org>

	* xdisp.c (clear_mouse_face): Don't invalidate the entire
	mouse-highlight info, just signal frame_up_to_date_hook that mouse
	highlight needs to be redisplayed.  (Bug#15913)

2013-11-29  Paul Eggert  <eggert@cs.ucla.edu>

	Fix minor problems found by static checking.
	* buffer.h (struct buffer_text, struct buffer):
	* frame.h (struct frame):
	* window.h (struct window):
	Avoid 'bool foo : 1;', as it's not portable to pre-C99 compilers,
	as described in ../lib/stdbool.in.h.  Use 'unsigned foo : 1;' instead.
	* menu.c (syms_of_menu): Define x-popup-dialog, removing a
	no-longer-valid use of HAVE_MENUS.
	* xdisp.c (propagate_buffer_redisplay): Now static.

2013-11-29  Stefan Monnier  <monnier@iro.umontreal.ca>

	* xmenu.c (Fmenu_or_popup_active_p):
	* window.c (Fset_window_configuration):
	* menu.c (Fx_popup_menu, Fx_popup_dialog):
	* keyboard.c (record_menu_key, read_char_x_menu_prompt):
	* fns.c (Fyes_or_no_p):
	* editfns.c (Fmessage_box, Fmessage_or_box):
	* alloc.c (make_save_ptr_ptr):
	* xdisp.c, w32menu.c, term.c, xterm.h, xterm.c: Remove HAVE_MENUS.

	* window.c (Fset_window_configuration): Move select_window later.

2013-11-28  Stefan Monnier  <monnier@iro.umontreal.ca>

	Refine redisplay optimizations to only redisplay *some* frames/windows
	rather than all of them.
	* xdisp.c (REDISPLAY_SOME): New constant.
	(redisplay_other_windows, wset_redisplay, fset_redisplay)
	(bset_redisplay, bset_update_mode_line): New functions.
	(message_dolog): Use bset_redisplay.
	(clear_garbaged_frames): Use fset_redisplay.
	(echo_area_display): Use wset_redisplay.
	(buffer_shared_and_changed): Remove.
	(prepare_menu_bars): Call Vpre_redisplay_function before updating
	frame titles.  Compute the actual set of windows redisplayed.
	Don't update frame titles and menu bars for frames that don't need to
	be redisplayed.
	(propagate_buffer_redisplay): New function.
	(AINC): New macro.
	(redisplay_internal): Use it.  Be more selective in the set of windows
	we redisplay.  Propagate windows_or_buffers_changed to
	update_mode_lines a bit later to simplify the code.
	(mark_window_display_accurate_1): Reset window and buffer's
	`redisplay' flag.
	(redisplay_window): Do nothing if neither the window nor the buffer nor
	the frame needs redisplay.
	* window.h (struct window): Add `redisplay' field.
	(wset_redisplay, fset_redisplay, bset_redisplay, bset_update_mode_line)
	(redisplay_other_windows, window_list): New declarations.
	* window.c (select_window, Fset_window_start): Use wset_redisplay.
	(window_list): Not static any more.
	(grow_mini_window, shrink_mini_window): Use fset_redisplay.
	* minibuf.c (read_minibuf_unwind): Don't redisplay everything.
	* insdel.c (prepare_to_modify_buffer_1): Use bset_redisplay.
	* frame.c (Fmake_frame_visible): Don't redisplay everything.
	* frame.h (struct frame): Add `redisplay' field.
	Move `external_menu_bar' bitfield next to other bit-fields.
	(SET_FRAME_GARBAGED): Use fset_redisplay.
	(SET_FRAME_VISIBLE): Don't garbage the frame;
	Use redisplay_other_windows.
	* buffer.h (struct buffer): Add `redisplay' field.
	* buffer.c (Fforce_mode_line_update): Pay attention to the `all' flag.
	(modify_overlay): Use bset_redisplay.
	* alloc.c (gc_sweep): Don't unmark strings while sweeping symbols.

2013-11-28  Eli Zaretskii  <eliz@gnu.org>

	Support w32 file notifications in batch mode.
	* w32proc.c (sys_select): Don't wait on interrupt_handle if it is
	invalid (which happens in batch mode).  If non-interactive, call
	handle_file_notifications to store file notification events in the
	input queue.  (Bug#15933)

	* w32notify.c (send_notifications): Handle FRAME_INITIAL frames as well.

	* w32inevt.c (handle_file_notifications): Now external, not static.

	* w32term.h (handle_file_notifications): Provide prototype.

	* emacs.c (main) [HAVE_W32NOTIFY]: When non-interactive, call
	init_crit, since init_display, which does that otherwise, is not
	called.

2013-11-27  Glenn Morris  <rgm@gnu.org>

	* Makefile.in ($(lispsource)/international/charprop.el): New.
	(emacs$(EXEEXT)): Depend on charprop.el.

2013-11-27  Eli Zaretskii  <eliz@gnu.org>

	* fileio.c (Finsert_file_contents): Invalidate buffer caches when
	deleting portions of the buffer under non-nil REPLACE argument.
	(Bug#15973)

	* w32notify.c (Fw32notify_add_watch): If the argument FILE is a
	directory, watch it and not its parent.
	(add_watch): Allow empty string in FILE.

2013-11-27  Martin Rudalics  <rudalics@gmx.at>

	* window.c (Fset_window_start, window_resize_apply)
	(window_scroll): Reset window_end_valid (Bug#15957).

2013-11-27  Glenn Morris  <rgm@gnu.org>

	* Makefile.in (leimdir): Now in lisp source directory.
	($(leimdir)/leim-list.el): Just use ../leim .
	* epaths.in (PATH_DUMPLOADSEARCH):
	* lread.c (load_path_default):
	* nsterm.m (ns_load_path): No more leim directory.

2013-11-26  Andreas Schwab  <schwab@suse.de>

	* .gdbinit (xgettype): Add cast.

2013-11-26  Glenn Morris  <rgm@gnu.org>

	Preload leim-list.el.
	* epaths.in (PATH_DUMPLOADSEARCH): Add leim/.
	* callproc.c (init_callproc): Don't assume PATH_DUMPLOADSEARCH
	is a single directory.

2013-11-25  Paul Eggert  <eggert@cs.ucla.edu>

	bool-vector-subsetp is now the normal direction (Bug#15912).
	* data.c (Fbool_vector_subsetp): Test whether the first argument
	is a subset of the second one, not the reverse.  Add doc string.

	Fix minor problems found by static checking.
	* lread.c (load_path_default): Now static.
	* textprop.c (text_property_stickiness): Be consistent about the
	test used when deciding whether to consider the previous character.
	This simplifies the code a bit.

2013-11-25  Stefan Monnier  <monnier@iro.umontreal.ca>

	* textprop.c (text_property_stickiness): Fix front-stickiness at BOB.

	* frame.c (Fhandle_focus_in, Fhandle_focus_out): Move to frame.el.
	(syms_of_frame): Don't defsubr them.

2013-11-25  Glenn Morris  <rgm@gnu.org>

	* lread.c (load_path_default): Change the sense of the argument.
	(init_lread): When EMACSLOADPATH is set, do not ignore changes
	from dump_path.  When it is not, avoid checking dump_path twice.

	* lread.c (init_lread): Fix 2013-11-23 goof that was checking
	uninstalled dump_path against installed Vload_path.  (Bug#15964)

2013-11-24  Stefan Monnier  <monnier@iro.umontreal.ca>

	Export get_pos_property to Elisp.
	* editfns.c (Fget_pos_property): Rename from get_pos_property.
	(syms_of_editfns): Export it to Elisp.

	* data.c (Fmake_variable_buffer_local): Mention `permanent-local'.

2013-11-23  Romain Francoise  <romain@orebokech.com>

	* fileio.c (init_fileio): Move `write_region_inhibit_fsync'
	initialization here ...
	(syms_of_fileio): ... from here.

2013-11-23  Stefan Monnier  <monnier@iro.umontreal.ca>

	* lread.c (init_lread): Fix int/Lisp_Object mixup.
	Please use --enable-check-lisp-object-type.

2013-11-23  Glenn Morris  <rgm@gnu.org>

	* process.c (get_process): Explicit error for dead buffers.

2013-11-23  Andreas Schwab  <schwab@linux-m68k.org>

	* process.c (get_process): Check that OBJ is a live buffer.  (Bug#15923)

2013-11-23  Glenn Morris  <rgm@gnu.org>

	Empty elements in EMACSLOADPATH stand for the default.  (Bug#12100)
	* lread.c (load_path_check): Take path to check as argument.
	(load_path_default): New, split from init_lread.
	(init_lread): Move calc of default load-path to load_path_default.
	Empty elements in EMACSLOADPATH now stand for the default.
	(load-path): Doc fix.
	* emacs.c (decode_env_path): Add option to treat empty elements
	as nil rather than ".".
	* callproc.c (init_callproc_1, init_callproc):
	* image.c (Vx_bitmap_file_path):
	* lisp.h (decode_env_path):
	* lread.c (Vsource_directory):
	Update for new argument spec of decode_env_path.

2013-11-22  Eli Zaretskii  <eliz@gnu.org>

	* bidi.c (bidi_find_paragraph_start): Limit the returned positions
	to BEGV_BYTE..ZV_BYTE range.  (Bug#15951)

2013-11-21  Paul Eggert  <eggert@cs.ucla.edu>

	Fix some dependency problems that cause unnecessary recompiles.
	Problem reported by RMS in
	<http://lists.gnu.org/archive/html/emacs-devel/2013-11/msg00421.html>.
	* Makefile.in (OLDXMENU_TARGET, OLDXMENU, OLDXMENU_DEPS)
	(really-lwlib, really-oldXMenu, stamp-oldxmenu)
	(../src/$(OLDXMENU), $(OLDXMENU)): Remove.
	(temacs$(EXEEXT)): Depend on $(LIBXMENU), not stamp-oldxmenu.
	($(lwlibdir)/liblw.a, $(oldXMenudir)/libXMenu11.a, FORCE): New targets.
	(boostrap-clean): No need to remove stamp-oldxmenu.

	Fix recently introduced bool vector overrun.
	This was due to an optimization that went awry.
	Reported by Glenn Morris in
	<http://lists.gnu.org/archive/html/emacs-devel/2013-11/msg00622.html>.
	* alloc.c (make_uninit_bool_vector): Don't allocate a dummy word
	for empty vectors, undoing the 2013-11-18 change.
	* data.c (bool_vector_binop_driver): Rely on this.
	Fix bug that occasionally overran the destination.
	* lisp.h (struct Lisp_Bool_vector): Document this.

2013-11-20  Jan Djärv  <jan.h.d@swipnet.se>

	* nsterm.m (init, run, stop:): Enable again.  stop calls super stop
	to handle dialogs.

	* nsterm.m (init, run, stop:): Comment out for now, does not work
	with dialogs.

2013-11-19  Paul Eggert  <eggert@cs.ucla.edu>

	* charset.c (syms_of_charset): Don't read past end of string.

2013-11-19  Glenn Morris  <rgm@gnu.org>

	* frame.c (Fhandle_focus_in, Fhandle_focus_out): Doc fixes.

2013-11-19  Brian Jenkins  <brian@brianjenkins.org>  (tiny change)

	Add hooks to run on gaining/losing focus.  (Bug#15029)
	* frame.c (Qfocus_in_hook, Qfocus_out_hook): New static lisp objects.
	(Fhandle_focus_in, Fhandle_focus_out): Run focus hooks.
	(syms_of_frame): Add focus-in-hook, focus-out-hook.

2013-11-18  Paul Eggert  <eggert@cs.ucla.edu>

	* data.c (bool_vector_binop_driver): Rename locals for sanity's sake.
	The old names predated the API change that put destination at end.

	Improve API of recently-added bool vector functions (Bug#15912).
	The old API had (bool-vector-count-matches A B)
	and (bool-vector-count-matches-at A B I), which gave the
	misleading impression that the two functions were variants, one
	with a location I.  The new API has (bool-vector-count-population A)
	and (bool-vector-count-consecutive A B I) to make the distinction
	clearer.  The first function no longer has a B argument, since the
	caller can easily determine the number of nils if the length and
	number of ts is known.
	* data.c (Fbool_vector_count_population): Rename from
	bool_vector_count_matches, and accept just 1 argument.
	(Fbool_vector_count_consecutive): Rename from
	Fbool_vector_count_matches_at.

	Always allocate at least one bits_word per bool vector.
	See Daniel Colascione in:
	http://lists.gnu.org/archive/html/emacs-devel/2013-11/msg00518.html
	* alloc.c (make_uninit_bool_vector): Always allocate at least one word.
	* data.c (bool_vector_binop_driver): Rely on this.  Tune.
	* lisp.h (struct Lisp_Bool_vector): Document this.

2013-11-18  Eli Zaretskii  <eliz@gnu.org>

	* insdel.c (invalidate_buffer_caches): New function, consolidated
	from part of prepare_to_modify_buffer.
	(insert_from_gap, prepare_to_modify_buffer):
	* coding.c (code_convert_region, code_convert_string):
	Call invalidate_buffer_caches.  (Bug#15841)

	* lisp.h (invalidate_buffer_caches): Add prototype.

2013-11-17  Eli Zaretskii  <eliz@gnu.org>

	* w32term.c (x_update_window_end): Don't invalidate the entire
	mouse-highlight info, just signal frame_up_to_date_hook that mouse
	highlight needs to be redisplayed.  (Bug#15913)

2013-11-17  Paul Eggert  <eggert@cs.ucla.edu>

	* lisp.h (DEBUGGER_SEES_C_MACROS): Remove.

2013-11-16  Eli Zaretskii  <eliz@gnu.org>

	* doc.c (Fsubstitute_command_keys): Inhibit modification hooks
	while we are using Vprin1_to_string_buffer.

	* keymap.c (describe_map): Don't crash if PT is 1 both before and
	after inserting the description string.  (Bug#15907)

2013-11-15  Paul Eggert  <eggert@cs.ucla.edu>

	* data.c: Work around bogus GCC diagnostic about shift count.
	Reported by Eli Zaretskii in
	<http://lists.gnu.org/archive/html/emacs-devel/2013-11/msg00489.html>.
	(pre_value): New function.
	(count_trailing_zero_bits): Use it.

2013-11-15  Eli Zaretskii  <eliz@gnu.org>

	* lisp.h (DEBUGGER_SEES_C_MACROS) [GCC < v3.5]: Pessimistically
	assume C macros are not supported even under -g3 in these old GCC
	versions.

2013-11-15  Leo Liu  <sdl.web@gmail.com>

	* minibuf.c (Ftry_completion, Fall_completions)
	(Ftest_completion): Use FUNCTIONP.  (Bug#15889)

2013-11-15  Paul Eggert  <eggert@cs.ucla.edu>

	* lisp.h (DEFINE_GDB_SYMBOL_BEGIN, DEFINE_GDB_SYMBOL_END):
	Define to empty if DEBUGGER_SEES_C_MACROS is defined.
	This avoids placing unnecessary constants into the Emacs code.

2013-11-14  Kazuhiro Ito  <kzhr@d1.dion.ne.jp>  (tiny change)

	* keyboard.c (make_ctrl_char) [HAVE_NTGUI]: Now externally visible
	for Cygwin w32 build.

	* xdisp.c (erase_phys_cursor) [HAVE_NTGUI]: Now externally visible
	for Cygwin w32 build.  (Bug#15892)

2013-11-14  Paul Eggert  <eggert@cs.ucla.edu>

	Simplify, port and tune bool vector implementation.
	* alloc.c (bool_vector_exact_payload_bytes)
	(bool_vector_payload_bytes): Remove.
	(bool_vector_fill): Return its argument.
	* alloc.c (bool_vector_fill):
	* lread.c (read1):
	* print.c (print_object):
	Simplify by using bool_vector_bytes.
	* alloc.c (make_uninit_bool_vector):
	New function, broken out from Fmake_bool_vector.
	(Fmake_bool_vector): Use it.  Use tail call.
	(make_uninit_bool_vector, vector_nbytes): Simplify size calculations.
	* data.c (BITS_PER_ULL): New constant.
	(ULLONG_MAX, count_one_bits_ll): Fall back on long counterparts
	if long long versions don't exist.
	(shift_right_ull): New function.
	(count_one_bits_word): New function, replacing popcount_bits_word
	macro.  Don't assume that bits_word is no wider than long long.
	(count_one_bits_word, count_trailing_zero_bits):
	Don't assume that bits_word is no wider than long long.
	* data.c (bool_vector_binop_driver, bool_vector_not):
	* fns.c (Fcopy_sequence):
	* lread.c (read1):
	Create an uninitialized destination, to avoid needless work.
	(internal_equal): Simplify.
	(Ffillarray): Prefer tail call.
	* data.c (bool_vector_binop_driver): Don't assume bit vectors always
	contain at least one word.
	(bits_word_to_host_endian): Prefer if to #if.  Don't assume
	chars are narrower than ints.
	* data.c (Fbool_vector_count_matches, Fbool_vector_count_matches_at):
	* fns.c (Fcopy_sequence):
	Simplify and tune.
	* lisp.h (bits_word, BITS_WORD_MAX, BITS_PER_BITS_WORD):
	Don't try to port to hosts where bits_word values have holes; the
	code wouldn't work there anyway.  Verify this assumption, though.
	(bool_vector_bytes): New function.
	(make_uninit_bool_vector): New decl.
	(bool_vector_fill): Now returns Lisp_Object.

	* xfns.c (xic_create_fontsetname):
	* xrdb.c (gethomedir): Prefer tail calls.

2013-11-12  Paul Eggert  <eggert@cs.ucla.edu>

	* xterm.c (syms_of_xterm): staticpro Qmodifier_value, Qalt, Qhyper,
	Qmeta, and Qsuper.  This is safer, and it's what w32fns.c does.

	* buffer.c (Fforce_mode_line_update): Don't fall off end of function
	that requires a return value.
	(Fset_buffer_modified_p): Take advantage of this change to do
	a tail call.

2013-11-11  Stefan Monnier  <monnier@iro.umontreal.ca>

	* buffer.c (Frestore_buffer_modified_p): Sync it with
	Fset_buffer_modified_p.
	(Fforce_mode_line_update): New function, moved from subr.el.
	(Fset_buffer_modified_p): Use them.
	(syms_of_buffer): Defsubr Fforce_mode_line_update.

2013-11-11  Paul Eggert  <eggert@cs.ucla.edu>

	* search.c (find_newline): Rewrite to prefer offsets to pointers.
	This avoids undefined behavior when subtracting pointers into
	different aways.  On my platform it also makes the code a tad
	smaller and presumably faster.

2013-11-11  Stefan Monnier  <monnier@iro.umontreal.ca>

	* keyboard.c (command_loop_1): Use region-extract-function.
	* insdel.c (Qregion_extract_function): Not static any more (can we
	stop pretending that these vars can benefit from being marked static?).

2013-11-09  Eli Zaretskii  <eliz@gnu.org>

	* search.c (find_newline): If buffer text is relocated during the
	"dumb loop", adjust C pointers into buffer text to follow suit.
	(Bug#15841)

2013-11-09  Łukasz Stelmach  <stlman@poczta.fm>  (tiny change)

	* gtkutil.c (xg_check_special_colors): Use rgb: instead of rgbi:
	for conversion (Bug#15837).

2013-11-09  Eli Zaretskii  <eliz@gnu.org>

	* fileio.c (Finsert_file_contents): Invalidate the newline cache
	for the entire range of inserted characters.  (Bug#15841)

2013-11-08  Jan Djärv  <jan.h.d@swipnet.se>

	* xfaces.c (lface_fully_specified_p): Let distant-foreground be
	unspecified.
	(realize_default_face): Remove assignment to distant-foreground if
	unspecified (Bug#15815).

2013-11-08  Eli Zaretskii  <eliz@gnu.org>

	* xdisp.c (message_dolog): Make sure the *Messages* buffer has its
	cache-long-scans disabled, since we don't want to call
	prepare_to_modify_buffer (in insert_1_both) for each message we
	display.

	* buffer.h (bset_cache_long_scans): New INLINE function, moved
	from buffer.c.  Improve commentary to the buffer field setter
	functions.

	* buffer.c (bset_cache_long_scans): Static function deleted.
	Improve commentary to the buffer field setter functions.
	(init_buffer_once): Default for cache-long-scans changed to t.
	(Bug#15797)

2013-11-08  Paul Eggert  <eggert@cs.ucla.edu>

	* gmalloc.c (special_realloc, calloc, mallochook): Use tail calls.

	* chartab.c (make_sub_char_table): Fix size typo (Bug#15825).
	This bug was introduced in my 2013-06-21 change, and caused
	struct Lisp_Sub_Char_Table objects to be given too many slots,
	which broke 'make -C admin/unidata'.

2013-11-07  Jan Djärv  <jan.h.d@swipnet.se>

	Import changes from mac-port 4.5.
	* macfont.m (mac_font_copy_default_descriptors_for_language)
	(mac_font_copy_default_name_for_charset_and_languages): Declare.
	(cf_charset_table): big-5-0 has uniquifier 0x4EDC.
	(macfont_language_default_font_names): New.
	(macfont_list): Rearrange language/charset code.
	(macfont_close): Don't check for macfont_info->cache.
	(mac_ctfont_create_preferred_family_for_attributes): New font
	selection code, call
	mac_font_copy_default_name_for_charset_and_languages.
	(mac_font_copy_default_descriptors_for_language)
	(mac_font_copy_default_name_for_charset_and_languages): New functions.

	* macfont.h (kCTVersionNumber10_9): Define if not defined.

2013-11-07  Paul Eggert  <eggert@cs.ucla.edu>

	Port to C11 aligned_alloc, and fix some integer overflows.
	* alloc.c (USE_ALIGNED_ALLOC): New symbol.
	(USE_POSIX_MEMALIGN): Remove.  All uses replaced with USE_ALIGNED_ALLOC,
	and use of posix_memalign replaced with aligned_alloc.
	(aligned_alloc): New function, defined or declared as needed.
	* conf_post.h (HAVE_POSIX_MEMALIGN) [DARWIN_OS]:
	Don't undef; configure.ac now does this.
	* gmalloc.c (aligned_alloc) [MSDOS]: New decl.
	(calloc, aligned_alloc): Check for integer overflow.
	(aligned_alloc): Rename from memalign.  All uses changed.
	(memalign): New function, an alias for aligned_alloc.

2013-11-06  Stefan Monnier  <monnier@iro.umontreal.ca>

	* xdisp.c (redisplay_internal): Fix typo in last change.

2013-11-06  Paul Eggert  <eggert@cs.ucla.edu>

	* regex.c: Fix --enable-gcc-warning glitch with GCC 4.5.2.

2013-11-06  Stefan Monnier  <monnier@iro.umontreal.ca>

	* xdisp.c (syms_of_xdisp): New vars redisplay--all-windows-cause and
	redisplay--mode-lines-cause.
	(redisplay_internal): Keep them uptodate.  Remove redundant check of
	buffer_shared_and_changed.
	* *.[chm]: Number every assignment to update_mode_lines so we
	can track why it is set.

2013-11-06  Eli Zaretskii  <eliz@gnu.org>

	* editfns.c (Fformat_time_string): Doc fix.  (Bug#15816)

2013-11-06  Stefan Monnier  <monnier@iro.umontreal.ca>

	* *.[chm]: Number every assignment to windows_or_buffers_changed so we
	can track why it is set.

2013-11-06  Paul Eggert  <eggert@cs.ucla.edu>

	Integer-related fixes for term.c etc.
	* dispextern.h (face_tty_specified_color): New function.
	* term.c (turn_on_face): Don't rely on undefined behavior when
	assigning an out-of-range value to 'long'.
	Simplify test for toggling highlight.
	(tty_capable_p): Omit last two (unused) args.  All callers changed.
	* term.c (tty_capable_p, tty_menu_display, tty_menu_add_selection)
	(read_menu_input, tty_menu_activate, tty_menu_show):
	* xfaces.c (x_supports_face_attributes_p)
	(tty_supports_face_attributes_p):
	Use bool for boolean.  All callers changed.
	(tty_supports_face_attributes_p): Omit defaults for color indices;
	no longer needed.  Simplify tail call.

2013-11-05  Stefan Monnier  <monnier@iro.umontreal.ca>

	* xdisp.c (prepare_menu_bars): Mark static.
	* lisp.h (prepare_menu_bars): Don't declare.
	* xselect.c (x_handle_selection_clear):
	* callproc.c (call_process): Remove redundant call to prepare_menu_bars.

2013-11-05  Paul Eggert  <eggert@cs.ucla.edu>

	* keyboard.c (Fcommand_error_default_function): Fix pointer signedness
	glitch.  Eliminate 'sz' prefix; Hungarian notation is not helpful here.

2013-11-05  Stefan Monnier  <monnier@iro.umontreal.ca>

	* keyboard.c (Fcommand_error_default_function): Rename from
	Fdefault_error_output.

2013-11-05  Jarek Czekalski  <jarekczek@poczta.onet.pl>  (tiny change)

	* keyboard.c (Fdefault_error_output): New function, extracted from
	cmd_error_internal.
	(syms_of_keyboard): Use it for Vcommand_error_function.

2013-11-05  Stefan Monnier  <monnier@iro.umontreal.ca>

	* eval.c (handlerlist_sentinel): New variable (bug#15802).
	(init_eval): Use it to ensure handlerlist is non-NULL.
	(unwind_to_catch): Make sure we never set handlerlist to NULL.
	(Fsignal): Adjust NULLness test of handlerlist.
	* lisp.h (PUSH_HANDLER): Assume handlerlist is non-NULL.

2013-11-05  Eli Zaretskii  <eliz@gnu.org>

	* callproc.c (call_process): Call prepare_to_modify_buffer before
	decoding text read from the sub-process, as the decoded stuff will
	be inserted into the buffer.  This will invalidate the various
	caches maintained for the buffer.  (Bug#15148)

2013-11-05  Xue Fuqiao  <xfq.free@gmail.com>

	* xdisp.c (syms_of_xdisp): Mention the active display table in doc
	string of glyphless-char-display.

2013-11-05  Jan Djärv  <jan.h.d@swipnet.se>

	* nsfns.m (ns_get_name_from_ioreg): New function.
	(ns_screen_name): Don't use deprecated CGDisplayIOServicePort on
	OSX >= 10.9.  Use ns_get_name_from_ioreg.

2013-11-05  Paul Eggert  <eggert@cs.ucla.edu>

	Simplify and port recent bool vector changes.
	* alloc.c (ROUNDUP): Move here from lisp.h, since it's now used
	only in this file.  Use a more-efficient implementation if the
	second argument is a power of 2.
	(ALIGN): Rewrite in terms of ROUNDUP.  Make it a function.
	Remove no-longer-necessary compile-time checks.
	(bool_vector_exact_payload_bytes): New function.
	(bool_vector_payload_bytes): Remove 2nd arg; callers that need
	exact payload changed to call the new function.  Do not assume
	that the arg or result fits in ptrdiff_t.
	(bool_vector_fill): New function.
	(Fmake_bool_vector): Use it.  Don't assume bit counts fit
	in ptrdiff_t.
	(vroundup_ct): Don't assume arg fits in size_t.
	* category.c (SET_CATEGORY_SET): Remove.  All callers now just
	invoke set_category_set.
	(set_category_set): 2nd arg is now EMACS_INT and 3rd is now bool.
	All callers changed.  Use bool_vector_set.
	* category.h (XCATEGORY_SET): Remove; no longer needed.
	(CATEGORY_MEMBER): Now a function.  Rewrite in terms of
	bool_vector_bitref.
	* data.c (Faref): Use bool_vector_ref.
	(Faset): Use bool_vector_set.
	(bits_word_to_host_endian): Don't assume you can shift by CHAR_BIT.
	(Fbool_vector_not, Fbool_vector_count_matches)
	(Fbool_vector_count_matches_at): Don't assume CHAR_BIT == 8.
	* fns.c (concat): Use bool_vector_ref.
	(Ffillarray): Use bool_vector_fill.
	(mapcar1): Use bool_vector_ref.
	(sxhash_bool_vector): Hash words, not bytes.
	* lisp.h (BOOL_VECTOR_BITS_PER_CHAR): Now a macro as well as
	a constant, since it's now used in #if.
	(bits_word, BITS_WORD_MAX, BITS_PER_BITS_WORD): Fall back on
	unsigned char on unusual architectures, so that we no longer
	assume that the number of bits per bits_word is a power of two or
	is a multiple of 8 or of CHAR_BIT.
	(Qt): Add forward decl.
	(struct Lisp_Bool_Vector): Don't assume EMACS_INT is aligned
	at least as strictly as bits_word.
	(bool_vector_data, bool_vector_uchar_data): New accessors.
	All data structure accesses changed to use them.
	(bool_vector_words, bool_vector_bitref, bool_vector_ref)
	(bool_vector_set): New functions.
	(bool_vector_fill): New decl.
	(ROUNDUP): Move to alloc.c as described above.

	Fix recent gnutls changes.
	* gnutls.c (Fgnutls_boot): Don't assume C99.
	* process.c (wait_reading_process_output): Fix typo in recent change.

2013-11-05  Teodor Zlatanov  <tzz@lifelogs.com>

	* process.c (wait_reading_process_output, read_process_output)
	(send_process): Check gnutls_state is not NULL.

	* gnutls.c (emacs_gnutls_handle_error): Adjust log level for EAGAIN.
	(Fgnutls_boot): Set process gnutls_p later, after initialization.

2013-11-04  Jan Djärv  <jan.h.d@swipnet.se>

	* nsterm.m (init, run, stop:): New methods in EmacsApp for
	OSX >= 10.9 to prevent memory leak of GCD dispatch source.

	* nsterm.h (EmacsApp): Add shouldKeepRunning and isFirst for
	OSX >= 10.9.

	* nsfns.m (Fx_create_frame): Fix memory leak.

	* macfont.m (CG_SET_FILL_COLOR_WITH_GC_FOREGROUND)
	(CG_SET_FILL_COLOR_WITH_GC_BACKGROUND)
	(CG_SET_STROKE_COLOR_WITH_GC_FOREGROUND): Fix memory leak.

2013-11-04  Eli Zaretskii  <eliz@gnu.org>

	* xdisp.c (message3_nolog, message_with_string): Encode the string
	before writing it to the terminal in a non-interactive session.

	* lread.c (openp): If both FILENAME and SUFFIX are unibyte, make
	sure we concatenate them into a unibyte string.

	* fileio.c (make_temp_name): Encode PREFIX, and decode the
	resulting temporary name before returning it to the caller.
	(Fexpand_file_name): If NAME is pure-ASCII and DEFAULT_DIRECTORY
	is a unibyte string, convert NAME to a unibyte string to ensure
	that the result is also a unibyte string.

	* emacs.c (init_cmdargs): Use build_unibyte_string to make sure we
	create unibyte strings from default paths and directory/file
	names.

	* coding.h (ENCODE_FILE): Do not attempt to encode a unibyte
	string.

	* callproc.c (init_callproc): Use build_unibyte_string to make
	sure we create unibyte strings from default paths and
	directory/file names.

	* buffer.c (init_buffer): Don't store default-directory of
	*scratch* in multibyte form.  The original problem which led to
	that is described in
	http://lists.gnu.org/archive/html/emacs-pretest-bug/2004-11/msg00532.html,
	but it was solved long ago.  (Bug#15260)

2013-11-04  Paul Eggert  <eggert@cs.ucla.edu>

	Port to stricter C99 platforms.
	Especially, C99 prohibits nesting a struct X inside struct Y if
	struct X has a flexible array member.
	* alloc.c (struct sdata): New type.
	(sdata): Implement in terms of struct sdata.
	Remove u member; all uses replaced by next_vector, set_next_vector.
	(SDATA_SELECTOR, SDATA_DATA, SDATA_DATA_OFFSET): Adjust to sdata change.
	(SDATA_DATA_OFFSET): Now a constant, not a macro.
	(struct sblock): Rename first_data member to data, which is now
	a flexible array member.  All uses changed.
	(next_vector, set_next_vector, large_vector_vec): New functions.
	(vector_alignment): New constant.
	(roundup_size): Make it a multiple of ALIGNOF_STRUCT_LISP_VECTOR, too.
	(struct large-vector): Now merely a NEXT member, since the old approach
	ran afoul of stricter C99.  All uses changed to use
	large_vector_vec or large_vector_offset.
	(large_vector_offset): New constant.
	* dispnew.c: Include tparam.h, for tgetent.
	Do not include term.h; no longer needed.
	* gnutls.c (Fgnutls_boot): Don't continue after calling a _Noreturn.
	* lisp.h (ENUM_BF) [__SUNPRO_C && __STDC__]: Use unsigned int.
	(struct Lisp_Vector): Use a flexible array member for contents,
	instead of a union with a member that is an array of size 1.
	All uses changed.
	(ALIGNOF_STRUCT_LISP_VECTOR): New constant, to make up for the
	fact that the struct no longer contains a union.
	(struct Lisp_Misc_Any, struct Lisp_Marker, struct Lisp_Overlay)
	(struct Lisp_Save_Value, struct Lisp_Free):
	Use unsigned, not int, for spacers, to avoid c99 warning.
	(union specbinding): Use unsigned, not bool, for bitfield, as
	bool is not portable to pre-C99 hosts.

2013-11-04  Glenn Morris  <rgm@gnu.org>

	* emacs.c (usage_message): Mention that `-L :...' appends.

2013-11-02  Glenn Morris  <rgm@gnu.org>

	* Makefile.in (abs_builddir): Remove.
	(bootstrap_exe): Use relative filename.

	Use relative filenames in TAGS files.
	* Makefile.in (abs_srcdir): Remove it again.
	(.PHONY): Remove frc.
	(maintainer-clean): No more TAGS-LISP file.
	(TAGS): Pass relative file names to etags.
	(../lisp/TAGS): Rename from TAGS-LISP.  Work in ../lisp.

	* Makefile.in (abs_srcdir): New, set by configure.
	(lispdir): Remove.
	(maintainer-clean): Remove pointless echo.  That should be in the
	top-level Makefile, if anywhere.  Delete TAGS-LISP.
	(extraclean): No s/ and m/ directories for some time.
	(TAGS): Also depend on ctagsfiles3.
	Remove no-longer-defined S_FILE.
	Pass absolute filenames to etags once more.
	(TAGS-LISP): Replace lispdir with its expansion.
	(TAGS-LISP, $(lwlibdir)/TAGS): Correctly pass ETAGS to sub-makes.
	($(lwlibdir)/TAGS): Remove useless subshell, check cd return value.

2013-11-02  Jan Djärv  <jan.h.d@swipnet.se>

	* xfaces.c (check_lface_attrs, realize_default_face):
	Add LFACE_DISTANT_FOREGROUND_INDEX (Bug#15788).
	(realize_default_face): Set DISTANT_FOREGROUND to unspecified_fg.

2013-11-02  Paul Eggert  <eggert@cs.ucla.edu>

	* emacs.c (original_pwd): Remove global var by making it local.
	(init_cmdargs): New arg ORIGINAL_PWD; caller changed.

2013-11-01  Jan Djärv  <jan.h.d@swipnet.se>

	* xfaces.c: Declare color_distance.
	(QCdistant_foreground): New variable.
	(NEAR_SAME_COLOR_THRESHOLD): New define.
	(load_color2): New function.
	(load_color): Call load_color2.
	(load_face_colors): Call load_color2 and if distant-color is specified
	calculate distant and use distant-color if colors are near.
	(LFACE_DISTANT_FOREGROUND): New define.
	(merge_face_ref, Finternal_set_lisp_face_attribute)
	(Finternal_get_lisp_face_attribute)
	(x_supports_face_attributes_p): Handle distant-foreground similar to
	foreground.
	(syms_of_xfaces): DEFSYM QCdistant_foreground.

	* dispextern.h (lface_attribute_index):
	Add LFACE_DISTANT_FOREGROUND_INDEX.

2013-11-01  Claudio Bley  <claudio.bley@googlemail.com>

	* image.c (pbm_next_char): New function.
	See http://netpbm.sourceforge.net/doc/pbm.html for the details.
	(pbm_scan_number): Use it.
	(Qlibjpeg_version): New variable.
	(syms_of_image): DEFSYM and initialize it.

2013-10-31  Jan Djärv  <jan.h.d@swipnet.se>

	* emacs.c (main): Skip -psn args on OSX even if ! isatty (0).

2013-10-31  Glenn Morris  <rgm@gnu.org>

	* emacs.c (original_pwd): New char.
	(main): If using --chdir, store original_pwd.
	(init_cmdargs): When setting Vinvocation_directory based on a
	relative argv[0], use original_pwd if set.  (Bug#15768)

2013-10-29  Stefan Monnier  <monnier@iro.umontreal.ca>

	* keyboard.c (command_loop_1): If command is nil, call `undefined'.

2013-10-29  Paul Eggert  <eggert@cs.ucla.edu>

	* insdel.c: Fix minor problems found by static checking.
	(Qregion_extract_function): Now static.
	(prepare_to_modify_buffer_1): Remove unused locals.

2013-10-29  Stefan Monnier  <monnier@iro.umontreal.ca>

	* xdisp.c (prepare_menu_bars): Call Vpre_redisplay_function.
	(syms_of_xdisp): Declare pre-redisplay-function.
	(markpos_of_region): Remove function.
	(init_iterator, compute_stop_pos, handle_face_prop)
	(face_before_or_after_it_pos, reseat_to_string)
	(get_next_display_element, window_buffer_changed)
	(redisplay_internal, try_cursor_movement, redisplay_window)
	(try_window_reusing_current_matrix, try_window_id, display_line)
	(note_mode_line_or_margin_highlight, note_mouse_highlight)
	(display_string, mouse_face_from_buffer_pos): Remove region handling.
	* window.h (struct window): Remove field `region_showing'.
	* dispextern.h (struct it): Remove region_beg/end_charpos.
	(face_at_buffer_position, face_for_overlay_string)
	(face_at_string_position): Update prototypes.
	* xfaces.c (face_at_buffer_position, face_for_overlay_string)
	(face_at_string_position): Remove `region_beg' and `region_end' args.
	* fontset.c (Finternal_char_font):
	* font.c (font_at, font_range): Adjust calls accordingly.
	* insdel.c (Qregion_extract_function): New var.
	(syms_of_insdel): Initialize it.
	(prepare_to_modify_buffer_1): Use it.

2013-10-29  Dmitry Antipov  <dmantipov@yandex.ru>

	Prefer 'unsigned long' to 'long unsigned int' and 'unsigned long int'.
	* ftxfont.c (ftxfont_get_gcs):
	* gtkutil.c (xg_set_widget_bg, xg_set_background_color):
	* xfaces.c (x_free_colors, x_free_dpy_colors)
	(x_create_gc, unload_color):
	* xselect.c (x_property_data_to_lisp):
	* xsettings.c (parse_settings):
	* xterm.c (x_copy_color, x_alloc_lighter_color, x_setup_relief_color)
	(get_bits_and_offset): Adjust definition.
	* frame.c (XParseGeometry): Adjust locals.
	* lisp.h (toplevel): Adjust EMACS_UINT type definition.
	* regex.h (toplevel): Likewise for reg_syntax_t.

2013-10-29  Stefan Monnier  <monnier@iro.umontreal.ca>

	* eval.c (run_hook_with_args): Use FUNCTIONP.

2013-10-29  Dmitry Antipov  <dmantipov@yandex.ru>

	* xterm.h (struct x_output): For 'black_relief' and 'white_relief'
	fields, drop 'allocated_p' member and use -1 for uninitialized value.
	* w32term.h (struct w32_output): Similarly but do not use -1 because...
	* xfaces.c (unload_color) [HAVE_X_WINDOWS]: ...this function is a no-op
	on MS-Windows anyway.
	(free_face_colors): Define only if HAVE_X_WINDOWS and...
	(free_realized_face): ...adjust user.
	* xfns.c (Fx_create_frame, x_create_tip_frame): Initialize black and
	white relief pixels to -1.
	* xterm.c (x_setup_relief_color, x_free_frame_resources): Adjust users.
	* w32term.c (w32_setup_relief_color, x_free_frame_resources): Likewise.
	* dispextern.h (unload_color): Move prototype under HAVE_X_WINDOWS.

2013-10-28  Paul Eggert  <eggert@cs.ucla.edu>

	* dispextern.h, image.c (x_bitmap_height, x_bitmap_width): Now static.
	* xfaces.c (load_pixmap): Omit last two args, which are always NULL
	in practice now.  All callers changed.

2013-10-28  Dmitry Antipov  <dmantipov@yandex.ru>

	* dispextern.h (struct face): Use bitfields for 'underline_type'
	and 'box' members.  Remove set-but-unused members 'pixmap_w' and
	'pixmap_h'.  If not HAVE_WINDOW_SYSTEM, also remove dummy
	'stipple' member.  Move 'lface' member up to help...
	* xfaces.c (make_realized_face): ...this function to find and
	clear just the members that need clearing.
	(load_face_colors, realize_x_face):
	* xdisp.c (extend_face_to_end_of_line): Adjust user.

2013-10-27  Dmitry Antipov  <dmantipov@yandex.ru>

	* xftfont.c (struct xftfont_info): Remove set-but-unused
	'screen' member.
	(xftfont_open): Adjust user.
	(xftfont_get_colors): Remove useless prototype.

2013-10-26  Eli Zaretskii  <eliz@gnu.org>

	* emacs.c (Fdump_emacs): Encode FILENAME and SYMFILE arguments
	before passing them to 'unexec'.  (Bug#15260)

2013-10-26  Xue Fuqiao  <xfq.free@gmail.com>

	* fringe.c (set_fringe_bitmap_face): Add usage note from lispref.

2013-10-25  Eli Zaretskii  <eliz@gnu.org>

	* w32uniscribe.c (uniscribe_close): Adjust the argument list to
	the changed signature of the font driver's 'close' method.

	* w32font.h (w32font_close): Adjust the prototype to the change in
	function definition.

	* w32font.c (w32font_close): Reintroduce deleted declaration of i.

	* w32uniscribe.c (uniscribe_close): Adapt the call to
	w32font_close to its new prototype.

2013-10-25  Dmitry Antipov  <dmantipov@yandex.ru>

	Omit unused frame argument of font API's close function.
	* font.h (struct font): Drop frame argument.  Adjust comment.
	* font.c (font_clear_cache, font_close_object): Adjust users.
	* ftfont.c (ftfont_close):
	* ftxfont.c (ftxfont_close):
	* macfont.m (macfont_close):
	* nsfont.m (nsfont_close):
	* w32font.c (w32font_close):
	* xfont.c (xfont_close):
	* xftfont.c (xftfont_close): Adjust driver-specific close functions,
	tweak comments and make functions safe if called more than once for
	the same font object.

	Perform font-specific cleanup when font object is swept by GC.  See
	http://lists.gnu.org/archive/html/emacs-devel/2013-10/msg00740.html.
	* alloc.c (cleanup_vector): New function.
	(sweep_vector): Call it for each reclaimed vector object.
	* font.h (struct font): Adjust comment.

2013-10-24  Glenn Morris  <rgm@gnu.org>

	* Makefile.in (abs_top_srcdir): New, set by configure.

2013-10-23  Dmitry Antipov  <dmantipov@yandex.ru>

	Adjust recent font-related changes to fix bug#15686.
	* alloc.c (mark_object) [HAVE_WINDOW_SYSTEM]: If marked frame
	is a live window system frame, mark its default font too.

2013-10-23  Glenn Morris  <rgm@gnu.org>

	* Makefile.in (RUN_TEMACS): Make relative (again).
	($(leimdir)/leim-list.el, .el.elc, $(lispsource)/loaddefs.el)
	(bootstrap-emacs$(EXEEXT)):
	Quote entities that might contain whitespace.

2013-10-23  Paul Eggert  <eggert@cs.ucla.edu>

	Port to Solaris 10 and its bundled GCC.
	Problem reported by Timothy C. Burt.
	* floatfns.c (isfinite, isnan): Redefine unconditionally.

2013-10-21  Dmitry Antipov  <dmantipov@yandex.ru>

	Do not allow font caches to grow too large.
	* alloc.c (compact_font_cache_entry, compact_font_caches):
	New functions or stub if not HAVE_WINDOW_SYSTEM.
	(compact_undo_list): Factor out from Fgarbage_collect.
	Add comment.
	(mark_face_cache): Mark face font.  Move down to avoid
	extra prototypes.
	(mark_terminals): Do not mark font cache here.
	(Fgarbage_collect): Call compaction functions described
	above.  Adjust comment.

2013-10-20  Jan Djärv  <jan.h.d@swipnet.se>

	* emacs.c (main): On Cocoa, if GUI session and 0 is not a tty,
	chdir to HOME (bug#15607).

	* nsterm.m (Qcocoa, Qgnustep): New variables.
	(syms_of_nsterm): Defsym Qcocoa, Qgnustep.  Fprovide appropriate one.
	(ns_get_color): Make selection color work for GNUstep also.

2013-10-18  Eli Zaretskii  <eliz@gnu.org>

	* keyboard.c (make_lispy_event): Remove GPM-specific code that
	handles mouse clicks.  Instead, let GPM use the same code as all
	the other mice use.  See the discussion starting at
	http://lists.gnu.org/archive/html/emacs-devel/2013-10/msg00521.html
	for the details of the problem with the menu bar this fixes.

2013-10-18  Dmitry Antipov  <dmantipov@yandex.ru>

	Remove port-specific display name lists to avoid extra
	complexity and data duplication with display info lists.
	* xterm.h (x_display_name_list): Remove declaration.
	* xterm.c (x_display_name_list): Remove.
	(x_term_init, x_delete_display, syms_of_xterm): Adjust users.
	* xfns.c (x_display_info_for_name, Fx_display_list):
	Likewise.  Use x_display_list where appropriate.
	* w32term.h (w32_display_name_list): Remove declaration.
	* w32term.c (w32_display_name_list): Remove.
	(w32_initialize_display_info, x_delete_display, syms_of_w32term):
	Adjust users.
	* w32fns.c (x_display_info_for_name, Fx_display_list):
	Likewise.  Use x_display_list where appropriate.
	* nsterm.h (ns_display_name_list): Remove declaration.
	* nsterm.m (ns_display_name_list): Remove.
	(ns_term_init, syms_of_nsterm): Adjust users.
	* nsfns.m (ns_display_info_for_name, Fx_display_list):
	Likewise.  Use x_display_list where appropriate.
	* termhooks.h (TERMINAL_FONT_CACHE): New macro.
	* alloc.c (toplevel) [HAVE_WINDOW_SYSTEM]: Include TERM_HEADER.
	(mark_terminals): Mark per-terminal font cache.

2013-10-17  Barry O'Reilly  <gundaetiapo@gmail.com>

	Don't run timers in input-pending-p.  Its new check-timers param
	provides the prior behavior.  (Bug#15045).
	* keyboard.c (Finput_pending_p): Accept optional check-timers param.

2013-10-17  Paul Eggert  <eggert@cs.ucla.edu>

	Make some functions static in non-Microsoft builds.
	On my platform (Fedora 19 x86-64), this shrinks the
	Emacs executable (text+data) by 0.25%.
	* dispextern.h (erase_phys_cursor) [!WINDOWSNT]:
	(load_color) [!MSDOS]:
	* gnutls.h (emacs_gnutls_transport_set_errno) [!WINDOWSNT]:
	* keyboard.h (make_ctrl_char) [!WINDOWSNT]:
	* lisp.h (check_existing):
	* process.h (conv_sockaddr_to_lisp, network_interface_list)
	(network_interface_info) [!WINDOWSNT]:
	* termhooks.h (encode_terminal_code) [!WINDOWSNT]:
	Remove extern decls.
	* fileio.c (check_existing):
	* keyboard.c (make_ctrl_char) [!WINDOWSNT]:
	* process.c (conv_sockaddr_to_lisp, network_interface_list)
	(network_interface_info) [!WINDOWSNT]:
	* term.c (encode_terminal_code) [!WINDOWSNT]:
	* xdisp.c (erase_phys_cursor) [!WINDOWSNT]:
	* xfaces.c (load_color) [!MSDOS]:
	Now static.
	* fileio.c (check_existing, check_executable, check_writable):
	* process.c (network_interface_list, network_interface_info):
	Move earlier, so that we don't need forward decls.
	* gnutls.c (fn_gnutls_transport_set_errno)
	(emacs_gnutls_transport_set_errno) [!WINDOWNT]:
	Remove; unused.
	* w32.c (init_environment): Use faccessat rather than
	check_existing, partly for consistency with the rest of the code
	in this file, partly so that check_existing can be static.

	Make VALMASK visible to GDB even if clang is used (Bug#15574).
	* emacs.c (MAIN_PROGRAM): New macro.
	* lisp.h (DEFINE_GDB_SYMBOL_BEGIN, DEFINE_GDB_SYMBOL_END): New macros.
	(ARRAY_MARK_FLAG, PSEUDOVECTOR_FLAG, VALMASK): Use them.

	bool vector int width fixes
	* data.c (bool_vector_spare_mask, Fbool_vector_count_matches)
	(Fbool_vector_count_matches_at):
	Use EMACS_INT, not ptrdiff_t, to record bit counts, as a bit count
	can exceed PTRDIFF_MAX, at least in theory.
	(Fbool_vector_count_matches_at):
	Use int, not ptrdiff_t, to record a value that can't exceed INT_MAX.

2013-10-16  Paul Eggert  <eggert@cs.ucla.edu>

	* process.h (conv_sockaddr_to_lisp): New decl, for newly-extern func.
	(struct sockaddr): Add forward decl, for platforms that lack it.

2013-10-16  Jan Djärv  <jan.h.d@swipnet.se>

	* nsselect.m (ns_string_from_pasteboard): Remove Fquit, just return
	Qnil (Bug#15628).

2013-10-16  Eli Zaretskii  <eliz@gnu.org>

	* w32.c (network_interface_get_info, network_interface_list)
	(network_interface_info): New functions.  (Bug#15610)
	(GetAdaptersInfo_Proc): New typedef.
	(get_adapters_info): New wrapper function.
	(globals_of_w32): Initialize g_b_init_get_adapters_info.

	* process.h (network_interface_list, network_interface_info):
	New prototypes.

	* process.c (conv_sockaddr_to_lisp): Now externally-visible.
	(Fnetwork_interface_list, Fnetwork_interface_info): Define for
	all systems.  Return non-nil for systems that HAVE_NET_IF_H and
	for WINDOWSNT.  Doc fix.
	(syms_of_process): Defsubr Snetwork_interface_list and
	Snetwork_interface_info unconditionally.

	* menu.c (have_boxes): Fix redundant simulation of radio buttons
	in NS GUI sessions.  (Bug#15629)

2013-10-16  Dmitry Antipov  <dmantipov@yandex.ru>

	* fns.c (Fstring_as_unibyte): Use xlispstrdup.

2013-10-15  Paul Eggert  <eggert@cs.ucla.edu>

	* print.c (print_object): Print " ..." when truncating bool vectors.

2013-10-15  Eli Zaretskii  <eliz@gnu.org>

	* w32inevt.c (do_mouse_event): Support mouse wheel and all the 5
	standard mouse buttons.

	* termhooks.h (struct input_event): Remove incorrect commentary.

2013-10-15  Paul Eggert  <eggert@cs.ucla.edu>

	Disallow bool vector operations on mixed-length operands.
	The old behavior left garbage in the result vector sometimes,
	and didn't seem to be useful.
	* data.c (Qwrong_length_argument): New static var.
	(wrong_length_argument): New function.
	(bool_vector_binop_driver): Check that args agree in length.

	* keyboard.c, keyboard.h (all_kboards): Now static.

2013-10-15  Xue Fuqiao  <xfq.free@gmail.com>

	* buffer.c (syms_of_buffer) <buffer-invisibility-spec>: Add usage
	note from the lispref.

2013-10-15  Dmitry Antipov  <dmantipov@yandex.ru>

	* nsterm.h (struct ns_display_info): Remove set-but-unused
	member image_cache (image caches are per-terminal anyway).
	(FRAME_X_IMAGE_CACHE): Remove.
	* nsterm.m (ns_initialize_display_info): Adjust user.

2013-10-14  Eli Zaretskii  <eliz@gnu.org>

	* w32proc.c: Include mingw_time.h.

	* w32.c: Include mingw_time.h.

	Implement scrolling of TTY menus when the screen is too short.

	* term.c (tty_menu_display): Accept an additional argument, the
	menu item from which to start displaying the menu.  Account for
	the value of Y when limiting the menu to the number of available
	screen lines.
	(mi_result): New enumeration.
	(read_menu_input): Return enumerated value.  When the y coordinate
	hits min_y or max_y, return scroll indication instead of wrapping
	around the menu.
	(tty_menu_activate): Handle the scrolling indications from
	read_menu_input.  Compute the first menu item to display and pass
	it to tty_menu_display.

2013-10-14  Dmitry Antipov  <dmantipov@yandex.ru>

	* termhooks.h (FRAME_MUST_WRITE_SPACES, FRAME_LINE_INS_DEL_OK)
	(FRAME_CHAR_INS_DEL_OK, FRAME_SCROLL_REGION_OK)
	(FRAME_SCROLL_REGION_COST, FRAME_MEMORY_BELOW_FRAME):
	Adjust to match the change described below.
	(struct terminal): Move must_write_spaces, line_ins_del_ok,
	char_ins_del_ok, scroll_region_ok, scroll_region_cost and
	memory_below_frame members to...
	* termchar.h (struct tty_display_info): ...here because they're
	relevant only on TTYs.  Prefer unsigned bitfield where appropriate.
	* term.c (init_tty):
	* nsterm.m (ns_create_terminal):
	* w32term.c (w32_create_terminal):
	* xterm.c (x_create_terminal): Adjust users.
	* dispnew.c (line_hash_code, line_draw_cost): Pass frame arg
	to filter out non-TTY frames.  Adjust comment.
	(scrolling): Adjust user.  Prefer eassert for debugging check.

2013-10-14  Dmitry Antipov  <dmantipov@yandex.ru>

	* xfaces.c (PT_PER_INCH): Remove unused macro.
	* termhooks.h (struct terminal): Remove set-but-unused
	member fast_clear_end_of_line.
	(FRAME_FAST_CLEAR_END_OF_LINE): Remove.
	* nsterm.m (ns_create_terminal):
	* term.c (init_tty):
	* w32term.c (w32_create_terminal):
	* xterm.c (x_create_terminal): Adjust users.

2013-10-14  Paul Eggert  <eggert@cs.ucla.edu>

	* lisp.h (bool_vector_size): New function.
	All uses of XBOOL_VECTOR (x)->size changed to bool_vector_size (x).
	* data.c (bool_vector_spare_mask, bool_vector_binop_driver)
	(Fbool_vector_not, Fbool_vector_count_matches_at):
	Remove uses of 'eassume' that should no longer be needed,
	because they are subsumed by the 'eassume' in bool_vector_size.

2013-10-12  Eli Zaretskii  <eliz@gnu.org>

	* image.c (GIFLIB_MAJOR, GIFLIB_MINOR, GIFLIB_RELEASE): Move back
	after inclusion of gif_lib.h, thus fixing compiler warnings caused
	by 2013-10-10T19:15:33Z!eggert@cs.ucla.edu.

2013-10-11  Eli Zaretskii  <eliz@gnu.org>

	* xdisp.c (deep_copy_glyph_row): Handle the case that FROM and TO
	have different dimensions.  (Bug#15575)

	* dispnew.c (fill_up_frame_row_with_spaces): Now has external
	visibility.

	* dispextern.h (fill_up_frame_row_with_spaces): Add prototype.

2013-10-11  Dmitry Antipov  <dmantipov@yandex.ru>

	* term.c (tty_menu_show): Never return with unbalanced
	specpdl.  Use eassert for debugging check.  Adjust style.

2013-10-11  Eli Zaretskii  <eliz@gnu.org>

	* term.c (read_menu_input): Make selection of menu items
	cyclical.  Suggested by Dmitry Antipov <dmantipov@yandex.ru>.
	(tty_menu_activate): Fix off-by-one error when computing max_y.

2013-10-11  Teodor Zlatanov  <tzz@lifelogs.com>

	* gnutls.c (gnutls_audit_log_function): Add function for GnuTLS
	audit logging (only used with GnuTLS 3.x) and enable it.

2013-10-11  Dmitry Antipov  <dmantipov@yandex.ru>

	* dispnew.c (redraw_frame): Remove useless #ifdef because
	FRAME_MSDOS_P is a compile-time zero everywhere except MS-DOS.
	Also, move TTY fflush to...
	* term.c (tty_update_end): ...this function.

2013-10-11  Eli Zaretskii  <eliz@gnu.org>

	* xdisp.c (display_tty_menu_item): Make sure we never write beyond
	the end of the frame's glyph matrix.  (Bug#15575)

	* term.c (tty_menu_display): Don't move cursor while overwriting
	frame's glyphs with menu items.  Limit the number of items
	displayed to what can be shown on the available screen lines,
	excluding the echo area.
	(tty_menu_activate): Limit the Y coordinate allowed by
	read_menu_input to the last screen line used for menu display.

2013-10-11  Paul Eggert  <eggert@cs.ucla.edu>

	* lisp.h (eassume): New macro.
	Also, include <verify.h>, for 'assume'.
	* alloc.c (bool_vector_payload_bytes, Fmake_bool_vector)
	(vroundup, vector_nbytes):
	* data.c (bool_vector_spare_mask, bool_vector_binop_driver)
	(Fbool_vector_not, Fbool_vector_count_matches)
	(Fbool_vector_count_matches_at):
	Use eassume, not eassert.
	* casetab.c (set_identity, shuffle):
	* composite.c (composition_gstring_put_cache):
	* dispnew.c (update_frame_1):
	* ftfont.c (ftfont_shape_by_flt):
	* image.c (gif_load):
	* intervals.c (offset_intervals):
	* macfont.m (macfont_shape):
	Remove calls to 'assume' that are no longer needed, because
	--enable-gcc-warnings no longer generates bogus warnings
	when these calls are removed.

2013-10-11  Dmitry Antipov  <dmantipov@yandex.ru>

	* xdisp.c (deep_copy_glyph_row): Remove unused locals.

2013-10-10  Stefan Monnier  <monnier@iro.umontreal.ca>

	* fileio.c (Fsubstitute_in_file_name): Use substitute-env-in-file-name.
	(Qsubstitute_env_in_file_name): New var.
	(syms_of_fileio): Define it.

2013-10-10  Eli Zaretskii  <eliz@gnu.org>

	* xdisp.c (deep_copy_glyph_row): Assert that the 'used' counts of
	FROM and TO are identical.  Copy only the glyphs of TEXT_AREA.
	(Bug#15575)

	* term.c (save_and_enable_current_matrix): Don't allocate and
	don't save margin areas.
	(restore_desired_matrix): Don't restore margin areas.
	(free_saved_screen): Don't free margin areas.

2013-10-10  Paul Eggert  <eggert@cs.ucla.edu>

	* image.c: Pacify --enable-gcc-warnings.
	(GIFLIB_MAJOR, GIFLIB_MINOR, GIFLIB_RELEASE, fn_GifErrorString):
	#define only if used.

2013-10-10  Eli Zaretskii  <eliz@gnu.org>

	* image.c (GIFLIB_MAJOR): Define to 4 if undefined.
	(GIFLIB_MINOR, GIFLIB_RELEASE): Define to zero if undefined.
	(GifErrorString) [GIFLIB_MAJOR >= 5]: Define a function pointer.
	(gif_load): For giflib v5.x and later, display the error message
	produced by giflib when its functions fail.
	(syms_of_image) <Qlibgif_version> [HAVE_NTGUI]: New DEFSYM.
	(Bug#15531)

2013-10-10  Dmitry Antipov  <dmantipov@yandex.ru>

	* keyboard.c (last_event_timestamp): Remove.  For X selection and
	GTK popup menus, it may be obtained from per-frame X display info.
	(kbd_buffer_store_event_hold, kbd_buffer_get_event)
	(process_special_events): Adjust users.
	* keyboard.h (last_event_timestamp): Remove declaration.
	* xmenu.c (xmenu_show, create_and_show_popup_menu): Lost last arg.
	Use FRAME_DISPLAY_INFO (f)->last_user_time for gtk_menu_popup.
	* menu.h (xmenu_show): Adjust prototype.
	* menu.c (Fx_popup_menu): Adjust user.
	* xselect.c (x_own_selection, x_get_foreign_selection)
	(Fx_disown_selection_internal): Use dpyinfo->last_user_time.

2013-10-10  Dmitry Antipov  <dmantipov@yandex.ru>

	* keyboard.c (init_kboard): Now static.  Add arg
	to denote window system.  Adjust comment.
	(init_keyboard): Adjust user.
	(allocate_kboard): New function.
	(syms_of_keyboard):
	* nsterm.m (ns_term_init):
	* term.c (init_tty):
	* w32term.c (w32_create_terminal):
	* xterm.c (x_term_init): Use it.
	* keyboard.h (init_kboard): Remove prototype.
	(allocate_kboard): Add prototype.

2013-10-10  Barry Fishman  <barry_fishman@acm.org>  (tiny change)

	* image.c (GIFLIB_MAJOR): Ensure it's defined.
	(DGifOpen, DGifOpenFileName): Handle giflib 5 syntax.  (Bug#15531)

2013-10-09  Paul Eggert  <eggert@cs.ucla.edu>

	* fns.c (sxhash_bool_vector): Fix buffer read overrun.

2013-10-09  Eli Zaretskii  <eliz@gnu.org>

	* term.c (tty_menu_activate): Flush the output stream after
	showing the cursor, and don't mark the frame garbaged at exit from
	the function.  Fixes redisplay glitches when moving from one menu
	to another.

2013-10-09  Jan Djärv  <jan.h.d@swipnet.se>

	* nsfns.m (Fns_convert_utf8_nfd_to_nfc): Check input for valid UTF-8
	or throw error (Bug#15570).

2013-10-09  Paul Eggert  <eggert@cs.ucla.edu>

	* intervals.c (temp_set_point_both): Move test into 'eassert',
	for speed.

	* lisp.h (eassert): Don't use 'assume'.
	Sometimes 'assume' wins in performance, and sometimes it loses,
	so it shouldn't be used all the time.  Perhaps we need two
	flavors of 'eassert', one for where 'assume' is far more likely
	to help or to hurt; but that can be done later.
	Problem reported by Dmitry Antipov in
	<http://lists.gnu.org/archive/html/emacs-devel/2013-10/msg00276.html>.
	Also, don't include <verify.h>; no longer needed.

2013-10-09  Glenn Morris  <rgm@gnu.org>

	* eval.c (Fcond): Doc tweak.

2013-10-09  Eli Zaretskii  <eliz@gnu.org>

	* xfaces.c (x_free_gc) [HAVE_X_WINDOWS, HAVE_NTGUI]: Don't pass
	expressions with side effects to eassert.  (Bug#15565)

2013-10-09  Stefan Monnier  <monnier@iro.umontreal.ca>

	* fns.c (hashfn_user_defined): Allow hash functions to return any
	Lisp_Object.

2013-10-08  Paul Eggert  <eggert@cs.ucla.edu>

	Fix minor problems found by static checking.
	* dispnew.c (save_current_matrix): Omit unnecessary casts.
	* dispnew.c (update_frame_with_menu): Mark debug local as used.
	* keyboard.c, keyboard.h (Qmouse_movement): Now static.
	* keyboard.c (read_menu_command): Remove unused local.
	* lisp.h (read_menu_command): New decl.
	* menu.c, menu.h (menu_item_width): Arg is now unsigned char *, for
	benefit of STRING_CHAR_AND_LENGTH.  All uses changed.
	Return ptrdiff_t, not int.
	* term.c (tty_menu_struct): 'allocated' member is now ptrdiff_t,
	not int, for benefit of xpalloc.
	(tty_menu_create, tty_menu_make_room): Simplify by using xzalloc
	and xpalloc.
	(have_menus_p): Remove; unused.
	(tty_menu_add_pane, tty_menu_add_selection): Change signedness of
	local char * pointer to pacify STRING_CHAR_AND_LENGTH.
	(tty_menu_add_selection, tty_menu_locate, tty_meny_destroy):
	Now static.
	(save_and_enable_current_matrix): Omit unnecessary casts.
	(read_menu_input): Omit local extern decl (now in lisp.h).
	Don't access uninitialized storage if mouse_get_xy fails.
	(tty_menu_activate): Mark local as initialized, for lint.
	(tty_menu_activate, tty_meny_show): Remove unused locals.

2013-10-08  Eli Zaretskii  <eliz@gnu.org>

	Support menus on text-mode terminals.
	* xterm.h (xw_popup_dialog): Add prototype.

	* xmenu.c (Fx_popup_dialog): Function moved to menu.c.
	(xmenu_show): Block input here, instead in Fx_popup_menu.
	(xw_popup_dialog): New function, with X-specific bits of popup
	dialogs.

	* xdisp.c (deep_copy_glyph_row, display_tty_menu_item):
	New functions.

	* window.c (Fset_window_configuration): Use run-time tests of the
	frame type instead of compile-time conditionals, when menu-bar
	lines are considered.

	* w32term.h (w32con_hide_cursor, w32con_show_cursor)
	(w32_popup_dialog): New prototypes.

	* w32menu.c (Fx_popup_dialog): Function deleted.
	(w32_popup_dialog): New function, with w32 specific bits of popup
	dialogs.  Block input here.

	* w32inevt.c (w32_console_read_socket): Minor change to add
	debugging TTY events.

	* w32fns.c (show_hourglass): If returning early because the frame
	is not a GUI frame, unblock input.

	* w32console.c (w32con_hide_cursor, w32con_show_cursor, cursorX)
	(cursorY): New functions.

	* termhooks.h (cursorX, cursorY): Prototypes of functions on
	WINDOWSNT, macros that call curX and curY elsewhere.

	* termchar.h (struct tty_display_info) <showing_menu>: New flag.

	* term.c (tty_hide_cursor, tty_show_cursor) [WINDOWSNT]: Call w32
	specific function to hide and show cursor on a text-mode terminal.
	(tty_menu_struct, struct tty_menu_state): New structures.
	(tty_menu_create, tty_menu_make_room, tty_menu_search_pane)
	(tty_menu_calc_size, mouse_get_xy, tty_menu_display)
	(have_menus_p, tty_menu_add_pane, tty_menu_add_selection)
	(tty_menu_locate, save_and_enable_current_matrix)
	(restore_desired_matrix, screen_update, read_menu_input)
	(tty_menu_activate, tty_menu_destroy, tty_menu_help_callback)
	(tty_pop_down_menu, tty_menu_last_menubar_item)
	(tty_menu_new_item_coords, tty_menu_show): New functions.
	(syms_of_term): New DEFSYMs for tty-menu-* symbols.

	* nsterm.h (ns_popup_dialog): Adjust prototype.

	* nsmenu.m (ns_menu_show): Block and unblock input here, instead
	of in x-popup-menu.
	(ns_popup_dialog): Adapt order of arguments to the other
	*_menu_show implementations.
	(Fx_popup_dialog): Function deleted.

	* msdos.c (x_set_menu_bar_lines): Delete unused function.

	* menu.h (tty_menu_show, menu_item_width): Provide prototypes.

	* menu.c (have_boxes): New function.
	(single_keymap_panes): Use it instead of a compile-time
	conditional.
	(single_menu_item): Use run-time tests of the frame type instead
	of compile-time conditionals.
	(encode_menu_string): New function.
	(list_of_items, list_of_panes): Use it instead of ENCODE_STRING
	the macro, since different types of frame need different encoding
	of menu items.
	(digest_single_submenu): Use run-time tests of frame type instead
	of, or in addition to, compile-time conditionals.
	(menu_item_width, Fmenu_bar_menu_at_x_y): New functions.
	(Fx_popup_menu): Detect when the function is called from keyboard
	on a TTY.  Don't barf when invoked on a text-mode frame.
	Check frame type at run time, instead of compile-time conditionals for
	invoking terminal-specific menu-show functions.
	Call tty_menu_show on text-mode frames.
	(Fx_popup_dialog): Move here from xmenu.c.  Test frame types at
	run time to determine which alternative to invoke; support dialogs
	on TTYs.

	* keyboard.h <Qmouse_movement>: Declare.

	* keyboard.c <Qmouse_movement>: Now extern.
	<Qecho_keystrokes>: New static variable.
	(read_key_sequence): Accept an additional argument, a flag to
	prevent redisplay during reading of the key sequence.  All callers
	changed.
	(read_menu_command): New function.
	(read_char): When COMMANDFLAG is -2, do not redisplay and do not
	autosave.
	(toolkit_menubar_in_use): New function.
	(make_lispy_event): Use it instead of a compile-time test.

	* fns.c (Fyes_or_no_p) [HAVE_MENUS]: Don't condition on
	window-system being available.

	* editfns.c (Fmessage_box) [HAVE_MENUS]: Don't condition the call
	to x-popup-dialog on the frame type, they all now support popup
	dialogs.

	* dispnew.c (save_current_matrix): Save the margin areas.
	(restore_current_matrix): Restore margin areas.
	(update_frame_with_menu): New function.

	* dispextern.h (display_tty_menu_item, update_frame_with_menu):
	Add prototypes.

	* alloc.c (make_save_ptr): Now compiled unconditionally.

2013-10-08  Dmitry Antipov  <dmantipov@yandex.ru>

	* dispnew.c (set_window_update_flags): Add buffer arg.  Adjust comment.
	(redraw_frame, update_frame): Adjust users.
	* dispextern.h (set_window_update_flags): Adjust prototype.
	* xdisp.c (redisplay_internal): When updating all frames with zero
	windows_or_buffers_changed, assume that only the windows that shows
	current buffer should be really updated.

2013-10-08  Dmitry Antipov  <dmantipov@yandex.ru>

	Do not allocate huge temporary memory areas and objects while encoding
	for file I/O, thus reducing an enormous memory usage for large buffers.
	See http://lists.gnu.org/archive/html/emacs-devel/2013-10/msg00180.html.
	* coding.h (struct coding_system): New member raw_destination.
	* coding.c (setup_coding_system): Initialize it to zero.
	(encode_coding_object): If raw_destination is set, do not create
	dst_object.  Add comment.
	* fileio.c (toplevel): New constant E_WRITE_MAX.
	(e_write): Do not encode more than E_WRITE_MAX characters per one loop
	iteration.  Use raw_destination if E_WRITE_MAX characters is encoded.

2013-10-08  Jan Djärv  <jan.h.d@swipnet.se>

	* nsterm.m (windowDidExitFullScreen:)
	(toggleFullScreen:): Change NS_IMPL_COCOA to HAVE_NATIVE_FS.

2013-10-08  Paul Eggert  <eggert@cs.ucla.edu>

	Fix race where emacs aborts when sent SIGTERM (Bug#15534).
	* keyboard.c (unblock_input_to): Don't process pending signals
	if a fatal error is in progress.

	* lisp.h (bits_word, BITS_WORD_MAX): New type and macro.
	All uses of 'size_t' and 'SIZE_MAX' changed to use them, when
	they're talking about words in Lisp bool vectors.
	(BITS_PER_BITS_WORD): Rename from BITS_PER_SIZE_T.  All uses changed.
	* data.c (popcount_bits_word): Rename from popcount_size_t.
	(bits_word_to_host_endian): Rename from size_t_to_host_endian.
	All uses changed.

2013-10-07  Paul Eggert  <eggert@cs.ucla.edu>

	Improve support for popcount and counting trailing zeros (Bug#15550).
	* data.c: Include <count-one-bits.h>, <count-trailing-zeros.h>.
	(USE_MSC_POPCOUNT, POPCOUNT_STATIC_INLINE)
	(NEED_GENERIC_POPCOUNT, popcount_size_t_generic)
	(popcount_size_t_msc, popcount_size_t_gcc):
	Remove; now done by Gnulib.
	(popcount_size_t): Now a macro that defers to Gnulib.
	(count_trailing_zero_bits): Return int, for consistency with
	Gnulib and because Emacs prefers signed to unsigned int.
	Don't assume that size_t is either unsigned int or unsigned long
	or unsigned long long.
	(size_t_to_host_endian): Do not assume that size_t is either
	exactly 32 or exactly 64 bits wide.
	* lisp.h (BITS_PER_SIZE_T): Define consistently with BITS_PER_LONG
	etc., so that it's now an enum constant, not a macro.
	No need to assume that it's either 32 or 64.

2013-10-07  Jan Djärv  <jan.h.d@swipnet.se>

	* nsterm.m (windowDidEnterFullScreen:): setPresentationOptions only
	on >= 10.7.

2013-10-07  Dmitry Antipov  <dmantipov@yandex.ru>

	* insdel.c (insert_from_gap): Prefer ptrdiff_t to int where needed.
	* xdisp.c (handle_fontified_prop): Likewise.  Use bool for boolean.

2013-10-07  Paul Eggert  <eggert@cs.ucla.edu>

	emacs_read and emacs_write now use void *, not char *.
	* alloc.c (valid_pointer_p) [!WINDOWSNT]: Remove now-unnecessary cast.
	* sysdep.c (emacs_read, emacs_write, emacs_write_sig):
	Buffer arg is now void *, not char *.  This matches plain
	'read' and 'write' better, and avoids a constraint violation
	on Solaris 9 with Oracle Studio.

2013-10-07  Dmitry Antipov  <dmantipov@yandex.ru>

	* alloc.c (Fmake_string): For ASCII char initializer, prefer
	memset to explicit loop.  Otherwise copy largest possible chunk
	from initialized to uninitialized part, thus allowing the longer
	memcpy runs and reducing the number of loop iterations.

2013-10-06  Jan Djärv  <jan.h.d@swipnet.se>

	* nsterm.m (ns_update_begin): If native fullscreen and no toolbar,
	hide toolbar (Bug#15388).
	(windowDidEnterFullScreen:): If presentation options are zero,
	set them here (Bug#15388).
	(ns_update_auto_hide_menu_bar): Remove runtime check.
	Don't auto hide dock unless menubar is also auto hidden.

2013-10-05  Xue Fuqiao  <xfq.free@gmail.com>

	* editfns.c (message): Mention batch mode in doc string.

2013-10-05  Jan Djärv  <jan.h.d@swipnet.se>

	* nsterm.m (check_native_fs): Remove erroneous comment.

2013-10-04  Dmitry Antipov  <dmantipov@yandex.ru>

	* xdisp.c (redisplay_internal): Simplify because scan_for_column now
	uses find_newline instead of scan_newline and so doesn't move point.

2013-10-04  Paul Eggert  <eggert@cs.ucla.edu>

	Use hardware support for byteswapping on glibc x86 etc.
	On Fedora 19 x86-64, the new bswap_64 needs 1 instruction,
	whereas the old swap64 needed 30.
	* fringe.c (init_fringe_bitmap) [WORDS_BIGENDIAN]:
	* sound.c (le2hl, le2hs, be2hl) [!WINDOWSNT]:
	Use byteswap.h's macros to swap bytes.
	* lisp.h (swap16, swap32, swap64): Remove.
	All uses replaced by bswap_16, bswap_32, bswap_64.

	* bytecode.c (exec_byte_code): Use some more volatile variables
	to work around local variables getting clobbered by longjmp.
	Port to pre-C99, which doesn't allow decls after stmts.

2013-10-03  Paul Eggert  <eggert@cs.ucla.edu>

	* lisp.h (eassert): Assume that COND is true when optimizing.
	In other words, take on the behavior of eassert_and_assume.
	This makes Emacs 0.2% smaller on my platform (Fedora 19, x86-64).
	(eassert_and_assume): Remove.  All uses replaced by eassert.

	* xdisp.c (Qglyphless_char): Now static.

	Adjust to merge from gnulib.
	* conf_post.h (__has_builtin, assume): Remove; gnulib now does these.
	* lisp.h: Include <verify.h>, for 'assume'.

	* eval.c (clobbered_eassert): New macro.
	(internal_catch, internal_condition_case)
	(internal_condition_case_1, internal_condition_case_2)
	(internal_condition_case_n): Use it instead of eassert
	when the argument contains locals clobbered by longjmp.
	Don't use clobbered locals outside of clobbered_eassert.
	(internal_lisp_condition_case): Use a volatile variable
	to work around a local variable's getting clobbered.

2013-10-03  Stefan Monnier  <monnier@iro.umontreal.ca>

	* lisp.h (struct handler): Merge struct handler and struct catchtag.
	(PUSH_HANDLER): New macro.
	(catchlist): Remove.
	(handlerlist): Always declare.

	* eval.c (catchlist): Remove (merge with handlerlist).
	(handlerlist, lisp_eval_depth): Not static any more.
	(internal_catch, internal_condition_case, internal_condition_case_1)
	(internal_condition_case_2, internal_condition_case_n):
	Use PUSH_HANDLER.
	(unwind_to_catch, Fthrow, Fsignal): Adjust to merged
	handlerlist/catchlist.
	(internal_lisp_condition_case): Use PUSH_HANDLER.  Adjust to new
	handlerlist which can only handle a single condition-case handler at
	a time.
	(find_handler_clause): Simplify since we only a single branch here
	any more.

	* bytecode.c (BYTE_CODES): Add Bpushcatch, Bpushconditioncase
	and Bpophandler.
	(bcall0): New function.
	(exec_byte_code): Add corresponding cases.  Improve error message when
	encountering an invalid byte-code.  Let Bunwind_protect accept
	a function (rather than a list of expressions) as argument.

	* alloc.c (Fgarbage_collect): Merge scans of handlerlist and catchlist,
	and make them unconditional now that they're heap-allocated.

2013-10-03  Stefan Monnier  <monnier@iro.umontreal.ca>

	* charset.c (Fdecode_char, Fencode_char): Remove description of
	`restriction' arg. now that it's hidden by advertised-calling-convention.

2013-10-02  Jan Djärv  <jan.h.d@swipnet.se>

	* macfont.m (mac_ctfont_create_preferred_family_for_attributes):
	Remove unused variable (from mac-port).
	(macfont_draw): Use s->ybase for correct y position.

2013-10-02  Dmitry Antipov  <dmantipov@yandex.ru>

	* frame.h (struct frame): Drop has_minibuffer member because...
	(FRAME_HAS_MINIBUF_P): ...this macro can be implemented without it.
	* frame.c (make_frame, make_minibuffer_frame): Adjust users.

2013-10-02  Dmitry Antipov  <dmantipov@yandex.ru>

	* window.h (struct window): Prefer enum text_cursor_kinds to int
	for phys_cursor_type member.  Move the latter, phys_cursor_width,
	phys_cursor_ascent and phys_cursor_height under HAVE_WINDOW_SYSTEM.
	* window.c (replace_window, make_window): Adjust users.

2013-10-02  Dmitry Antipov  <dmantipov@yandex.ru>

	* fringe.c (toplevel): Do not use HAVE_WINDOW_SYSTEM because
	this module is never compiled otherwise.

2013-10-01  Alp Aker  <alp.tekin.aker@gmail.com>

	* macfont.m (macfont_draw): Use CGRectMake rather than NSMakeRect
	(Bug#15500).

2013-09-29  Eli Zaretskii  <eliz@gnu.org>

	* xdisp.c (get_next_display_element): Don't call face_for_font in
	a build configured --without-x.  (Bug#15484)

2013-09-29  Jan Djärv  <jan.h.d@swipnet.se>

	* window.c (calc_absolute_offset): #elif should be #elif defined.

	* frame.c (delete_frame): Block/unblock input to overcome race
	condition (Bug#15475).

2013-09-29  Andreas Politz  <politza@hochschule-trier.de>  (tiny change)

	* frame.c (delete_frame): Record selected frame only after
	calling Qdelete_frame_functions (Bug#15477).

2013-09-28  Jan Djärv  <jan.h.d@swipnet.se>

	* nsterm.m (ns_selection_color): Remove.
	(ns_get_color): Check for ns_selection_(fg|bg)_color using
	NSColor selectedText(Background)Color.  Only for COCOA.
	(ns_term_init): Remove assignment of ns_selection_color, logic
	moved to ns_get_color.

	* nsterm.h (NS_SELECTION_BG_COLOR_DEFAULT): Rename from
	NS_SELECTION_COLOR_DEFAULT.
	(NS_SELECTION_FG_COLOR_DEFAULT): New.

2013-09-28  Eli Zaretskii  <eliz@gnu.org>

	* xdisp.c (Fdump_tool_bar_row): Ifdef away the body if 'struct
	frame' does not have the tool_bar_window member.

2013-09-26  Barry O'Reilly  <gundaetiapo@gmail.com>

	Signal error when reading an empty byte-code object (Bug#15405)
	* lread.c (read1): Signal error.
	* alloc.c (make_byte_code): eassert header size.
	(sweep_vectors): Change an int to size_t.

2013-09-24  Paul Eggert  <eggert@cs.ucla.edu>

	* dispnew.c (clear_glyph_row, copy_row_except_pointers): Use enums
	instead of ints, as it's the usual style for offsetof constants.  See:
	http://lists.gnu.org/archive/html/emacs-devel/2013-09/msg00478.html

	* data.c (POPCOUNT_STATIC_INLINE): New macro, as a hack for popcount.
	This is ugly, but it should fix the performance problem for older
	GCC versions in the short run.  I'll look into integrating the
	Gnulib module for popcount, as a better fix.
	See the thread starting in:
	http://lists.gnu.org/archive/html/emacs-devel/2013-09/msg00474.html
	(popcount_size_t_generic) [NEED_GENERIC_POPCOUNT]:
	(popcount_size_t_msc) [USE_MSC_POPCOUNT]:
	(popcount_size_t_gcc) [USE_GCC_POPCOUNT]:
	(popcount_size_t): Use it.

2013-09-24  Daniel Colascione  <dancol@dancol.org>

	* process.c (Fnetwork_interface_info): Fix build break due to
	vector changes.

2013-09-24  Paul Eggert  <eggert@cs.ucla.edu>

	* dispnew.c (clear_glyph_row, copy_row_except_pointers):
	Prefer signed to unsigned integers where either will do.
	No need for 'const' on locals that do not escape.
	Omit easserts with unnecessary and unportable assumptions about
	alignment.  Avoid unnecessary casts to char *.

2013-09-24  Dmitry Antipov  <dmantipov@yandex.ru>

	Use union for the payload of struct Lisp_Vector.
	This helps to avoid a few glitches dictated by C's aliasing rules.
	* lisp.h (struct Lisp_Vector): Use union for next and
	contents member.  Adjust comment.  Change related users.
	* alloc.c (next_in_free_list, set_next_in_free_list): Remove.
	Related users changed.
	* buffer.c, bytecode.c, ccl.c, character.h, chartab.c, composite.c:
	* composite.h, disptab.h, fns.c, fontset.c, indent.c, keyboard.c:
	* lread.c, msdos.c, process.c, w32menu.c, window.c, xdisp.c:
	* xfaces.c, xfont.c, xmenu.c: Related users changed.

2013-09-24  Dmitry Antipov  <dmantipov@yandex.ru>

	Optimize glyph row clearing and copying routines.
	* dispextern.h (struct glyph_row): Change layout of struct
	glyph_row to help copy_row_except_pointers.  Adjust comment.
	* dispnew.c (null_row): Remove.
	(clear_glyph_row): Use offsetof and memset to find and clear
	just the members that need clearing.  Adjust comment.
	(copy_row_except_pointers): Likewise for copying.

2013-09-24  Paul Eggert  <eggert@cs.ucla.edu>

	Some minor cleanups of recently-added bool vector code.
	* conf_post.h (assume): Always return void.  Use lint version
	only if GCC and MSC versions don't apply.
	* conf_post.h (assume):
	* data.c (USC_MSC_POPCOUNT, count_trailing_zero_bits):
	Depend on _MSC_VER, not __MSC_VER, for consistency with
	the rest of Emacs.
	* data.c (bool_vector_spare_mask, popcount_size_t_generic)
	(popcount_size_t_msc, popcount_size_t_gcc, popcount_size_t)
	(bool_vector_binop_driver, count_trailing_zero_bits)
	(size_t_to_host_endian): Now static, not static inline;
	the latter isn't needed with modern compilers and doesn't
	work with older compilers anyway.

	* alloc.c (valgrind_p): Use bool for boolean.

2013-09-23  Dmitry Antipov  <dmantipov@yandex.ru>

	* xdisp.c (noninteractive_need_newline, message_log_need_newline)
	(overlay_arrow_seen, message_enable_multibyte, line_number_displayed)
	(display_last_displayed_message_p, message_buf_print)
	(message_cleared_p, help_echo_showing_p, hourglass_shown_p):
	Use bool for boolean.
	* dispextern.h (cancel_line, init_desired_glyphs):
	Remove ancient leftover.
	(help_echo_showing_p, hourglass_shown_p):
	* lisp.h (noninteractive_need_newline): Adjust declaration.

2013-09-23  Dmitry Antipov  <dmantipov@yandex.ru>

	* dispnew.c (frame_garbaged, selected_frame, last_nonminibuf_frame):
	Move to...
	* frame.c (frame_garbaged, selected_frame, last_nonminibuf_frame):
	...this file and convert the latter to static.  Adjust comment.
	(make_initial_frame):
	* window.c (init_window_once): Adjust user.
	* frame.h (last_nonminibuf_frame): Remove declaration.
	* lisp.h (selected_frame): Likewise.
	* msdos.c (the_only_display_info): Adjust comment.

2013-09-23  Eli Zaretskii  <eliz@gnu.org>

	* xdisp.c (mouse_face_from_string_pos): Fix off-by-one error in
	computing the end column of mouse-highlight that comes from
	display or overlay strings.  (Bug#15437)
	(note_mouse_highlight): Adapt calculation of last argument to
	mouse_face_from_string_pos to the above change.

	* conf_post.h (__has_builtin): Define to zero, if undefined, on
	all platforms, not just for clang.

2013-09-23  Jan Djärv  <jan.h.d@swipnet.se>

	* filelock.c (lock_file_1): Rearrange to remove compiler warning
	about excess arguments to snprintf.

	* conf_post.h(assume): Use __builtin_unreachable for clang.

2013-09-23  Juanma Barranquero  <lekktu@gmail.com>

	* w32console.c (initialize_w32_display): Remove unused variable hlinfo.
	* w32term.c (w32_scroll_bar_handle_click): Remove unused variable f.

2013-09-23  Daniel Colascione  <dancol@dancol.org>

	* alloc.c (USE_VALGRIND): New macro; on by default
	when ENABLE_CHECKING.
	(mark_maybe_object, mark_maybe_pointer)
	[USE_VALGRIND]: Mark conservatively-scanned regions valid for
	valgrind purposes.
	(valgrind_p) [USE_VALGRIND]: New variable.
	(init_alloc) [USE_VALGRIND]: Initialize valgrind_p.

2013-09-22  Jan Djärv  <jan.h.d@swipnet.se>

	* process.c (wait_reading_process_output): Change int pnamelen to
	socklen_t.

	* nsterm.m (setMarkedText:selectedRange:, deleteWorkingText):
	* nsmenu.m (addDisplayItemWithImage:idx:tag:helpText:enabled:):
	* nsfont.m (ns_get_covering_families, ns_findfonts): Cast NSLog
	argument to unsigned long to avoid warning.
	(nsfont_draw): Use 0.25 instead of  Fix2X (kATSItalicQDSkew).

	* conf_post.h (assume): Fix compiler error: x shall be cond.

2013-09-22  Daniel Colascione  <dancol@dancol.org>

	* xfns.c (x_get_monitor_attributes): Suppress unused variable
	warning when compiling without a window system.

2013-09-22  Daniel Colascione  <dancol@dancol.org>

	* data.c (Qbool_vector_p): New symbol.
	(bool_vector_spare_mask, popcount_size_t_generic)
	(popcount_size_t_msc, popcount_size_t_gcc)
	(popcount_size_t)
	(bool_vector_binop_driver)
	(count_trailing_zero_bits, size_t_to_host_endian)
	(Fbool_vector_exclusive_or)
	(Fbool_vector_union)
	(Fbool_vector_intersection, Fbool_vector_set_difference)
	(Fbool_vector_subsetp, Fbool_vector_not)
	(Fbool_vector_count_matches)
	(Fbool_vector_count_matches_at): New functions.
	(syms_of_data): Intern new symbol, functions.
	* alloc.c (bool_vector_payload_bytes): New function.
	(Fmake_bool_vector): Instead of calling Fmake_vector,
	which performs redundant initialization and argument checking,
	just call allocate_vector ourselves.  Make sure we clear any
	terminating padding to zero.
	(vector_nbytes, sweep_vectors): Use bool_vector_payload_bytes
	instead of open-coding the size calculation.
	(vroundup_ct): New macro.
	(vroundup): Assume argument >= 0; invoke vroundup_ct.
	* casetab.c (shuffle, set_identity): Change lint_assume to assume.
	* composite.c (composition_gstring_put_cache):
	Change lint_assume to assume.
	* conf_post.h (assume): New macro.
	(lint_assume): Remove.
	* dispnew.c (update_frame_1): Change lint_assume to assume.
	* ftfont.c (ftfont_shape_by_flt): Change lint_assume
	to assume.
	* image.c (gif_load): Change lint_assume to assume.
	* lisp.h (eassert_and_assume): New macro.
	(Qbool_vector_p): Declare.
	(CHECK_BOOL_VECTOR, ROUNDUP, BITS_PER_SIZE_T): New macros.
	(swap16, swap32, swap64): New inline functions.
	* macfont.m (macfont_shape): Change lint_assume to assume.
	* ralloc.c: Rename ROUNDUP to PAGE_ROUNDUP throughout.
	* xsettings.c (parse_settings): Use new swap16 and
	swap32 from lisp.h instead of file-specific macros.

2013-09-22  Eli Zaretskii  <eliz@gnu.org>

	* xdisp.c (try_window_id): Don't abort if cursor row could not be
	found (which can legitimately happen when the glyph row at the
	window start is disabled in the current_matrix.  (Bug#15365)

2013-09-22  Paul Eggert  <eggert@cs.ucla.edu>

	Fix syntax.h bug introduced by recent INLINE change.
	syntax.h defined an extern inline function SYNTAX_ENTRY that was
	conditionally compiled one way in some modules, and a different
	way in others.  This doesn't work with extern inline functions,
	which must have the same definition in all modules, because the
	defining code might be shared across modules, depending on the
	implementation.  Symptoms reported by Martin Rudalics in:
	http://lists.gnu.org/archive/html/emacs-devel/2013-09/msg00414.html
	* regex.c, syntax.c (SYNTAX_ENTRY_VIA_PROPERTY): Remove.
	(SYNTAX, SYNTAX_ENTRY, SYNTAX_WITH_FLAGS): New macros,
	overriding the corresponding functions in syntax.h.
	* syntax.h (syntax_property_entry, syntax_property_with_flags)
	(syntax_property): New inline functions.
	(SYNTAX_ENTRY, SYNTAX_WITH_FLAGS, SYNTAX):
	Rewrite in terms of these new functions.

2013-09-21  Eli Zaretskii  <eliz@gnu.org>

	* dired.c (directory_files_internal): Use multibyte_chars_in_text,
	not chars_in_text, whose result depends on the multibyteness of
	the current buffer.  (Bug#15426)

2013-09-20  Paul Eggert  <eggert@cs.ucla.edu>

	Port recent change to hosts where pointers aren't 'long'.
	* xterm.c (x_send_scroll_bar_event, x_scroll_bar_to_input_event):
	Don't assume that pointers are the same width as 'long'.
	Add a compile-time check that a pointer fits into two X slots.

	A simpler, centralized INLINE.
	* conf_post.h (INLINE): Define only if not already defined.
	This allows us to use a single INLINE, defined by one file
	per executable.
	* emacs.c (INLINE): Define it.
	Also, include category.h, charset.h, composite.h, dispextern.h,
	syntax.h, systime.h, so that their INLINE definitions are expanded
	properly for Emacs.
	* blockinput.h, keyboard.c (BLOCKINPUT_INLINE):
	* buffer.h, buffer.c (BUFFER_INLINE):
	* category.h, category.c (CATEGORY_INLINE):
	* character.h, character.c (CHARACTER_INLINE):
	* charset.h, charset.c (CHARSET_INLINE):
	* composite.h, composite.c (COMPOSITE_INLINE):
	* dispextern.h, dispnew.c (DISPEXTERN_INLINE):
	* frame.h, frame.c (FRAME_INLINE):
	* intervals.h, intervals.c (INTERVALS_INLINE):
	* keyboard.h, keyboard.c (KEYBOARD_INLINE):
	* lisp.h, alloc.c (LISP_INLINE):
	* process.h, process.c (PROCESS_INLINE):
	* syntax.h, syntax.c (SYNTAX_INLINE):
	* systime.h, sysdep.c (SYSTIME_INLINE):
	* termhooks.h, terminal.c (TERMHOOKS_INLINE):
	* window.h, window.c (WINDOW_INLINE):
	Remove.  All uses replaced with INLINE.

2013-09-20  Dmitry Antipov  <dmantipov@yandex.ru>

	* xterm.c (handle_one_xevent): Revert part of 2013-09-17 change
	to avoid Bug#15398.

2013-09-19  Eli Zaretskii  <eliz@gnu.org>

	* w32reg.c (w32_get_string_resource): Make the first 2 arguments
	'const char *' to avoid compiler warnings due to similar change in
	the prototype of x_get_string_resource.

2013-09-19  Dmitry Antipov  <dmantipov@yandex.ru>

	* xterm.h (struct x_display_info): New members last_mouse_glyph_frame,
	last_mouse_scroll_bar, last_mouse_glyph and last_mouse_movement_time,
	going to replace static variables below.  Adjust comments.
	* xterm.c (last_mouse_glyph, last_mouse_glyph_frame)
	(last_mouse_scroll_bar, last_mouse_movement_time): Remove.
	(note_mouse_movement, XTmouse_position, x_scroll_bar_note_movement)
	(x_scroll_bar_report_motion, handle_one_xevent, syms_of_xterm):
	Related users changed.
	* w32term.h (struct w32_display_info): New members last_mouse_glyph_frame,
	last_mouse_scroll_bar, last_mouse_scroll_bar_pos, last_mouse_glyph and
	last_mouse_movement_time, going to replace static variables below.
	Adjust comments.
	* w32term.c (last_mouse_glyph_frame, last_mouse_scroll_bar)
	(last_mouse_scroll_bar_pos, last_mouse_glyph, last_mouse_movement_time):
	Remove.
	(note_mouse_movement, w32_mouse_position, w32_scroll_bar_handle_click)
	(x_scroll_bar_report_motion, syms_of_w32term): Related users changed.
	* nsterm.h (struct ns_display_info): New members last_mouse_glyph,
	last_mouse_movement_time and last_mouse_scroll_bar, going to replace
	static variables below.
	* nsterm.m (last_mouse_glyph, last_mouse_movement_time)
	(last_mouse_scroll_bar): Remove.
	(note_mouse_movement, ns_mouse_position, mouseMoved, mouseEntered)
	(mouseExited): Related users changed.

2013-09-19  Dmitry Antipov  <dmantipov@yandex.ru>

	Do not use external array to process X scroll bar messages.
	* xterm.c (scroll_bar_windows, scroll_bar_windows_size): Remove.
	(x_send_scroll_bar_event): Pack window pointer into two slots
	of XClientMessageEvent if we're 64-bit.  Adjust comment.
	(x_scroll_bar_to_input_event): Unpack accordingly.

2013-09-18  Dmitry Antipov  <dmantipov@yandex.ru>

	Ifdef away recent changes which aren't relevant to NS port.
	* dispextern.h (x_mouse_grabbed, x_redo_mouse_highlight)
	[!HAVE_NS]: Declare as such.
	* frame.c (x_mouse_grabbed, x_redo_mouse_highlight)
	[!HAVE_NS]: Define as such.

2013-09-18  Dmitry Antipov  <dmantipov@yandex.ru>

	* frame.c (x_redo_mouse_highlight): New function
	to factor out common code used in W32 and X ports.
	* dispextern.h (x_redo_mouse_highlight): Add prototype.
	* xterm.h (struct x_display_info):
	* w32term.h (struct w32_display_info):
	* nsterm.h (struct ns_display_info): New members
	last_mouse_motion_frame, last_mouse_motion_x and
	last_mouse_motion_y, going to replace static variables below.
	* xterm.c (last_mouse_motion_event, last_mouse_motion_frame)
	(redo_mouse_highlight): Remove.
	(note_mouse_movement, syms_of_xterm): Adjust user.
	(handle_one_xevent): Likewise.  Use x_redo_mouse_highlight.
	* w32term.c (last_mouse_motion_event, last_mouse_motion_frame)
	(redo_mouse_highlight): Remove.
	(note_mouse_movement, syms_of_w32term): Adjust user.
	(w32_read_socket): Likewise.  Use x_redo_mouse_highlight.
	* nsterm.m (last_mouse_motion_position, last_mouse_motion_frame):
	Remove.
	(note_mouse_movement, mouseMoved, syms_of_nsterm):
	* nsfns.m (compute_tip_xy): Adjust user.

2013-09-18  Dmitry Antipov  <dmantipov@yandex.ru>

	* frame.c (x_mouse_grabbed): New function.
	* dispextern.h (x_mouse_grabbed): Add prototype.
	(last_mouse_frame): Remove declaration.
	* xterm.h (struct x_display_info):
	* w32term.h (struct w32_display_info):
	* nsterm.h (struct ns_display_info): New member
	last_mouse_frame, going to replace...
	* xdisp.c (last_mouse_frame): ...global variable.
	(note_tool_bar_highlight):
	* w32term.c (w32_mouse_position, w32_read_socket):
	* xterm.c (XTmouse_position, handle_one_xevent):
	Use x_mouse_grabbed.
	* nsterm.m (ns_mouse_position, mouseDown): Adjust user.

2013-09-17  Dmitry Antipov  <dmantipov@yandex.ru>

	* w32term.c (w32_read_socket): Avoid temporary
	variables in a call to x_real_positions.
	* xterm.c (handle_one_xevent): Likewise.

2013-09-17  Dmitry Antipov  <dmantipov@yandex.ru>

	* frame.h (x_set_bitmap_icon) [!HAVE_NS]: New function.
	(x_icon_type): Remove prototype.
	(x_bitmap_icon) [!HAVE_NS]: Declare as such.
	* frame.c (x_icon_type): Remove.
	* w32term.c (x_make_frame_visible, x_iconify_frame):
	* xterm.c (x_make_frame_visible, x_iconify_frame):
	Use x_set_bitmap_icon to factor out common code.

2013-09-17  Dmitry Antipov  <dmantipov@yandex.ru>

	* dispextern.h (check_x_display_info, x_get_string_resource):
	Declare here just once and unify the latter.
	* frame.c (check_x_display_info, x_get_string_resource):
	* nsterm.h (check_x_display_info):
	* xrdb.c (x_get_string_resource):
	* xterm.h (check_x_display_info): Remove prototypes.
	* nsfns.m (x_get_string_resource): Likewise.  Adjust definition.
	* w32reg.c (x_get_string_resource): Likewise.
	(w32_get_rdb_resource): Adjust user.

2013-09-17  Dmitry Antipov  <dmantipov@yandex.ru>

	* xterm.h (struct x_display_info): New member
	x_pending_autoraise_frame, going to replace...
	* xterm.c (pending_autoraise_frame): ...static variable.
	(x_new_focus_frame, XTread_socket): Adjust users.
	* w32term.h (struct w32_display_info): New member
	w32_pending_autoraise_frame, going to replace...
	* w32term.c (pending_autoraise_frame): ...global variable.
	(x_new_focus_frame, w32_read_socket): Adjust users.

2013-09-17  Glenn Morris  <rgm@gnu.org>

	* xdisp.c (message_dolog): If we create *Messages*,
	switch it to messages-buffer-mode.

2013-09-17  Paul Eggert  <eggert@cs.ucla.edu>

	Don't overuse 'const' in types of locals.
	* bidi.c (bidi_count_bytes):
	* gtkutil.c, gtkutil.h (xg_event_is_for_menubar)
	(xg_event_is_for_scrollbar):
	* xselect.c (x_handle_property_notify)
	(x_handle_selection_notify, x_handle_dnd_message):
	* xsettings.c, xsettings.h (xft_settings_event):
	* xterm.c (x_handle_net_wm_state, handle_one_event)
	(x_menubar_window_to_frame, x_detect_focus_change)
	(construct_mouse_click, note_mouse_movement)
	(x_scroll_bar_to_input_event, x_scroll_bar_expose)
	(x_scroll_bar_handle_click, x_scroll_bar_note_movement)
	(handle_one_xevent, x_handle_net_wm_state):
	* xterm.h (x_handle_property_notify, x_handle_selection_notify)
	(x_handle_dnd_message):
	Avoid unnecessary 'const', typically the second 'const' in
	'const foo * const arg', a 'const' that does not affect the API
	and doesn't significantly help the human reader.

2013-09-17  Dmitry Antipov  <dmantipov@yandex.ru>

	* image.c (fn_g_type_init) [WINDOWSNT]: Define and load
	only if Glib < 2.36.0.
	(fn_g_type_init) [!WINDOWSNT]: Define only if Glib < 2.36.0.
	* xsettings.c (init_gconf, init_gsettings): Do not check
	for g_type_init.
	* xterm.c (handle_one_xevent): Do not call to x_clear_area
	if GTK >= 2.7.0.
	(toplevel) [USE_MOTIF]: Include xlwmenu.h to pacify GCC.

2013-09-16  Jan Djärv  <jan.h.d@swipnet.se>

	* xsettings.c (init_gconf, init_gsettings): Check for Glib 2.36.0
	before calling g_type_init.

	* font.c (syms_of_font): Move call to syms_of_(ns|mac)font ...

	* nsterm.m (syms_of_nsterm): ... to here.

2013-09-16  Dmitry Antipov  <dmantipov@yandex.ru>

	* xterm.c (toolkit_scroll_bar_interaction): Use bool for boolean.
	(ignore_next_mouse_click_timeout): Use Time as X does.
	(handle_one_xevent): Avoid cast and use unsigned comparison.

2013-09-16  Dmitry Antipov  <dmantipov@yandex.ru>

	Do not copy X event in handle_one_xevent except KeyPress case.
	Wnen XEvent is processed, it is unlikely to be changed except
	KeyPress case, so we can avoid copying and use const pointer to
	const data to make sure that an event is not changed elsewhere.
	* xterm.c (handle_one_xevent): Change 2nd arg to 'const XEvent *
	const' and do not create local copy except for the KeyPress event.
	Use casts to avoid a few glitches.  Adjust formatting.  Add comments.
	(SET_SAVED_BUTTON_EVENT): Remove and move the code to the only user.
	(x_handle_net_wm_state, x_menubar_window_to_frame)
	(x_detect_focus_change, construct_mouse_click, note_mouse_movement)
	(x_scroll_bar_to_input_event, x_scroll_bar_expose)
	(x_scroll_bar_handle_click, x_scroll_bar_note_movement):
	* gtkutil.c (xg_event_is_for_menubar, xg_event_is_for_scrollbar):
	* xselect.c (x_handle_property_notify, x_handle_selection_notify)
	(x_handle_dnd_message):
	* xsettings.c (xft_settings_event):
	Use 'const XEvent * const' where appropriate.
	* xterm.h, gtkutil.h, xsettings.h: Adjust related prototypes.

2013-09-16  Dmitry Antipov  <dmantipov@yandex.ru>

	Fix X event waiting to handle multiple frames.
	* frame.h (struct frame) [HAVE_X_WINDOWS]: New member wait_event_type.
	* xterm.c (pending_event_wait): Remove.  Adjust users.
	(x_detect_focus_change): Pass frame arg.
	(handle_one_xevent): Find related frame early and clear per-frame
	wait_event_type only if this is an event for the relevant frame.
	(x_wait_for_event): Use per-frame wait_event_type.

2013-09-15  Jan Djärv  <jan.h.d@swipnet.se>

	* nsfns.m (Fx_create_frame): Fix font driver registration for
	GNUstep.

	* font.c (syms_of_font): Check MAC_OS_X_VERSION_MAX_ALLOWED >= 1050
	for syms_of_macfont.

	* nsterm.m: Include macfont.h.
	(ns_tmp_flags, ns_tmp_font): Remove.
	(ns_compute_glyph_string_overhangs): Check for driver Qns.
	(ns_draw_glyph_string): Use local variables instead of ns_tmp_flags,
	ns_tmp_font.  Call ns_draw_text_decoration here instead of nsfont.m.
	(changeFont:): Fix code style.  Check for font driver type when
	getiing font.

	* nsterm.h (FONT_DESCENT, FONT_ASCENT): Define to (f)->ascent and
	(f)->descent.

	* nsfont.m (ns_tmp_flags, ns_tmp_font): Remove.
	(nsfont_open): Set font driver type.
	Set font->ascent and font->descent.  Figure out font instead of
	ns_tmp_font, and flags instead of ns_tmp_flags.
	Fix indentation.  Remove call to ns_draw_text_decoration,
	moved to nsterm.

	* nsfns.m: Include macfont.h.
	(Fx_create_frame): Register macfont driver, make a better default font.
	(Fns_popup_font_panel): Get font from macfont driver, if used.

	* macfont.m, macfont.h, macuvs.h: New files.

	* font.h: Declare syms_of_macfont.

	* font.c (syms_of_font): Call syms_of_macfont.

	* Makefile.in (NS_OBJ, SOME_MACHINE_OBJECTS): Add macfont.o.

2013-09-15  Dmitry Antipov  <dmantipov@yandex.ru>

	Drop VERTICAL_SCROLL_BAR_WIDTH_TRIM.  For X, it is zero since 1999,
	and it is always zero for others, so I assume that this is an ancient
	leftover which nobody will want to change any more.
	* xterm.h, w32term.h, nsterm.h (VERTICAL_SCROLL_BAR_WIDTH_TRIM): Remove.
	(VERTICAL_SCROLL_BAR_INSIDE_WIDTH):
	* frame.c (x_set_scroll_bar_width):
	* w32fns.c (w32_createscrollbar):
	* w32term.c (w32_set_vertical_scroll_bar):
	* xfns.c (x_set_scroll_bar_default_width):
	* xterm.c (XTflash, x_scroll_bar_create, XTset_vertical_scroll_bar)
	(x_scroll_bar_expose): Related users changed.

2013-09-15  Dmitry Antipov  <dmantipov@yandex.ru>

	* xterm.h (FRAME_X_SCREEN_NUMBER): Add comment.
	(BLACK_PIX_DEFAULT, WHITE_PIX_DEFAULT): Use FRAME_X_SCREEN_NUMBER.
	(SCROLL_BAR_X_WIDGET, SET_SCROLL_BAR_X_WIDGET) [USE_X_TOOLKIT]:
	Define as such.
	* frame.h (FRAME_SMALLEST_CHAR_WIDTH, FRAME_SMALLEST_FONT_HEIGHT):
	Define once here...
	* nsterm.h, w32term.h, xterm.h: ...and not here.
	* w32term.h (SCROLL_BAR_X_WIDGET, SET_SCROLL_BAR_X_WIDGET):
	Remove unused Xisms.
	* xterm.c, xfns.c (toplevel): Remove #ifdef HAVE_X_WINDOWS because
	these modules are never compiled otherwise.

2013-09-14  Eli Zaretskii  <eliz@gnu.org>

	* buffer.c (syms_of_buffer) <left-margin-width, right-margin-width>:
	Doc fix.  (Bug#15375)

2013-09-13  Dmitry Antipov  <dmantipov@yandex.ru>

	Unify Fx_focus_frame between all ports.
	* frame.h (x_focus_frame): New prototype.
	* xfns.c (Fx_focus_frame): Remove.
	(syms_of_xfns): Do not defsubr it.
	(x_focus_frame): X implementation.
	* nsfns.m (Fx_focus_frame): Remove.
	(syms_of_nsfns): Do not defsubr it.
	(x_focus_frame): NS implementation.
	* w32term.c (Fx_focus_frame): Remove.
	(x_focus_on_frame): Rename to...
	(x_focus_frame): W32 implementation.
	* w32term.h (x_focus_on_frame): Remove prototype.
	* w32fns.c (Fx_focus_frame): Remove.
	(syms_of_w32fns): Do not defsubr it.
	* frame.c (Fx_focus_frame): Define here.
	(syms_of_frame): Defsubr here.
	* gtkutil.c (xg_tool_bar_callback): Use x_focus_frame.

2013-09-13  Dmitry Antipov  <dmantipov@yandex.ru>

	Unify FRAME_window_system_DISPLAY_INFO macros between all ports.
	All of them are replaced with FRAME_DISPLAY_INFO, defined in
	each port to reference the port-specific window system data.
	* msdos.h (FRAME_X_DISPLAY_INFO): Remove.
	(FRAME_DISPLAY_INFO): Define.
	* w32term.h (FRAME_W32_DISPLAY_INFO, FRAME_X_DISPLAY_INFO): Remove.
	(FRAME_DISPLAY_INFO): Define.  Adjust users.
	* xterm.h (FRAME_X_DISPLAY_INFO): Remove.
	(FRAME_DISPLAY_INFO): Define.  Adjust users.
	* frame.h (FRAME_RES_X, FRAME_RES_Y): Unify.
	* font.c, frame.c, gtkutil.c, image.c, menu.c, msdos.c, nsfns.m:
	* nsfont.m, nsterm.m, w32fns.c, w32font.c, w32menu.c, w32term.c:
	* w32xfns.c, widget.c, xdisp.c, xfaces.c, xfns.c, xfont.c, xmenu.c:
	* xselect.c, xterm.c: All related users changed.

2013-09-13  Dmitry Antipov  <dmantipov@yandex.ru>

	* xterm.h (x_window_to_frame, x_any_window_to_frame)
	(x_menubar_window_to_frame): Remove prototypes.
	* xfns.c (x_window_to_frame, x_any_window_to_frame)
	(x_menubar_window_to_frame, x_top_window_to_frame):
	Move from here...
	* xterm.c (x_window_to_frame, x_any_window_to_frame)
	(x_menubar_window_to_frame, x_top_window_to_frame):
	...to here and convert all but the last to static.

2013-09-12  Eli Zaretskii  <eliz@gnu.org>

	* lisp.mk (lisp): Add w32-common-fns.elc.

2013-09-12  Xue Fuqiao  <xfq.free@gmail.com>

	* charset.c (char_charset): Document an exception for char-charset.

2013-09-12  Dmitry Antipov  <dmantipov@yandex.ru>

	* xterm.h (x_display_info): New field last_user_time...
	* xterm.c (toplevel): ...to replace static last_user_time.
	(handle_one_xevent, x_ewmh_activate_frame): Adjust users.

2013-09-12  Dmitry Antipov  <dmantipov@yandex.ru>

	* xterm.c (x_set_scroll_bar_thumb) [USE_LUCID && !HAVE_XAW3D]: Clip
	scroll bar values to prevent thumb from disappear and update comment.

2013-09-11  Glenn Morris  <rgm@gnu.org>

	* emacs.c (usage_message): Possessive apostrophe tweak.

2013-09-11  Dmitry Antipov  <dmantipov@yandex.ru>

	* nsterm.m (syms_of_nsterm): Use Qns.
	* w32fns.c (Fx_open_connection): Remove old '#if 0' code.
	* w32term.c (w32_create_terminal, syms_of_w32term): Use Qw32.
	* xfns.c (x_display_info_for_name, Fx_open_connection):
	Remove old '#if 0' code.
	(syms_of_xfns): Use Qx.
	* termhooks.h (fullscreen_hook): Remove the leftover.
	(struct terminal): Fix typo in comment.

2013-09-11  Dmitry Antipov  <dmantipov@yandex.ru>

	Cleaning up a few X scroll bar bits.
	* termhooks.h (enum scroll_bar_part): Add scroll_bar_nowhere member.
	* xterm.h (struct scroll_bar) [USE_TOOLKIT_SCROLL_BARS && USE_LUCID]:
	New member last_seen_part, going to replace...
	* xterm.c [USE_TOOLKIT_SCROLL_BARS]: ...global last_scroll_bar_part.
	(xt_action_hook) [USE_LUCID]: Adjust user.
	(xm_scroll_callback, xg_scroll_callback): Do not bloat with
	Lucid-specific scroll bar support.
	(xaw_jump_callback, xaw_scroll_callback): Prefer enum scroll_par_part
	to int and adjust to use last_seen_part member.
	(x_set_toolkit_scroll_bar_thumb) [USE_LUCID]: Adjust user.
	(x_scroll_bar_create) [USE_TOOLKIT_SCROLL_BARS && USE_LUCID]:
	Initialize last_seen_part.

2013-09-11  Stefan Monnier  <monnier@iro.umontreal.ca>

	* insdel.c (insert_from_buffer_1): Don't mark buffer as modified when
	insert-buffer-substring an empty string.

2013-09-11  Paul Eggert  <eggert@cs.ucla.edu>

	* xdisp.c (Ftool_bar_lines_needed): Declare as 'const' if ifdeffed out,
	avoiding a GCC warning.

2013-09-11  Dmitry Antipov  <dmantipov@yandex.ru>

	Ifdef away frame tool bar code when it is not really used.
	* frame.h (struct frame) [HAVE_WINDOW_SYSTEM && !USE_GTK && !HAVE_NS]:
	Move tool_bar_window, desired_tool_bar_string, current_tool_bar_string
	and minimize_tool_bar_window_p under the above.
	(fset_current_tool_bar_string, fset_desired_tool_bar_string)
	(fset_tool_bar_window): Likewise.
	* dispnew.c (clear_current_matrices, clear_desired_matrices)
	(adjust_frame_glyphs_for_window_redisplay, free_glyphs, update_frame)
	(change_frame_size_1):
	* window.c (window_from_coordinates, Frecenter): Adjust users.
	* window.h (WINDOW_TOOL_BAR_P): Define to zero when frame tool bar
	code is not really used.
	* xdisp.c (build_desired_tool_bar_string, display_tool_bar_line)
	(tool_bar_lines_needed, MAX_FRAME_TOOL_BAR_HEIGHT, tool_bar_item_info)
	(get_tool_bar_item, handle_tool_bar_click, note_tool_bar_highlight)
	[!USE_GTK && !HAVE_NS]: Define as such.
	(Ftool_bar_lines_needed, redisplay_tool_bar, show_mouse_face)
	(note_mouse_highlight, expose_frame):
	* xfns.c (x_set_tool_bar_lines):
	* xterm.c (handle_one_xevent): Adjust users.

2013-09-11  Paul Eggert  <eggert@cs.ucla.edu>

	Fix corruption with multiple emacsclient -t instances (Bug#15222).
	This bug was introduced by my 2013-08-26 patch, which incorrectly
	assumed that the terminfo implementation doesn't use termcap buffers.
	* term.c (init_tty) [TERMINFO]: Remove optimization, as
	these buffers apparently are used after all.
	* termchar.h (TERMCAP_BUFFER_SIZE) [TERMINFO]: Define here too.
	(struct tty_display_info): Define members termcap_term_buffer and
	termcap_strings_buffer even if TERMINFO.

2013-09-11  Dmitry Antipov  <dmantipov@yandex.ru>

	Fix last change.
	* data.c (Feqlsign, Flss, Fgtr, Fleq, Fgeq): Add convenient
	'usage' docstring entry to pacify make-docfile.

2013-09-11  Barry O'Reilly  <gundaetiapo@gmail.com>

	Change comparison functions =, <, >, <=, >= to take many arguments.
	* data.c: Change comparison functions' interface and implementation.
	* lisp.h: Make arithcompare available for efficient two arg
	comparisons.
	* bytecode.c: Use arithcompare.
	* fileio.c: Use new interface.

2013-09-11  Stefan Monnier  <monnier@iro.umontreal.ca>

	* keyboard.c (read_char): Don't break immediate_echo (bug#15332).

2013-09-10  Stefan Monnier  <monnier@iro.umontreal.ca>

	* eval.c (Feval): Document the new use of `lexical'.

2013-09-09  Dmitry Antipov  <dmantipov@yandex.ru>

	Review and drop old frame resize hack.
	* frame.h (struct frame): Remove force_flush_display_p.
	* dispnew.c (update_frame): Adjust user and don't call
	flush_frame here.  The comment has said that there was an issues
	with redisplaying fringes, but I don't see any differences with
	and without this hack.  Hopefully we can continue without it.
	* xdisp.c (clear_garbaged_frames): Adjust user and do not clear
	current frame matrices twice if resized_p is set.

2013-09-09  Dmitry Antipov  <dmantipov@yandex.ru>

	Do not populate pure Xism x_sync to other ports.
	* frame.h (x_sync): Move under HAVE_X_WINDOWS.
	* frame.c (other_visible_frames) [HAVE_X_WINDOWS]: Use as such.
	* nsfns.m, w32xfns.c (x_sync): Remove no-op.
	* w32term.h (x_sync): Remove prototype.

2013-09-09  Dmitry Antipov  <dmantipov@yandex.ru>

	Cleanup frame flushing.
	* dispextern.h (struct redisplay_interface):
	Drop flush_display_optional because flush_display is enough
	for X and flushing via RIF is just a no-op for others.
	* frame.h (flush_frame): New function.
	* dispnew.c (update_frame):
	* minibuf.c (read_minibuf):
	* xdisp.c (echo_area_display, redisplay_preserve_echo_area):
	Use it.
	* keyboard.c (detect_input_pending_run_timers): Do not flush
	all frames but selected one in redisplay_preserve_echo_area.
	* nsterm.m (ns_flush): Remove no-op.
	(ns_redisplay_interface): Adjust user.
	* w32term.h (x_flush): Remove no-op.
	(w32_redisplay_interface): Adjust user.
	* xterm.c (x_flush): Simplify because we do not flush all
	frames at once any more.  Adjust comment.
	(x_redisplay_interface): Adjust user.

2013-09-07  Paul Eggert  <eggert@cs.ucla.edu>

	Port --without-x --enable-gcc-warnings to Fedora 19.
	* gfilenotify.c (globals_of_gfilenotify):
	Call g_type_init only if using an older glib version that needs it.

2013-09-06  Dmitry Antipov  <dmantipov@yandex.ru>

	* lisp.h (last_glyphless_glyph_frame, last_glyphless_glyph_face_id)
	(last_glyphless_glyph_merged_face_id): Remove declarations.
	* dispextern.h (merge_glyphless_glyph_face): Add prototype.
	* xdisp.c (last_glyphless_glyph_frame, last_glyphless_glyph_face_id)
	(last_glyphless_glyph_merged_face_id): Now static.
	(merge_escape_glyph_face): New function, refactored from...
	(get_next_display_element): ...here.
	(merge_glyphless_glyph_face): New function, refactored from...
	(produce_glyphless_glyph): ...here...
	* term.c (produce_glyphless_glyph): ...and here.

2013-09-06  Stefan Monnier  <monnier@iro.umontreal.ca>

	* eval.c (eval_sub): Only call Ffunction if necessary.

2013-09-06  Dmitry Antipov  <dmantipov@yandex.ru>

	Attempt to make redisplay more selective when changing cursor type.
	* frame.h (struct frame): New bitfield cursor_type_changed.
	* xdisp.c (cursor_type_changed): Remove.
	(try_cursor_movement, redisplay_window, try_window_id)
	(set_frame_cursor_types, try_window_reusing_current_matrix):
	Adjust to use per-frame bitfield.
	(redisplay_internal): Look for cursor type change on each visible
	frame and consider all frames if cursor type has been changed on
	the frame other than selected.  If cursor type has been changed on
	selected frame only, do not use fast update.

2013-09-06  Dmitry Antipov  <dmantipov@yandex.ru>

	Attempt to make redisplay more selective when changing fonts.
	* frame.h (struct frame): New bitfield fonts_changed.
	* dispextern.h (fonts_changed_p, adjust_glyphs): Remove declaration.
	(adjust_frame_glyphs): Add prototype.
	* dispnew.c (fonts_changed_p): Remove.
	(adjust_glyphs): Remove because we do not
	adjust matrices on all frames at once any more.
	(adjust_frame_glyphs): Block and unblock input here.
	(adjust_glyph_matrix): Use fonts_changed.
	(change_frame_size_1): Use adjust_frame_glyphs.
	* font.c (font_open_entity): Use fonts_changed.
	* frame.c (set_menu_bar_lines, Fmake_terminal_frame):
	* w32fns.c (x_set_menu_bar_lines, x_set_tool_bar_lines, Fx_show_tip):
	* window.c (Fdelete_other_windows_internal, Fwindow_resize_apply)
	(Fsplit_window_internal, Fdelete_window_internal, grow_mini_window)
	(shrink_mini_window, Fresize_mini_window_internal)
	(window_scroll_pixel_based, Fset_window_configuration)
	(apply_window_adjustment, Fset_window_vscroll):
	* xfns.c (x_set_menu_bar_lines, x_set_tool_bar_lines, Fx_show_tip):
	Use adjust_frame_glyphs.
	* xdisp.c (redisplay_tool_bar, redisplay_window, try_window)
	(try_window_reusing_current_matrix, try_window_id, display_line)
	(IT_EXPAND_MATRIX_WIDTH): Use fonts_changed.
	(redisplay_internal): Consider fonts_changed and adjust frame
	matrices for each frame only if the frame is visible.  If font
	has been changed on some frame during full redisplay, retry
	only visible frames where the font has been actually changed.

2013-09-05  Dmitry Antipov  <dmantipov@yandex.ru>

	Cache current header and mode line height for each window.
	* window.h (struct window): New fields mode_line_height
	and header_line_height.
	* window.c (make_window): Initialize them.
	* dispextern.h (CURRENT_MODE_LINE_HEIGHT)
	(CURRENT_HEADER_LINE_HEIGHT): Use them.  Adjust comment.
	(current_mode_line_height, current_header_line_height):
	Remove declaration.
	* xdisp.c (current_mode_line_height, current_header_line_height):
	Remove.
	(pos_visible_p, init_xdisp): Adjust user.
	(redisplay_window): Invalidate mode_line_height and
	header_line_height if current and desired matrices do not agree.

2013-09-05  Dmitry Antipov  <dmantipov@yandex.ru>

	* fontset.c, window.c, xdisp.c (toplevel): Use TERM_HEADER.
	* xfaces.c (toplevel) [HAVE_X_WINDOWS]: Do not include xterm.h twice.

2013-09-05  Dmitry Antipov  <dmantipov@yandex.ru>

	Make --without-x compatible with --enable-gcc-warnings.
	* font.c (register_font_driver): Move check under HAVE_WINDOW_SYSTEM.
	* font.h (struct font_driver): Move draw, get_bitmap and free_bitmap
	members under HAVE_WINDOW_SYSTEM.
	* keyboard.c (make_lispy_focus_out): Likewise.
	(record_menu_key): Move under HAVE_MENUS.
	* xdisp.c (toplevel): Move hourglass_shown_p, hourglass_atimer and
	THIN_SPACE_WIDTH under HAVE_WINDOW_SYSTEM.
	(syms_of_xdisp): Adjust user.
	(window_box_edges): Define only if HAVE_WINDOW_SYSTEM.
	(start_hourglass, cancel_hourglass):
	* xfaces.c (toplevel): Likewise with PT_PER_INCH,
	clear_font_table_count, CLEAR_FONT_TABLE_COUNT
	and CLEAR_FONT_TABLE_NFONTS.
	(set_font_frame_param, clear_face_gcs, realize_non_ascii_face):
	Declare only if HAVE_WINDOW_SYSTEM.
	(lface_same_font_attributes_p, clear_face_gcs): Define only
	if HAVE_WINDOW_SYSTEM.

2013-09-05  Dmitry Antipov  <dmantipov@yandex.ru>

	* frame.c (check_minibuf_window): Update 'frame' with frame pointer.
	* xterm.c (x_scroll_bar_handle_click) [!USE_TOOLKIT_SCROLL_BARS]:
	Don't pass C integer to XINT (tiny fix for 2013-09-03 change).

2013-09-05  Stefan Monnier  <monnier@iro.umontreal.ca>

	* cmds.c (Fself_insert_command): Don't pass a non-integer to XINT.

2013-09-04  Paul Eggert  <eggert@cs.ucla.edu>

	* alloc.c (make_event_array): First arg is now ptrdiff_t, not int.
	This fixes a type error on hosts where ptrdiff_t is wider than int.

2013-09-04  Stefan Monnier  <monnier@iro.umontreal.ca>

	* keyboard.c (read_key_sequence_vs): New function.
	(Fread_key_sequence_vector, Fread_key_sequence): Use it to factor out
	common code.

	* callint.c (Fcall_interactively): Always return a vector for 'K'.

2013-09-04  Paul Eggert  <eggert@cs.ucla.edu>

	Makefile improvements.
	* Makefile.in (config.status): Don't use double-colon rules, as
	they are not portable according to POSIX.  Fix shell typo with `;
	I guess this rule has never been tested?
	(VCSWITNESS): New macro, to override any environment var.

2013-09-04  Dmitry Antipov  <dmantipov@yandex.ru>

	* xterm.h (struct x_display_info): Do not track X connection
	fd separately because it is always available from Display.
	* xterm.c (x_term_init, x_delete_terminal, x_delete_display):
	Adjust users.

2013-09-03  Dmitry Antipov  <dmantipov@yandex.ru>

	* buffer.c (drop_overlay):
	* fileio.c (restore_point_unwind): Prefer unchain_marker to
	Fset_marker (X, Qnil, ...) (which is the same but a bit slower).

2013-09-03  Dmitry Antipov  <dmantipov@yandex.ru>

	* buffer.c (Fmake_overlay, Fmove_overlay):
	* intervals.c (set_point_from_marker):
	* print.c (PRINTPREPARE): Prefer signal_error
	to plain error and report unsuitable marker too.

2013-09-03  Dmitry Antipov  <dmantipov@yandex.ru>

	* xterm.h (struct scroll_bar): Prefer int to Lisp_Object
	for 'dragging' member.
	(struct x_output): Remove set-but-unused leftovers
	'left_before_move' and 'top_before_move'.
	* gtkutil.c (xg_set_toolkit_scroll_bar_thumb):
	* xterm.c (xt_action_hook, xm_scroll_callback, xg_scroll_callback)
	(xg_end_scroll_callback, xaw_jump_callback, xaw_scroll_callback)
	(x_set_toolkit_scroll_bar_thumb, x_scroll_bar_create)
	(x_scroll_bar_set_handle, XTset_vertical_scroll_bar)
	(x_scroll_bar_handle_click, x_scroll_bar_note_movement)
	(x_scroll_bar_report_motion, x_set_offset): Related users changed.
	* xfns.c, image.c (XLIB_ILLEGAL_ACCESS): No longer needed.

2013-09-03  Jan Djärv  <jan.h.d@swipnet.se>

	* nsfont.m (INVALID_GLYPH): New define.
	(nsfont_encode_char): Use INVALID_GLYPH.
	(ns_uni_to_glyphs): Ditto, check for NSNullGlyph (Bug#15138).

2013-09-02  Dmitry Antipov  <dmantipov@yandex.ru>

	* xterm.c (x_last_mouse_movement_time): Revert last change.
	This code should use XDisplayMotionBufferSize to check display's
	motion history first, and there are few other issues as well.
	(x_scroll_bar_note_movement): Pass XMotionEvent rather than XEvent.
	(handle_one_xevent): Adjust user.

2013-09-02  Martin Rudalics  <rudalics@gmx.at>

	* dispnew.c (Flast_nonminibuf_frame): Move from here ...
	* frame.c (Flast_nonminibuf_frame): ... to here.
	(check_minibuf_window): Don't abort if no window was found
	(Bug#15247).

2013-09-02  Dmitry Antipov  <dmantipov@yandex.ru>

	Use XGetMotionEvents to ask the last mouse motion time from X server.
	* xterm.c (X_MOTION_HISTORY): Default to 1.
	(x_last_mouse_movement_time) [X_MOTION_HISTORY]: New function.
	(x_last_mouse_movement_time) [!X_MOTION_HISTORY]: Legacy version.
	(note_mouse_movement, x_scroll_bar_note_movement) [!X_MOTION_HISTORY]:
	Ifdef away legacy code.
	(XTmouse_position, x_scroll_bar_report_motion):
	Use x_last_mouse_movement_time.
	(handle_one_xevent): Use event.xunmap and not event.xmap when handling
	UnmapNotify event.

2013-09-02  Dmitry Antipov  <dmantipov@yandex.ru>

	* msdos.c (last_mouse_window): Move to...
	(dos_rawgetc): ...this function and adjust comment.
	* nsterm.m (last_window): Rename to last_mouse_window, move to...
	(mouseMoved): ...this function and adjust comment.
	* w32term.c (last_window): Likewise with...
	(w32_read_socket): ...this function.
	* xterm.c (last_window): Likewise with...
	(handle_one_xevent): ...this function.

2013-09-02  Dmitry Antipov  <dmantipov@yandex.ru>

	* window.h (Vmouse_window, Vmouse_event): Remove the leftovers.
	* xterm.c (toplevel): Drop obsolete comment and move compose_status...
	(handle_one_xevent): ...to here.
	(STORE_KEYSYM_FOR_DEBUG): Move under ENABLE_CHECKING and make no-op
	otherwise.

2013-09-02  Dmitry Antipov  <dmantipov@yandex.ru>

	* msdos.c (IT_set_terminal_window): Remove no-op.
	(initialize_msdos_display): Adjust terminal setup.
	* w32console.c (w32con_set_terminal_window): Remove no-op.
	(initialize_w32_display): Adjust terminal setup.
	* w32term.c (w32_set_terminal_window): Remove no-op.
	(w32_create_terminal): Adjust terminal setup.
	* xterm.c (XTset_terminal_window): Remove no-op.
	(x_create_terminal): Adjust terminal setup.

2013-09-01  Dmitry Antipov  <dmantipov@yandex.ru>

	* nsterm.m (ns_set_terminal_modes, ns_reset_terminal_modes):
	Remove no-ops.
	(ns_create_terminal): Adjust terminal setup.
	* w32term.c (w32_set_terminal_modes, w32_reset_terminal_modes):
	Remove no-ops.
	(w32_create_terminal): Adjust terminal setup.
	* xterm.c (XTset_terminal_modes, XTreset_terminal_modes):
	Remove no-ops.
	(x_create_terminal): Adjust terminal setup.

2013-09-01  Dmitry Antipov  <dmantipov@yandex.ru>

	* dispextern.h (SET_TEXT_POS_FROM_MARKER): Indent.
	(CLIP_TEXT_POS_FROM_MARKER): New macro.
	* dispnew.c (buffer_posn_from_coords):
	* window.c (Fwindow_end, displayed_window_lines):
	* xdisp.c (redisplay_mode_lines): Use it.

2013-09-01  Jan Djärv  <jan.h.d@swipnet.se>

	* fontset.c (face_for_char): Check char in the current face font first
	if HAVE_NS (Bug#15138).

2013-08-31  Martin Rudalics  <rudalics@gmx.at>

	* window.c (temp_output_buffer_show): Make sure window returned
	by display_buffer is live (Bug#15213).

2013-08-30  Dmitry Antipov  <dmantipov@yandex.ru>

	Minor cleanup to avoid forward declarations.
	* coding.h (struct ccl_spec): Remove forward declaration.
	* composite.h (toplevel): Include font.h.
	(struct composition_it, struct face, struct font_metrics):
	Remove forward declaration.
	* dispextern.h (struct image, struct atimer): Likewise.
	* emacsgtkfixed.h (struct frame): Likewise.
	* emacsgtkfixed.c (toplevel): Reorder headers and drop stdio.h.
	* font.h (struct font_driver, struct font, struct glyph_string)
	(struct face): Remove forward declaration.
	* fontset.h (struct face, struct font): Likewise.
	* frame.h (toplevel): Style cleanup.
	(enum output_method): Move to...
	* termhooks.h (enum output_method): ...here.
	(struct glyph, struct frame, struct ns_display_info)
	(struct x_display_info, struct w32_display_info):
	Remove forward declaration.
	* xterm.h (toplevel): Include termhooks.h.
	(struct font, struct window, struct glyph_matrix, struct frame)
	(struct input_event, struct face, struct image): Remove forward
	declaration.
	* gtkutil.h (struct _widget_value): Likewise.
	* keyboard.h (toplevel): Include termhooks.h.
	(struct input_event): Remove forward declaration.

2013-08-29  Dmitry Antipov  <dmantipov@yandex.ru>

	* intervals.c (set_point_from_marker): New function.
	* editfns.c (Fgoto_char):
	* process.c (Finternal_default_process_filter):
	* window.c (select_window_1): Use it.
	* buffer.h (set_point_from_marker): Add prototype.

2013-08-29  Eli Zaretskii  <eliz@gnu.org>

	* w32.c (term_winsock): Call release_listen_threads before calling
	WSACleanup.
	(_sys_wait_accept): Wait for accept event in a loop with a finite
	timeout, instead of waiting indefinitely.  Will hopefully avoid
	hanging during exit because WSACleanup deadlocks waiting for the
	event object to be released.  (Bug#14333)

	* w32proc.c (release_listen_threads): New function, signals all
	the reader threads that listen for connections to stop waiting.

	* w32.h (release_listen_threads): Add prototype.

2013-08-29  Dmitry Antipov  <dmantipov@yandex.ru>

	* alloc.c (Fmake_marker, build_marker): Zero need_adjustment
	field of new marker (for sanity and safety).
	* lisp.h (XSETMARKER): Remove unused macro (it doesn't work
	anyway because XMISCTYPE is a function and can't be an lvalue).

2013-08-29  Dmitry Antipov  <dmantipov@yandex.ru>

	* xterm.c (x_clear_area): Lost 7th arg because it is always False.
	(x_after_update_window_line, x_scroll_bar_create)
	(x_scroll_bar_set_handle, XTset_vertical_scroll_bar)
	(handle_one_xevent, x_clear_frame_area):
	* gtkutil.c (xg_clear_under_internal_border, xg_update_scrollbar_pos):
	* xfns.c (x_set_menu_bar_lines, x_set_tool_bar_lines): Adjust users.
	* xterm.h (x_clear_area): Adjust prototype.

2013-08-29  Dmitry Antipov  <dmantipov@yandex.ru>

	Hook scanning and indentation functions to find_newline.  This helps
	to avoid duplicated code and renders more respect to newline cache.
	* lisp.h (scan_newline): Prefer ptrdiff_t to EMACS_INT.
	* cmds.c (Fforward_line):
	* indent.c (scan_for_column, Fcurrent_indentation, indented_beyond_p):
	Use find_newline and avoid unnecessary point movements.
	* search.c (scan_newline): Implement on top of find_newline.

2013-08-28  Stefan Monnier  <monnier@iro.umontreal.ca>

	* eval.c (Ffuncall): Fix handling of ((lambda ..) ..) in lexically
	scoped code (bug#11258).

2013-08-28  Davor Cubranic  <cubranic@stat.ubc.ca> (tiny change)

	* nsterm.m (last_window): New variable.
	(EV_TRAILER2): New macro.
	(EV_TRAILER): Call EV_TRAILER2.
	(mouseMoved:): Add support for mouse-autoselect-window
	on nextstep (Bug#6888).

2013-08-28  Andreas Schwab  <schwab@suse.de>

	* regex.c (CHAR_CHARSET, CHARSET_LEADING_CODE_BASE, CHAR_HEAD_P)
	(SINGLE_BYTE_CHAR_P, SAME_CHARSET_P, MAKE_CHAR, BYTE8_TO_CHAR):
	Remove unused macro definitions.
	(CHARSET_RANGE_TABLE_BITS, EXTEND_RANGE_TABLE)
	(SET_RANGE_TABLE_WORK_AREA_BIT, SET_RANGE_TABLE_WORK_AREA):
	Only define if emacs.

2013-08-28  Dmitry Antipov  <dmantipov@yandex.ru>

	Prefer enum glyph_row_area to int where appropriate.
	* dispextern.h (enum glyph_row_area): Add ANY_AREA member.
	Fix comment.
	(window_box, window_box_width, window_box_left, window_box_left_offset)
	(window_box_right, window_box_right_offset): Adjust prototypes.
	* xdisp.c (window_box, window_box_width, window_box_left)
	(window_box_left_offset, window_box_right, window_box_right_offset):
	Use enum glyph_row_area.  Adjust users and tweak comment where needed.
	(window_box_edges): Likewise.  Lost 2nd arg since it is always ANY_AREA.
	* nsterm.m (ns_clip_to_row):
	* w32term.c (w32_clip_to_row):
	* xterm.c (x_clip_to_row): Likewise.

2013-08-28  Dmitry Antipov  <dmantipov@yandex.ru>

	* buffer.c (Foverlays_at, Foverlays_in, Fnext_overlay_change)
	(Fprevious_overlay_change): Fast path for buffer with no overlays.

2013-08-28  Paul Eggert  <eggert@cs.ucla.edu>

	* Makefile.in (SHELL): Now @SHELL@, not /bin/sh,
	for portability to hosts where /bin/sh has problems.

2013-08-28  Dmitry Antipov  <dmantipov@yandex.ru>

	Redesign redisplay interface to drop global output_cursor.
	* dispextern.h (struct redisplay_interface): Remove cursor_to member.
	(toplevel): Remove declaration of output_cursor.
	(set_output_cursor, x_cursor_to): Remove prototype.
	* window.h (struct window): New member output_cursor.
	(output_cursor_to): New function to replace RIF member.
	* dispnew.c (redraw_overlapped_rows, update_marginal_area)
	(update_text_area, set_window_cursor_after_update): Use it.
	* xdisp.c (output_cursor, set_output_cursor, x_cursor_to): Remove.
	(x_write_glyphs, x_insert_glyphs, x_clear_end_of_line):
	* nsterm.m (ns_update_window_begin, ns_update_window_end):
	* w32term.c (x_update_window_begin, x_update_window_end):
	* xterm.c (x_update_window_begin, x_update_window_end):
	Adjust to use per-window output cursor.

2013-08-27  Paul Eggert  <eggert@cs.ucla.edu>

	Simplify SELECT_TYPE-related code.
	Like EMACS_TIME, this portability layer is no longer needed, since
	Emacs has been using fd_set as a portability layer for some time.
	* sysselect.h (FD_SETSIZE): Rename from MAXDESC.  All uses changed.
	(SELECT_TYPE): Remove.  All uses changed to fd_set.
	(fd_set) [!FD_SET]: New typedef.

	Simplify EMACS_TIME-related code.
	This portability layer is no longer needed, since Emacs has been
	using struct timespec as a portability layer for some time.
	* atimer.h, buffer.h, dispextern.h, xgselect.h:
	Include <time.h> rather than "systime.h"; that's all that's needed now.
	* dispnew.c: Include <timespec.h> rather than "systime.h";
	that's all that's needed now.
	* systime.h (EMACS_TIME): Remove.  All uses changed to struct timespec.
	(EMACS_TIME_RESOLUTION): Remove.  All uses changed to
	TIMESPEC_RESOLUTION.
	(LOG10_EMACS_TIME_RESOLUTION): Remove.  All uses changed to
	LOG10_TIMESPEC_RESOLUTION.
	(EMACS_SECS, emacs_secs_addr): Remove.  All uses changed to tv_sec.
	(EMACS_NSECS): Remove.  All uses changed to tv_nsec.
	(make_emacs_time): Remove.  All used changed to make_timespec.
	(invalid_timespec): Rename from invalid_emacs_time.  All uses changed.
	(current_timespec): Rename from current_emacs_time.  All uses changed.
	(add_emacs_time): Remove.  All uses changed to timespec_add.
	(sub_emacs_time): Remove.  All uses change dot timespec_sub.
	(EMACS_TIME_SIGN): Remove.  All uses changed to timespec_sign.
	(timespec_valid_p): Rename from EMACS_TIME_VALID_P.  All uses changed.
	(EMACS_TIME_FROM_DOUBLE): Remove.  All uses changed to dtotimespec.
	(EMACS_TIME_TO_DOUBLE): Remove.  All uses changed to timespectod.
	(current_timespec): Rename from current_emacs_time.  All uses changed.
	(EMACS_TIME_EQ, EMACS_TIME_LT, EMACS_TIME_LE): Remove.  All uses
	changed to timespec_cmp.
	* xgselect.c: Include <timespec.h>, since our .h files don't.

2013-08-27  Dmitry Antipov  <dmantipov@yandex.ru>

	* xterm.h (FONT_TYPE_FOR_UNIBYTE, FONT_TYPE_FOR_MULTIBYTE:)
	* nsterm.h (FONT_TYPE_FOR_UNIBYTE, FONT_TYPE_FOR_MULTIBYTE):
	Remove the leftovers.
	* gtkutil.c (toplevel): Do not declare Qxft but include
	font.h to do so.
	* image.c (toplevel): Do not declare Vlibrary_cache because
	it's already done in lisp.h.

2013-08-27  Dmitry Antipov  <dmantipov@yandex.ru>

	* lisp.h (Mouse_HLInfo): Move from here...
	* dispextern.h (Mouse_HLInfo): ...to here and offload lisp.h.
	(reset_mouse_highlight): New function.
	* msdos.c (dos_set_window_size, IT_update_begin)
	(internal_terminal_init):
	* nsterm.m (ns_update_window_end, x_free_frame_resources)
	(ns_initialize_display_info):
	* w32console.c (initialize_w32_display):
	* w32term.c (x_update_window_end, x_free_frame_resources)
	(w32_initialize_display_info):
	* xterm.c (x_update_window_end, x_free_frame_resources, x_term_init):
	* window.c (Fdelete_other_windows_internal):
	* xdisp.c (clear_mouse_face, cancel_mouse_face): Use it.
	* termchar.h (toplevel):
	* xterm.h (toplevel): Include dispextern.h.

2013-08-26  Paul Eggert  <eggert@cs.ucla.edu>

	Fix minor problems found by static checking.
	* image.c (XGetPixel, XPutPixel) [HAVE_NS]: Now static.
	(expect): Avoid nested-if warning.
	(x_build_heuristic_mask) [HAVE_NS]: Avoid unused-var warning.
	* nsmenu.m (fillWithWidgetValue:): Avoid type warning.
	* nsterm.h, nsterm.m (ns_select):
	* xgselect.c, xgselect.h (xg_select):
	Adjust signature to better match pselect's.
	* nsterm.m (ns_select):
	Don't set *TIMEOUT, since pselect doesn't.
	* regex.c (whitespace_regexp): Now const_re_char *, to avoid
	diagnostic about assigning const char * to it.
	* xfaces.c (x_display_info) [HAVE_NS]: Remove; unused.

2013-08-26  Stefan Monnier  <monnier@iro.umontreal.ca>

	* lread.c (substitute_object_recurse): Handle hash-tables as well
	(bug#15190).

2013-08-26  Paul Eggert  <eggert@cs.ucla.edu>

	Fix unlikely core dump in init_tty, and simplify terminfo case.
	* term.c (init_tty) [TERMINFO]: Fix check for buffer overrun.
	The old version incorrectly dumped core if malloc returned a
	buffer containing only non-NUL bytes.
	(init_tty): Do not allocate or free termcap buffers; the
	struct does that for us now.
	* termchar.h (TERMCAP_BUFFER_SIZE) [!TERMINFO]: New constant.
	(struct tty_display_info): Define members termcap_term_buffer and
	termcap_strings_buffer only if !TERMINFO, since terminfo doesn't
	use them.  Allocate them directly in struct rather than indirectly
	via a pointer, to simplify init_tty.

	* frame.c (check_minibuf_window): Initialize 'window' properly,
	so that Emacs reliably aborts later if 'window' is not initialized.

2013-08-26  Jan Djärv  <jan.h.d@swipnet.se>

	* gtkutil.c (xg_initialize): Set gtk-menu-bar-accel to "" instead
	of VoidSymbol (Bug#15154).

2013-08-26  Dmitry Antipov  <dmantipov@yandex.ru>

	* lisp.h (Mouse_HLInfo): Drop set-but-unused members
	mouse_face_beg_y and mouse_face_end_y.
	* xdisp.c (note_tool_bar_highlight, mouse_face_from_buffer_pos)
	(mouse_face_from_string_pos, note_mode_line_or_margin_highlight):
	Adjust users and update comment where appropriate.

2013-08-26  Martin Rudalics  <rudalics@gmx.at>

	* frame.c (check_minibuf_window): New function.
	(delete_frame, Fmake_frame_invisible, Ficonify_frame):
	Call check_minibuf_window (Bug#15183).

2013-08-26  Dmitry Antipov  <dmantipov@yandex.ru>

	* window.h (struct window): Replace last_cursor with last_cursor_vpos
	because this is the only last cursor data we need to keep and consult.
	* window.c (replace_window, set_window_buffer, Fsplit_window_internal):
	* xdisp.c (mark_window_display_accurate_1, try_cursor_movement):
	Adjust users.

2013-08-26  Dmitry Antipov  <dmantipov@yandex.ru>

	Fix recovering from possible decompression error.
	Since insert_from_gap doesn't always move point, we can't use PT as
	the position where the partially decompressed data ends, and
	should count how many bytes was produced so far.
	* decompress.c (struct decompress_unwind_data): Add nbytes member.
	(unwind_decompress): Really delete partially uncompressed data.
	(Fzlib_decompress_region): Take decompressed data size into account.

2013-08-26  Dmitry Antipov  <dmantipov@yandex.ru>

	* syntax.c (init_syntax_once): Adjust comment and do an early
	initialization of Qchar_table_extra_slots just once...
	* casetab.c (init_casetab_once):
	* category.c (init_category_once):
	* character.c (syms_of_character):
	* coding.c (syms_of_coding):
	* xdisp.c (syms_of_xdisp): ...and omit it here.

2013-08-24  Eli Zaretskii  <eliz@gnu.org>

	* xdisp.c (get_next_display_element): Don't apply to characters
	from a display vector the logic of setting it->end_of_box_run_p
	suitable for characters from a buffer.  (Bug#15175)

	* w32.c (fdutimens): Call 'utime', which is implemented on w32.c
	to handle directories, rather than '_utime' which doesn't.
	(Bug#15176)

2013-08-24  Jan Djärv  <jan.h.d@swipnet.se>

	* gtkutil.c (x_wm_set_size_hint): Don't set hints when maximized
	or fullscreen (Bug#14627).

2013-08-24  Paul Eggert  <eggert@cs.ucla.edu>

	System-dependent integer overflow fixes.
	* process.c (Fset_process_window_size): Signal an error if
	the window size is outside the range supported by the lower level.
	* sysdep.c (set_window_size): Return negative on error,
	nonnegative on success, rather than -1, 0, 1 on not in system,
	failure, success.  This is simpler.  Caller changed.
	(serial_configure): Remove unnecessary initialization of local.
	(procfs_get_total_memory) [GNU_LINUX]: Don't assume system memory
	size fits in unsigned long; this isn't true on some 32-bit hosts.
	Avoid buffer overrun if some future version of /proc/meminfo has a
	variable name longer than 20 bytes.
	(system_process_attributes) [__FreeBSD__]:
	Don't assume hw.availpages fits in 'int'.

2013-08-23  Paul Eggert  <eggert@cs.ucla.edu>

	Don't let very long directory names overrun the stack.
	Fix some related minor problems involving "//", vfork.
	* callproc.c (encode_current_directory): New function.
	(call_process): Don't append "/"; not needed.
	* fileio.c (file_name_as_directory_slop): New constant.
	(file_name_as_directory): Allow SRC to be longer than SRCLEN;
	this can save the caller having to alloca.
	(Ffile_name_as_directory, Fdirectory_file_name, Fexpand_file_name):
	Use SAFE_ALLOCA, not alloca.
	(directory_file_name, Fexpand_file_name): Leave leading "//"
	alone, since it can be special even on POSIX platforms.
	* callproc.c (call_process):
	* process.c (Fformat_network_address):
	* sysdep.c (sys_subshell):
	Use encode_current_directory rather than rolling our own.
	(create_process): No need to encode directory; caller does that now.
	* process.h (encode_current_directory): New decl.
	* sysdep.c (sys_subshell): Work even if vfork trashes saved_handlers.
	Rework to avoid 'goto xyzzy;'.

2013-08-23  Eli Zaretskii  <eliz@gnu.org>

	* xdisp.c (handle_face_prop): If the default face was remapped use
	the remapped face for strings from prefix properties.  (Bug#15155)

2013-08-23  Dmitry Antipov  <dmantipov@yandex.ru>

	Minor cleanup for redisplay interface and few related functions.
	* frame.h (enum text_cursor_kinds): Move from here...
	* dispextern.h (enum text_cursor_kinds): ...to here.
	(toplevel): Drop unnecessary declarations.
	(struct redisplay_interface): Use bool and enum text_cursor_kinds
	in update_window_end_hook and draw_window_cursor functions.
	(display_and_set_cursor, x_update_cursor): Adjust prototypes.
	* nsterm.m (ns_update_window_end, ns_draw_window_cursor):
	* w32term.c (x_update_window_end, w32_draw_window_cursor):
	* xterm.c (x_update_window_end, x_draw_window_cursor):
	* xdisp.c (display_and_set_cursor, update_window_cursor)
	(update_cursor_in_window_tree, x_update_cursor): Use bool and
	enum text_cursor_kinds where appropriate.

2013-08-23  Dmitry Antipov  <dmantipov@yandex.ru>

	Redesign redisplay interface to drop updated_row and updated_area.
	* dispextern.h (updated_row, updated_area): Remove declaration.
	(struct redisplay_interface): Pass glyph row and row area parameters
	to write_glyphs, insert_glyphs and clear_end_of_line functions.
	(x_write_glyphs, x_insert_glyphs, x_clear_end_of_line):
	Adjust prototypes.
	* dispnew.c (updated_row, updated_area): Remove.
	(redraw_overlapped_rows, update_window_line): Adjust user.
	(update_marginal_area, update_text_area): Likewise.  Pass updated row
	as a parameter.  Prefer enum glyph_row_area to int where appropriate.
	* xdisp.c (x_write_glyphs, x_insert_glyphs, x_clear_end_of_line):
	Adjust users.

2013-08-22  Paul Eggert  <eggert@cs.ucla.edu>

	* process.c (flush_pending_output): Remove stub.
	All uses removed.

2013-08-21  Paul Eggert  <eggert@cs.ucla.edu>

	* callproc.c: Fix race that killed background processes (Bug#15144).
	(call_process): New arg TEMPFILE_INDEX.  Callers changed.
	Record deleted process-id in critical section, not afterwards.
	Don't mistakenly kill process created by a call-process invocation
	that discards output and does not wait.

2013-08-21  Dmitry Antipov  <dmantipov@yandex.ru>

	Fix compilation with GC_MARK_STACK == GC_USE_GCPROS_AS_BEFORE
	and GC_MARK_STACK == GC_USE_GCPROS_CHECK_ZOMBIES.
	* alloc.c (toplevel): Remove unnecessary nested #if...#endif.
	(mark_maybe_object) [!GC_MARK_STACK]: Define to emacs_abort
	to shut up compiler in mark_object.
	(dump_zombies): Convert to global and add EXTERNALLY_VISIBLE.

2013-08-21  Paul Eggert  <eggert@cs.ucla.edu>

	* process.c (allocate_pty) [PTY_OPEN]: Set fd's FD_CLOEXEC flag.
	We can't portably rely on PTY_OPEN doing that, even if
	it calls posix_openpt with O_CLOEXEC.

2013-08-20  Kenichi Handa  <handa@gnu.org>

	* character.c (string_char): Improve commentary.

2013-08-20  Paul Eggert  <eggert@cs.ucla.edu>

	* image.c (SIGNATURE_DIGESTSIZE): Remove.
	(struct animation_cache): Make signature a flexible array member.
	All uses changed.  This is a tad slower but may insulate us better
	from future changes to ImageMagick.

2013-08-19  Paul Eggert  <eggert@cs.ucla.edu>

	* image.c: Shrink memory needed for animation cache.
	(SIGNATURE_DIGESTSIZE): New constant.
	(struct animation_cache): Make 'signature' a fixed size array of bytes.
	(imagemagick_create_cache): Copy the signature.  This saves
	several KB of memory that ImageMagick wastes per signature.
	Don't bother updating the update_time, as the caller does that now.
	(imagemagick_prune_animation_cache): Don't destroy the signature, as
	it's a fixed size struct member now.
	(imagemagick_get_animation_cache): Always destroy the signature,
	as it's now imagemagick_create_cache's responsibility to copy it.
	Avoid duplicate calls to strcmp and to imagemagick_create_cache,
	and use memcmp rather than strcmp.
	eassert that ImageMagick returns a signature of the specified length.

2013-08-19  Lars Magne Ingebrigtsen  <larsi@gnus.org>

	* image.c (imagemagick_get_animation_cache): Don't segfault on
	each invocation.
	(imagemagick_get_animation_cache): Revert to previous definition
	so that it actually works.  But keep the memory leak fix.
	(imagemagick_get_animation_cache): Fix memory leak.

2013-08-19  Paul Eggert  <eggert@cs.ucla.edu>

	* image.c: Fix animation cache signature memory leak.
	Fix some other minor performance problems while we're at it.
	(imagemagick_create_cache): Clear just the members that
	need clearing.  Don't set update_time, as caller does that now.
	(imagemagick_prune_animation_cache, imagemagick_get_animation_cache):
	Simplify by using pointer-to-pointer instead of a prev pointer.
	(imagemagick_prune_animation_cache): Use make_emacs_time rather
	than EMACS_TIME_FROM_DOUBLE, and DestroyString rather than free.
	(imagemagick_get_animation_cache): Don't xstrdup the image signature;
	it's already a copy.  Free the signature probe unless it's cached.

	* process.c (handle_child_signal): Fix crash; deleted pid (Bug#15106).
	This was introduced by my 2013-08-12 fix for Bug#15035.

2013-08-19  Dmitry Antipov  <dmantipov@yandex.ru>

	* image.c (imagemagick_create_cache, imagemagick_get_animation_cache)
	(imagemagick_prune_animation_cache): Now static.

2013-08-18  Lars Magne Ingebrigtsen  <larsi@gnus.org>

	* image.c (imagemagick_get_animation_cache): Don't segfault when
	pruning all entries.

2013-08-18  Ken Brown  <kbrown@cornell.edu>

	* sheap.c (STATIC_HEAP_SIZE): Adjust to current needs; use bigger
	static heap if ENABLE_CHECKING is defined.
	(max_bss_sbrk_ptr): New variable.
	(bss_sbrk): Use it.
	(report_sheap_usage): Report maximum static heap usage instead of
	ending static heap usage.

2013-08-17  Eli Zaretskii  <eliz@gnu.org>

	* decompress.c (Fzlib_available_p) [WINDOWSNT]: Update the value
	of zlib_initialized according to the results of calling
	init_zlib_functions.

2013-08-16  Lars Magne Ingebrigtsen  <larsi@gnus.org>

	* image.c: Implement an ImageMagick per-image cache.
	(imagemagick_get_animation_cache): Fix a double-free error.
	(imagemagick_load_image): Remove the ping_wand code, which only
	apparently saved time on invalid animated images, and slowed down
	everything else.  Optimise for the common case.

2013-08-16  Xue Fuqiao  <xfq.free@gmail.com>

	* buffer.c (syms_of_buffer) <buffer-undo-list>: Doc fix.

	* editfns.c (insert_before_markers): Mention overlay in the doc string.

	* marker.c (set_marker): Remove documentation of undefined behavior.

2013-08-15  Lars Magne Ingebrigtsen  <larsi@gnus.org>

	* image.c (imagemagick_compute_animated_image): Animate correctly
	when sub-images are smaller than the main image.
	(imagemagick_compute_animated_image): Setting the iterator row to
	zero is apparently not allowed.
	(imagemagick_compute_animated_image): Allow images that say they
	have sub-images that are bigger than the main image, but just crop
	them.

2013-08-15  Jan Djärv  <jan.h.d@swipnet.se>

	* nsmenu.m (menuWillOpen:): Fix preprocessor test (Bug#15001).

2013-08-15  Lars Magne Ingebrigtsen  <larsi@gnus.org>

	* image.c (imagemagick_compute_animated_image): Respect the GIF
	disposal methods.

2013-08-15  Ken Brown  <kbrown@cornell.edu>

	* emacs.c (main): Update comment about G_SLICE_ALWAYS_MALLOC.
	* gmalloc.c (memalign) [CYGWIN]: Revert last change; it's not
	needed.

2013-08-15  Paul Eggert  <eggert@cs.ucla.edu>

	Fix minor problems found by static checking.
	* frame.c (delete_frame):
	* xdisp.c (next_element_from_display_vector):
	Avoid uninitialized local.
	* image.c (imagemagick_compute_animated_image): Port to C89.
	Prefer usual GNU indentation style for loops.
	Be more careful about bizarrely large sizes, by using ptrdiff_t
	instead of int.

2013-08-15  Dmitry Antipov  <dmantipov@yandex.ru>

	Fix infinite frame selection loop (Bug#15025).
	* frame.c (delete_frame): Prefer fast ad-hoc loop to next_frame.

2013-08-15  Eli Zaretskii  <eliz@gnu.org>

	* xdisp.c (compute_window_start_on_continuation_line):
	When WORD_WRAP is in effect, use move_it_to instead of move_it_by_lines
	to make sure we end up setting the window start at the leftmost
	visible character of the display line.  This avoids funky
	horizontal shifting because the window start is not kept on the
	same position.  (Bug#15090)
	(next_element_from_display_vector): Support 'box' face attribute
	in the face definitions of a display vector.  (Bug#15099)

2013-08-15  Lars Magne Ingebrigtsen  <larsi@gnus.org>

	* image.c (imagemagick_compute_animated_image): Implement animated
	images (bug#14700).
	(imagemagick_compute_animated_image): Fix some compilation
	warnings.  Implement a very simple cache to make the animation
	usable at all, but it should be replaced with a per-image cache.

2013-08-15  Dmitry Antipov  <dmantipov@yandex.ru>

	* lisp.h (FOR_EACH_ALIST_VALUE): New macro
	to do `for' loops over alist values.
	* buffer.h (FOR_EACH_BUFFER):
	* process.c (FOR_EACH_PROCESS): Use it.
	(handle_child_signal, status_notify, Fget_buffer_process)
	(kill_buffer_processes): Use FOR_EACH_PROCESS.

2013-08-15  Dmitry Antipov  <dmantipov@yandex.ru>

	* term.c (get_named_tty, create_tty_output, tty_free_frame_resources)
	(tty_free_frame_resources, delete_tty): Prefer eassert to emacs_abort.
	* image.c (make_image_cache): For struct image_cache, prefer xmalloc
	to xzalloc and so avoid redundant call to memset.
	* xterm.c (x_term_init): Avoid unnecessary initializations of dpyinfo
	members because it is allocated with xzalloc and so already zeroed.

2013-08-14  Ken Brown  <kbrown@cornell.edu>

	* gmalloc.c (memalign) [CYGWIN]: Rename to emacs_memalign
	(Bug#15094).

2013-08-14  Dmitry Antipov  <dmantipov@yandex.ru>

	Utility function and macro to copy Lisp string to C string.
	* lisp.h (xlispstrdupa): New macro.
	(xlispstrdup): New prototype.
	* alloc.c (xlispstrdup): New function.
	* callint.c (Fcall_interactively):
	* fileio.c (Ffile_name_directory, Fexpand_file_name)
	(Fsubstitute_in_file_name):
	* frame.c (Fmake_terminal_frame): Use xlispstrdupa.
	* image.c (x_create_bitmap_from_file):
	* w32term.c (w32_term_init):
	* xterm.c (x_term_init): Use xlispstrdup.

2013-08-14  Lars Magne Ingebrigtsen  <larsi@gnus.org>

	* image.c (imagemagick_load_image): Make animated pictures work.
	There's still some problems with background color settings, though
	(bug#14700).

	* decompress.c (unwind_decompress): Always restore point.

2013-08-14  Xue Fuqiao  <xfq.free@gmail.com>

	* marker.c (set_marker): Reformat documentation.

2013-08-14  Paul Eggert  <eggert@cs.ucla.edu>

	* xdisp.c (cursor_type_changed): Now static.

	* image.c (imagemagick_filename_hint): New arg HINT_BUFFER.
	Use changed.  This avoids the need to call xmalloc and for the
	caller to call xfree, and avoids memory leaks in some situations.

2013-08-14  Dmitry Antipov  <dmantipov@yandex.ru>

	* xdisp.c (adjust_window_ends): Move duplicated code to new function.
	(try_window, try_window_reusing_current_matrix, try_window_id): Use it.
	(redisplay_window): If window_end_valid is cleared due to non-zero
	windows_or_buffers_changed, clear current_matrix_up_to_date_p and
	so do not call to try_cursor_movement for that window.

2013-08-14  Dmitry Antipov  <dmantipov@yandex.ru>

	* window.h (struct window): Convert window_end_pos and
	window_end_vpos from Lisp_Object to ptrdiff_t and int, respectively.
	(wset_window_end_pos, wset_window_end_vpos): Remove.
	* dispnew.c (adjust_glyph_matrix):
	* window.c (Fwindow_end, replace_window, set_window_buffer)
	(make_window):
	* xdisp.c (check_window_end, move_it_to, redisplay_internal)
	(set_vertical_scroll_bar, redisplay_window, try_window)
	(try_window_reusing_current_matrix, find_first_unchanged_at_end_row)
	(try_window_id, decode_mode_spec, mouse_face_from_buffer_pos)
	(note_mouse_highlight): Adjust users.
	(try_cursor_movement): Likewise.  Convert old precondition to eassert.
	Add comment.

2013-08-14  Dmitry Antipov  <dmantipov@yandex.ru>

	Fix --enable-gcc-warnings errors introduced in 2013-08-13 commit.
	* image.c (imagemagick_filename_hint): Use `const char *' and
	prefer SSDATA to SDATA to avoid warnings.

2013-08-14  Dmitry Antipov  <dmantipov@yandex.ru>

	Cleanup window fringes, margins and scroll bars adjustments.
	* window.c (set_window_fringes, set_window_margins)
	(set_window_scroll_bars, apply_window_adjustment): New functions.
	(set_window_buffer, Fset_window_margins, Fset_window_fringes)
	(Fset_window_scroll_bars): Use them.

2013-08-14  Dmitry Antipov  <dmantipov@yandex.ru>

	* window.h (struct window): Convert scroll_bar_width
	from Lisp_Object to integer.  Adjust comment.
	(WINDOW_CONFIG_SCROLL_BAR_WIDTH, WINDOW_CONFIG_SCROLL_BAR_COLS):
	Adjust users.
	* window.c (wset_scroll_bar_width): Remove.
	(make_window): Initialize scroll_bar_width.
	(Fsplit_window_internal): Use direct assignment.
	(Fset_window_configuration, save_window_save):
	Convert Lisp_Object to integer and back where appropriate.
	(Fset_window_scroll_bars): Adjust user.  Return t if any scroll
	bar was actually changed, and mention this in docstring.

2013-08-13  Paul Eggert  <eggert@cs.ucla.edu>

	* decompress.c: Minor simplifications.
	(Fzlib_decompress_region): Don't bother verifying
	that avail_out <= UINT_MAX, as that was confusing.
	Mention the restriction in a comment instead.
	Prefer 'int' to 'ptrdiff_t' when 'int' is wide enough.

2013-08-13  Jan Djärv  <jan.h.d@swipnet.se>

	* nsmenu.m (x_activate_menubar): Check for OSX >= 10.5
	(trackingNotification:): Call ns_check_menu_open only for OSX >= 10.5.

2013-08-13  Lars Magne Ingebrigtsen  <larsi@gnus.org>

	* image.c (imagemagick_filename_hint): Check for errors in the
	alist structure.

2013-08-13  Eli Zaretskii  <eliz@gnu.org>

	* window.c (Fwindow_margins): Return nil when there's no marginal
	area, as per the documented API.

	* w32term.c (x_scroll_bar_create): Use ALLOCATE_PSEUDOVECTOR, not
	Fmake_vector, as scroll bar's struct members are not all Lisp
	objects now.  This avoids crashes in GC.

	* w32term.h (struct scroll_bar): Convert fringe_extended_p to a
	bool, so its address could be taken.

2013-08-13  Lars Magne Ingebrigtsen  <larsi@gnus.org>

	* image.c (imagemagick_filename_hint): New function to possibly
	apply `image-content-type-suffixes'.
	(imagemagick_load_image): Use it.

2013-08-13  Eli Zaretskii  <eliz@gnu.org>

	* decompress.c (Fzlib_decompress_region) [WINDOWSNT]: Return Qnil
	if loading zlib failed.

2013-08-13  Jan Djärv  <jan.h.d@swipnet.se>

	* nsterm.m (ns_set_vertical_scroll_bar): Fix breakage intruduced by
	2013-08-13 checkin below.  Change bool to BOOL, rule is:
	All Obj-C code uses BOOL, except for interfaces callable from C.

	* nsterm.h: Fix CGFloat for OSX 10.4 (Bug#15086).

2013-08-13  Dmitry Antipov  <dmantipov@yandex.ru>

	* window.h (WINDOW_FRINGE_EXTENDED_P): New macro.
	* nsterm.m (ns_set_vertical_scroll_bar): Use it.  Use convenient
	bool instead of BOOL.
	* w32term.h (struct scroll_bar): Convert fringe_extended_p
	from Lisp_Object to bitfield.  Adjust comment.
	* w32term.c (x_scroll_bar_create): Adjust user.
	Use WINDOW_FRINGE_EXTENDED_P and bool for boolean.
	* xterm.c (XTset_vertical_scroll_bar): Likewise.
	Use bool for boolean.
	* xterm.h (struct scroll_bar): Prefer commonly used `unsigned'
	to `unsigned int' when defining a bitfield.

2013-08-13  Paul Eggert  <eggert@cs.ucla.edu>

	* decompress.c (Fzlib_decompress_region): Try to clarify 'avail_out'.

2013-08-13  Dmitry Antipov  <dmantipov@yandex.ru>

	* window.h (struct window): Convert left_margin_cols and
	right_margin_cols from Lisp_Objects to integers.  Adjust comment.
	(WINDOW_LEFT_MARGIN_COLS, WINDOW_RIGHT_MARGIN_COLS)
	(WINDOW_LEFT_MARGIN_WIDTH, WINDOW_RIGHT_MARGIN_WIDTH):
	Adjust users.
	* dispnew.c (margin_glyphs_to_reserve): Convert 3rd arg to int.
	Adjust comment.
	(showing_window_margins_p, update_window_line, update_frame_1):
	* fringe.c (draw_fringe_bitmap_1):
	* xdisp.c (window_box_width): Adjust users.
	* window.c (wset_left_margin_cols, wset_right_margin_cols): Remove.
	(adjust_window_margins, set_window_buffer, Fsplit_window_internal):
	Use direct assignment.
	(Fset_window_configuration, save_window_save, Fwindow_margins):
	Convert Lisp_Object to integer and back where appropriate.
	(Fset_window_margins): Adjust user.  Return t if any margin
	was actually changed, and mention this in docstring.

2013-08-13  Xue Fuqiao  <xfq.free@gmail.com>

	* syntax.c (forward_word):
	* cmds.c (forward_char, backward_char): Mention the optional argument.

2013-08-13  Dmitry Antipov  <dmantipov@yandex.ru>

	* window.h (struct window): Convert left_fringe_width
	and right_fringe_width from Lisp_Objects to integers.
	Adjust comment.
	(WINDOW_FRINGE_COLS, WINDOW_LEFT_FRINGE_WIDTH)
	(WINDOW_RIGHT_FRINGE_WIDTH): Adjust users.
	* window.c (wset_left_fringe_width, wset_right_fringe_width):
	Remove.
	(make_window): Initialize new integer fields to -1.
	(Fsplit_window_internal): Use direct assignment.
	(Fset_window_configuration, save_window_save):
	Convert Lisp_Object to integer and back where appropriate.
	(Fset_window_fringes): Adjust user.  Return t if any fringe
	was actually changed, and mention this in docstring.

2013-08-13  Dmitry Antipov  <dmantipov@yandex.ru>

	* keyboard.c (Fdiscard_input): Do not increment update_mode_lines.
	* nsfns.m (x_set_cursor_type):
	* w32fns.c (x_set_cursor_type):
	* xfns.c (x_set_cursor_type): Do not set cursor_type_changed here...
	* xdisp.c (set_frame_cursor_types): ...but in common code.

2013-08-13  Dmitry Antipov  <dmantipov@yandex.ru>

	* font.c (clear_font_cache): New function, stripped from...
	(Fclear_font_cache): ...here, which now uses the function
	above.  Adjust comment.
	* font.h (clear_font_cache): Add prototype.
	* xfaces.c (clear_face_cache): Use clear_font_cache.

2013-08-13  Dmitry Antipov  <dmantipov@yandex.ru>

	* window.c (Fset_window_start): Compare `w', not `window' because
	`w' might not be equal to `window' after call to decode_live_window.

2013-08-12  Paul Eggert  <eggert@cs.ucla.edu>

	* process.c (deactivate_process): Reset fds to -1 (Bug#15035).
	This fixes a problem introduced by the Bug#15035 patch
	when using GPG.  Reported by Herbert J. Skuhra.

2013-08-12  Eli Zaretskii  <eliz@gnu.org>

	* decompress.c <zlib_initialized> [WINDOWSNT]: New static variable.
	(Fzlib_decompress_region) [WINDOWSNT]: Call init_zlib_functions if
	not yet initialized.

2013-08-12  Lars Magne Ingebrigtsen  <larsi@gnus.org>

	* decompress.c (Fzlib_decompress_region): Support zlib
	decompression, too, and rename.

2013-08-12  Paul Eggert  <eggert@cs.ucla.edu>

	Minor zlib configuration tweaks.
	* decompress.c (fn_inflateInit2) [!WINDOWSNT]:
	Don't assume presence of fn_inflateInit2_ zlib internal function.

2013-08-12  Lars Magne Ingebrigtsen  <larsi@gnus.org>

	* decompress.c (Fzlib_decompress_gzipped_region): Rename to
	include the zlib prefix.

2013-08-12  Eli Zaretskii  <eliz@gnu.org>

	* decompress.c [WINDOWSNT]: Include windows.h and w32.h.
	(DEF_ZLIB_FN, LOAD_ZLIB_FN) [WINDOWSNT]: New macros.  Use them to
	define static variables that are pointers to zlib functions to be
	dynamically loaded.
	(init_zlib_functions) [WINDOWSNT]: New function.
	(fn_inflateInit2_, fn_inflate, fn_inflateEnd, fn_inflateInit2):
	New macros.
	(Fdecompress_gzipped_region, unwind_decompress): Use the fn_*
	macros instead of invoking the zlib functions directly.
	(syms_of_decompress): DEFSYM Qzlib_dll.
	Staticpro Szlib_available_p.

2013-08-12  Dmitry Antipov  <dmantipov@yandex.ru>

	Avoid looping over all frame windows to freeze and unfreeze.
	* window.h (struct window): Drop frozen_window_start_p.
	(freeze_window_starts): Drop prototype.
	* frame.h (struct frame): New frozen_window_starts flag.
	(FRAME_WINDOWS_FROZEN): New macro.
	* window.c (freeze_window_start, freeze_window_starts):
	Remove.
	(select_window, replace_window): Adjust users.
	* xdisp.c (resize_mini_window): Use FRAME_WINDOWS_FROZEN.
	(window_frozen_p): New function.
	(redisplay_window): Use it.

2013-08-12  Paul Eggert  <eggert@cs.ucla.edu>

	Fix some fd issues when running subprocesses (Bug#15035).
	Fix bugs that can leak files or file descriptors on errors.
	Don't unlink open temp files, as that's hard for users to diagnose
	when things go awry (e.g., temp disk exhausted).
	Don't bother to lock temp files.  Check for invalid recursion.
	* callproc.c (synch_process_fd): Remove.  All uses removed.
	(synch_process_tempfile): New var or macro.
	(CALLPROC_STDOUT, CALLPROC_STDERR, CALLPROC_PIPEREAD, CALLPROC_FDS):
	New constants.
	(record_kill_process): New arg, the temp name.  All callers changed.
	(delete_temp_file): Now just a simple wrapper around unlink.
	(call_process_kill): New arg, the call_process_fd array.
	Close them all.  Clear synch_process_pid.  Remove the temp file,
	or arrange for it to be removed.
	(call_process_cleanup) [MSDOS]: Arg no longer contains file name;
	that's been moved to synch_process_tempfile.  Caller changed.
	Do not remove the tempfile; that's now call_process_kill's
	responsibility.
	(call_process_cleanup) [!MSDOS]: Do not record unwind-protect for
	call_process_kill; the caller now does that.
	(call_process_cleanup): Do not close the process fd; that's now
	call_process_kill's responsibility.
	(Fcall_process): Implement via new function call_process, which
	has most of the old body of Fcall_process, but with a different API.
	(call_process): New function that does not open or close filefd if
	it is nonnegative.  Record which fds need to be closed, and let
	call_process_kill close (and remove the tempfile, on MSDOS) on error.
	Signal an error if invoked recursively (could be done via a hook).
	Simplify creation of the tempfile in the MSDOS case.
	Don't create the output file until after checking for the executable.
	Report any failure to open /dev/null.
	Don't open /dev/null for writing twice; once is enough.
	Don't create pipe if all output is being discarded or sent to file.
	Don't worry about setting up the coding system or reading from the
	pipe if all output is being discarded.
	Hoist fd_error local into top level, to lessen block nesting.
	Don't record deleted pid here; now done by Fcall_process_region.
	(Fcall_process) [MSDOS]: Report mktemp failure immediately,
	and note its success in synch_process_tempfile.
	Do not leak resources when child_setup fails.
	(Fcall_process) [!MSDOS && !WINDOWSNT]: Remove duplicate assignment
	to child_errno.  Remove unnecessary close of fd0; it's close-on-exec.
	(create_temp_file): Now returns open fd, with an additional
	Lisp_Object * argument to return the name.  All callers changed.
	Do not close the file; rewind it instead, and leave it open for
	the caller.  Do not lock the temp file.  Unwind-protect the file
	and the file-descriptor.
	(Fcall_process_region): If the input is /dev/null, unwind-protect it.
	If an asynchrounous process, record it here, not in call_process.
	(syms_of_callproc) [MSDOS]: Initialize synch_process_tempfile.
	* eval.c (set_unwind_protect): New function.
	* fileio.c (write_region): New function, generalized from the
	old Fwrite_region.  Do not lock temp files.
	(Fwrite_region): Use it.
	* lisp.h (set_unwind_protect, write_region): New decls.
	* process.c: Include <verify.h>.
	(make_process): Mark fds as initially closed.
	(deleted_pid_list): Now a list of pid-filename pairs.
	All uses changed.
	(close_process_fd): New function.
	(SUBPROCESS_STDIN, WRITE_TO_SUBPROCESS, READ_FROM_SUBPROCESS)
	(SUBPROCESS_STDOUT, READ_FROM_EXEC_MONITOR, EXEC_MONITOR_OUTPUT):
	New constants.  Verify that their number matches PROCESS_OPEN_FDS.
	(create_process, create_pty, Fmake_serial_process)
	(server_accept_connection): Record which fds need to be closed,
	and let deactivate_process close them.
	(Fmake_network_process): Do not discard the unwind-protect
	until it's safe to do so.
	(deactivate_process): Close the fds opened by create_process etc.
	(Fprocess_send_eof): Adjust to new way of recording open fds.
	Report an error if /dev/null can't be opened, instead of aborting.
	* process.h (PROCESS_OPEN_FDS): New constant.
	(struct Lisp_Process): New member open_fds.
	(record_kill_process, record_deleted_pid): Adjust signatures.
	(record_deleted_pid): Move decl here ...
	* syswait.h (record_deleted_pid): ... from here.

2013-08-11  Paul Eggert  <eggert@cs.ucla.edu>

	* decompress.c: Fix bugs with large buffers and weird inputs.
	Tune a bit.  Reindent as per usual Emacs style.
	(BUFFER_SIZE): Remove.
	(Fdecompress_gzipped_region): Do not mishandle input buffers with
	more than UINT_MAX bytes.  Decompress into the gap instead of into
	an auto buffer, as this should avoid copying.  Return nil if
	'inflate' returns Z_NEED_DICT, as we have no dictionary.  Do not
	set immediate_quit; we shouldn't trust zlib code that much.

2013-08-11  Lars Magne Ingebrigtsen  <larsi@gnus.org>

	* decompress.c (Fdecompress_gzipped_region): Respect all zlib
	errors, and really move the gap to where we want it.

	* lisp.h: Include decompress.c support.

	* emacs.c (main): Include decompress.c support.

	* Makefile.in: Include -lz if present.

2013-08-11  Jan Djärv  <jan.h.d@swipnet.se>

	* nsmenu.m (ns_update_menubar): Call fillWithWidgetValue:frame:
	(initWithTitle:): Initialize frame to 0.
	(fillWithWidgetValue:): Call fillWithWidgetValue:frame.
	(fillWithWidgetValue:frame:): Rename from
	fillWithWidgetValue:setDelegate, call initWithTile:frame: if f.

	* nsterm.h (EmacsMenu): fillWithWidgetValue:setDelegate renamed to
	fillWithWidgetValue:frame:

	* nsfns.m (Fns_convert_utf8_nfd_to_nfc): Allocate and release pool to
	remove memory leak warnings.

	* nsterm.m (menu_pending_title, ns_get_pending_menu_title): Remove.
	(ns_check_menu_open): Handle menu == nil.  Remove assignment to
	menu_pending_title.

	* nsmenu.m (ns_update_menubar): Call fillWithWidgetValue:setDelegate.
	(x_activate_menubar): Update the whole menu.
	(trackingNotification:): Call ns_check_menu_open if tracking ends.
	(menuWillOpen:): Increment trackingMenu.  For OSX <= 10.6, exit if
	current event is not NSSystemDefined (Bug#15001).
	Call ns_check_menu_open only if trackingMenu is 2.
	(menuDidClose:): New method, decrease trackingMenu.
	(fillWithWidgetValue:setDelegate:): New method.
	(fillWithWidgetValue:): Call the above.

	* nsterm.h (EmacsMenu): Add fillWithWidgetValue:setDelegate:

2013-08-11  Paul Eggert  <eggert@cs.ucla.edu>

	Omit some unnecessary casts.
	Many of these go back to the old pre-C89 days, when they may have
	been needed, but we've been assuming C89 or later for a while now.
	* alloc.c (live_string_p, live_cons_p, live_symbol_p)
	(live_float_p, live_misc_p, live_vector_p):
	* buffer.c (compare_overlays, cmp_for_strings, mmap_find)
	(mmap_alloc, alloc_buffer_text, enlarge_buffer_text)
	(defvar_per_buffer):
	* callint.c (Fcall_interactively):
	* doc.c (Fsubstitute_command_keys):
	* filelock.c (get_boot_time):
	* frame.c (xrdb_get_resource):
	* gtkutil.c (hierarchy_ch_cb, qttip_cb, style_changed_cb)
	(delete_cb, xg_dialog_response_cb, xg_maybe_add_timer)
	(xg_get_file_name_from_selector, menuitem_destroy_callback)
	(menuitem_highlight_callback, menu_destroy_callback)
	(xg_update_menu_item, xg_modify_menubar_widgets, menubar_map_cb)
	(xg_tool_bar_callback, xg_get_tool_bar_widgets)
	(xg_tool_bar_detach_callback, xg_tool_bar_attach_callback)
	(xg_tool_bar_help_callback, tb_size_cb):
	* image.c (xpm_alloc_color, png_read_from_memory)
	(png_read_from_file, png_load_body, our_memory_skip_input_data)
	(jpeg_memory_src, jpeg_file_src, imagemagick_load_image)
	(syms_of_image):
	* keymap.c (describe_map):
	* nsfns.m (Fns_display_monitor_attributes_list):
	* nsmenu.m (process_dialog:):
	* nsterm.m (hold_event):
	* process.c (wait_reading_process_output):
	* regex.c (REGEX_REALLOCATE, re_set_registers, re_exec, regexec):
	* scroll.c (do_direct_scrolling, scrolling_1):
	* termcap.c (tgetent):
	* window.c (check_window_containing, add_window_to_list)
	(freeze_window_starts):
	* xdisp.c (compare_overlay_entries, vmessage):
	* xfns.c (x_window, x_get_monitor_attributes_xinerama)
	(x_get_monitor_attributes_xrandr)
	(Fx_display_monitor_attributes_list, x_display_info_for_name)
	(Fx_open_connection, file_dialog_cb, file_dialog_unmap_cb):
	* xfont.c (xfont_match, xfont_open):
	* xmenu.c (x_menu_wait_for_event, menu_highlight_callback)
	(menubar_selection_callback, menu_position_func)
	(popup_selection_callback, create_and_show_popup_menu)
	(dialog_selection_callback, create_and_show_dialog):
	* xrdb.c (x_get_string_resource)
	(main) [TESTRM]:
	* xsmfns.c (x_session_check_input):
	* xterm.c (x_draw_glyphless_glyph_string_foreground)
	(xm_scroll_callback, xg_scroll_callback, xg_end_scroll_callback)
	(xaw_jump_callback, xaw_scroll_callback):
	Omit unnecessary casts.

2013-08-10  Paul Eggert  <eggert@cs.ucla.edu>

	Minor string-length refactoring.
	* alloc.c (xstrdup): Use memcpy, not strcpy, since the length's known.
	* frame.c (make_monitor_attribute_list):
	Prefer build_string to strlen + make_string.

2013-08-10  Jan Djärv  <jan.h.d@swipnet.se>

	* xterm.c (x_error_handler): Also ignore BadWindow for X_SetInputFocus,
	don't check minor_code (Bug#14417).

2013-08-09  Eli Zaretskii  <eliz@gnu.org>

	* xdisp.c (draw_glyphs): Don't compare row pointers, compare row
	vertical positions instead.  This avoids calling MATRIX_ROW with
	row numbers that are possibly beyond valid limits.  (Bug#15064)

2013-08-09  Dmitry Antipov  <dmantipov@yandex.ru>

	Use xstrdup and build_unibyte_string where applicable.
	* alloc.c (xstrdup): Tiny cleanup.  Add eassert.
	* xfns.c (x_window):
	* xrdb.c (x_get_customization_string):
	* xterm.c (xim_initialize):
	* w32fns.c (w32_window): Use xstrdup.
	(w32_display_monitor_attributes_list):
	* emacs.c (init_cmdargs):
	* keyboard.c (PUSH_C_STR):
	* nsfont.m (nsfont_open):
	* sysdep.c (system_process_attributes):
	* w32.c (system_process_attributes):
	* xdisp.c (message1, message1_nolog): Use build_unibyte_string.

2013-08-09  Eli Zaretskii  <eliz@gnu.org>

	* w32.c (PEXCEPTION_POINTERS, PEXCEPTION_RECORD, PCONTEXT): Define
	variables of these types so that GDB would know about them, as aid
	for debugging fatal exceptions.  (Bug#15024)  See also
	http://sourceware.org/ml/gdb/2013-08/msg00010.html for related
	discussions.

2013-08-08  Jan Djärv  <jan.h.d@swipnet.se>

	* nsterm.m (ns_update_begin): Don't change clip path if it would be
	larger than the NSWindow (Bug#14934).

2013-08-08  Dmitry Antipov  <dmantipov@yandex.ru>

	Redesign redisplay interface to drop global variable updated_window.
	Always pass currently updated window as a parameter to update routines.
	* dispextern.h (updated_window): Remove declaration.
	(struct redisplay_interface): Pass window parameter to
	write_glyphs, insert_glyphs, clear_end_of_line, cursor_to
	and after_update_window_hook.
	(x_write_glyphs, x_insert_glyphs, x_clear_end_of_line, x_cursor_to):
	Adjust prototypes.
	* dispnew.c (updated_window): Remove.
	(redraw_overlapped_rows, update_marginal_area, update_text_area)
	(update_window_line): Adjust to match redisplay interface changes.
	* nsterm.m (ns_update_window_begin, ns_update_window_end)
	(ns_scroll_run, ns_after_update_window_line):
	* w32term.c (x_update_window_begin, x_update_window_end)
	(x_after_update_window_line, x_scroll_run):
	* xterm.c (x_update_window_begin, x_update_window_end)
	(x_after_update_window_line, x_scroll_run):
	* xdisp.c (x_write_glyphs, x_insert_glyphs, x_clear_end_of_line):
	Likewise.  Adjust comments where appropriate.
	(x_cursor_to): Simplify because this is always called during window
	update (but install debugging check anyway).
	(expose_window): Check must_be_updated_p flag to see whether this
	function is called during window update.

2013-08-08  Dmitry Antipov  <dmantipov@yandex.ru>

	Do not reset window modification event counters excessively.
	These leftovers and poor man's tricky methods to catch extra
	redisplay's attention are no longer needed.
	* frame.c (set_menu_bar_lines_1):
	* minibuf.c (read_minibuf_unwind):
	* window.c (Fset_window_start, set_window_buffer, window_resize_apply)
	(grow_mini_window, shrink_mini_window, window_scroll_pixel_based)
	(window_scroll_line_based, Fset_window_configuration):
	* xdisp.c (redisplay_window): Do not reset last_modified and
	last_overlay_modified counters.

2013-08-07  Jan Djärv  <jan.h.d@swipnet.se>

	* xselect.c (x_send_client_event): Set send_event and serial, memset
	data.l as it might be bigger than data.b.   Use 24 bit mask to
	XSendEvent (Bug#15034).

2013-08-07  Eli Zaretskii  <eliz@gnu.org>

	* xdisp.c (prepare_menu_bars): Don't call x_consider_frame_title
	for TTY frames that are not the top frame on their console.
	(Bug#14616)

2013-08-07  Martin Rudalics  <rudalics@gmx.at>

	* w32term.c (w32fullscreen_hook): Really maximize frame when
	asked for (Bug#14841).

2013-08-07  Dmitry Antipov  <dmantipov@yandex.ru>

	Prefer selected_window to Fselected_window, likewise for frames.
	* buffer.c (Fbuffer_swap_text):
	* data.c (Fvariable_binding_locus):
	* window.c (run_window_configuration_change_hook): Adjust users.
	* w16select.c (Fw16_set_clipboard_data, Fw16_get_clipboard_data):
	Use decode_live_frame.

2013-08-07  Dmitry Antipov  <dmantipov@yandex.ru>

	Be more careful if selected window shows the buffer other than current,
	use window_outdated only if this is not so.  This change should also
	address some weird issues discussed in Bug#13012.
	* window.h (window_outdated): New prototype.
	* window.c (window_outdated): Now here.  Convert from static and
	always assume window's buffer.
	(Fwindow_end, Fwindow_line_height): Use it.
	* xdisp.c (reconsider_clip_changes): Remove prototype, drop 2nd arg
	and always assume window's buffer.
	(redisplay_window): Adjust user.
	(redisplay_internal): Call to reconsider_clip_changes once and
	check whether mode line should be updated only if selected window
	shows current buffer.
	(run_window_scroll_functions): Use eassert for debugging check.
	(Fmove_point_visually, note_mouse_highlight): Use window_outdated.

2013-08-06  Dmitry Antipov  <dmantipov@yandex.ru>

	* window.c (window_scroll, window_scroll_pixel_based)
	(window_scroll_line_based): Use bool for booleans.

2013-08-06  Paul Eggert  <eggert@cs.ucla.edu>

	* process.c: Fix minor off-by-one issues in descriptor counts.
	This shouldn't fix any real bugs, but it cleans up the code a bit.
	(max_process_desc, max_input_desc): -1, not 0, means none.
	All uses changed.
	(delete_input_desc): New function.
	(delete_write_fd, delete_keyboard_wait_descriptor): Use it.
	(deactivate_process): Scan backwards when recomuting max_process_desc;
	that should be faster.
	(init_process_emacs): Initialize max_input_desc.

2013-08-06  Dmitry Antipov  <dmantipov@yandex.ru>

	Use region cache to speedup bidi_find_paragraph_start.
	* buffer.h (struct buffer): New member bidi_paragraph_cache.
	Rename cache_long_line_scans to cache_long_scans.
	* buffer.c (bset_cache_long_line_scans): Rename to
	bset_cache_long_scans.
	(Fget_buffer_create, Fmake_indirect_buffer, Fkill_buffer)
	(Fbuffer_swap_text, init_buffer_once): Take bidi_paragraph_cache
	into account.
	(syms_of_buffer): Rename cache-long-line-scans to
	cache-long-scans.  Adjust docstring.
	* search.c (newline_cache_on_off):
	* indent.c (width_run_cache_on_off): Adjust users.
	* bidi.c (bidi_paragraph_cache_on_off): New function.
	(bidi_find_paragraph_start): Use bidi_paragraph_cache if needed.
	* insdel.c (prepare_to_modify_buffer):
	Invalidate bidi_paragraph_cache if enabled.

2013-08-06  Dmitry Antipov  <dmantipov@yandex.ru>

	Invalidate region caches only if buffer text is going to be changed.
	* lisp.h (modify_region_1): Remove 3rd arg and rename to...
	(modify_text): ...new prototype.
	(prepare_to_modify_buffer_1): New prototype.
	* textprop.c (modify_region): Rename to...
	(modify_text_properties): ...new function.
	(add_text_properties_1, set_text_properties, Fremove_text_properties)
	(Fremove_list_of_text_properties): Adjust users.
	* insdel.c (modify_region_1): Remove 3rd arg and reimplement as...
	(modify_text): ...new function.
	(prepare_to_modify_buffer): Reimplement mostly as a wrapper for...
	(prepare_to_modify_buffer_1): ...new function.
	* casefiddle.c (casify_region):
	* editfns.c (Fsubst_char_in_region, Ftranslate_region_internal)
	(Ftranspose_regions): Use modify_text.

2013-08-05  Stefan Monnier  <monnier@iro.umontreal.ca>

	* lisp.mk (lisp): Add nadvice.elc.

2013-08-05  Dmitry Antipov  <dmantipov@yandex.ru>

	New macro to iterate over live buffers similar to frames.
	* buffer.h (FOR_EACH_LIVE_BUFFER): New macro.
	(Vbuffer_alist, Qpriority, Qbefore_string, Qafter_string):
	Declare buffer-related variables here to offload lisp.h.
	* buffer.c (Vbuffer_alist): Adjust comment.
	(Fget_file_buffer, get_truename_buffer, Fother_buffer)
	(other_buffer_safely):
	* data.c (store_symval_forwarding):
	* dispnew.c (Fframe_or_buffer_changed_p):
	* fileio.c (Fdo_auto_save):
	* filelock.c (unlock_all_files):
	* minibuf.c (read_minibuf): Use FOR_EACH_LIVE_BUFFER.

2013-08-04  Paul Eggert  <eggert@cs.ucla.edu>

	Fix some minor races in hosts lacking mkostemp (Bug#15015).
	* callproc.c (create_temp_file):
	* filelock.c (create_lock_file):
	Assume mkostemp, since it's now provided by Gnulib.

2013-08-04  Eli Zaretskii  <eliz@gnu.org>

	* w32.c (mkostemp): New function.
	(mktemp): Remove, no longer used.  Most of the code reused in
	mkostemp.  (Bug#15015)
	(mktemp): Don't undef.

2013-08-04  Dmitry Antipov  <dmantipov@yandex.ru>

	* dispnew.c (glyph_matrix_count, glyph_pool_count):
	Move under GLYPH_DEBUG and ENABLE_CHECKING.
	(new_glyph_matrix, free_glyph_matrix, new_glyph_pool)
	(free_glyph_pool, check_glyph_memory): Likewise for
	all users.  Adjust comments where appropriate.

2013-08-03  Paul Eggert  <eggert@cs.ucla.edu>

	* composite.h: Minor fixups.
	(composition_registered_p): Rename from COMPOSITION_REGISTERD_P
	to fix a misspelling, and change it to an inline function while
	we're at it (it need not be a macro).  All uses changed.
	(composition_method, composition_valid_p):
	Rewrite to avoid assignments in if-conditions.

2013-08-03  Dmitry Antipov  <dmantipov@yandex.ru>

	Do not use global Lisp_Object in composition macros.
	* composite.h (composition_temp): Remove declaration.
	(COMPOSITION_METHOD, COMPOSITION_VALID_P): Replace with...
	(composition_method, composition_valid_p): ...inline functions.
	(compose_region): Remove the leftover.
	* composite.c (composition_temp): Remove.
	(run_composition_function, update_compositions)
	(composition_compute_stop_pos, composition_adjust_point)
	(Ffind_composition_internal):
	* coding.c (handle_composition_annotation):
	* xdisp.c (handle_composition_prop, check_point_in_composition):
	Related users changed.

2013-08-03  Dmitry Antipov  <dmantipov@yandex.ru>

	Drop FRAME_PTR typedef.
	* composite.c, font.c, font.h, fontset.c, fontset.h, frame.c, frame.h:
	* ftfont.c, ftxfont.c, gtkutil.c, gtkutil.h, image.c, keyboard.c:
	* menu.c, menu.h, msdos.c, nsfns.m, nsfont.m, nsmenu.m, nsterm.h:
	* nsterm.m, scroll.c, term.c, w32fns.c, w32font.c, w32font.h:
	* w32inevt.c, w32inevt.h, w32menu.c, w32notify.c, w32term.c, w32term.h:
	* w32uniscribe.c, w32xfns.c, widget.c, window.c, xdisp.c, xfaces.c:
	* xfns.c, xfont.c, xftfont.c, xmenu.c, xselect.c, xterm.c:
	All related users changed.

2013-08-02  Stefan Monnier  <monnier@iro.umontreal.ca>

	* eval.c (default_toplevel_binding): New function.
	(Fdefvar): Use it.
	(unbind_to, backtrace_eval_unrewind): Do a bit of CSE simplification.
	(Fdefault_toplevel_value, Fset_default_toplevel_value): New subrs.
	(syms_of_eval): Export them.
	* data.c (Fdefault_value): Micro cleanup.
	* term.c (init_tty): Use "false".

2013-08-02  Dmitry Antipov  <dmantipov@yandex.ru>

	Fix X GC leak in GTK and raw (no toolkit) X ports.
	* xterm.c (x_free_frame_resources): If white and black relief
	GCs are allocated, always free them here.
	* xfns.c (x_make_gc): Omit redundant initialization.
	* widget.c (create_frame_gcs): Remove the leftover.
	(EmacsFrameDestroy): Do nothing because all GCs are now freed
	in x_free_frame_resources.

2013-08-02  Jan Djärv  <jan.h.d@swipnet.se>

	* nsterm.m (windowWillResize:toSize:): Only change title if
	! maximizing_resize && FULLSCREEN_NONE (Bug#15005).  strdup title before
	modifying it.
	(viewDidEndLiveResize): New method.

	* nsterm.h (EmacsView): Add maximizing_resize, put it and old_title
	inside NS_IMPL_COCOA.

2013-08-02  Dmitry Antipov  <dmantipov@yandex.ru>

	* insdel.c (adjust_after_replace, replace_range, del_range_2):
	Do not check whether undo is enabled because record_insert and
	record_delete does that themselves.

2013-08-02  Dmitry Antipov  <dmantipov@yandex.ru>

	* xterm.h (struct x_output) [HAVE_X_I18N]: Remove xic_base_fontname
	member which is not really used any more.
	(FRAME_XIC_BASE_FONTNAME): Remove.
	* xfns.c (xic_free_fontset): Adjust user.
	* xmenu.c (mouse_position_for_popup, x_activate_menubar)
	(update_frame_menubar, set_frame_menubar, free_frame_menubar)
	(create_and_show_popup_menu, xmenu_show, create_and_show_dialog)
	(xdialog_show): Use eassert for debugging check.
	* w32term.c (x_unfocus_frame): Remove unused dummy function.

2013-08-01  Paul Eggert  <eggert@cs.ucla.edu>

	* fileio.c, fns.c (merge): Move extern decl from here ...
	* lisp.h (merge): ... to here.

2013-08-01  Dmitry Antipov  <dmantipov@yandex.ru>

	Fix last font-related change.
	* w32font.h (w32font_list_internal, w32font_match_internal):
	Fix prototype.
	* w32uniscribe.c (uniscribe_list, uniscribe_match)
	(uniscribe_list_family): Adjust to match font API change.
	MS-Windows breakage reported by Juanma Barranquero <lekktu@gmail.com>
	at http://lists.gnu.org/archive/html/emacs-devel/2013-08/msg00006.html.

2013-08-01  Dmitry Antipov  <dmantipov@yandex.ru>

	* frame.h (FRAME_MOUSE_UPDATE):
	* nsterm.m (ns_frame_up_to_date): Omit redundant check
	whether hlinfo->mouse_face_mouse_frame is non-NULL.

2013-08-01  Dmitry Antipov  <dmantipov@yandex.ru>

	Avoid redundant Lisp_Object <-> struct frame conversions in font API.
	* font.h (struct font_driver): Change list, match, and list_family
	functions to accept struct frame * as first arg.
	* font.c (font_score, font_compare, font_sort_entities):
	Remove prototypes.
	(font_sort_entities, font_list_entities, font_select_entity)
	(font_find_for_lface, Flist_fonts, Ffont_family_list): Adjust to
	match font API change.
	* xfont.c (xfont_list, xfont_match, xfont_list_family):
	* ftfont.c (ftfont_list, ftfont_match, ftfont_list_family):
	* ftxfont.c (ftxfont_list, ftxfont_match):
	* xftfont.c (xftfont_list, xftfont_match):
	* nsfont.m (nsfont_list, nsfont_match, nsfont_list_family):
	* w32font.c (w32font_list, w32font_match, w32font_list)
	(w32font_list_internal, w32_font_match_internal): Likewise.
	* xfaces.c (Fx_family_fonts): Adjust user.

2013-08-01  Dmitry Antipov  <dmantipov@yandex.ru>

	Do not use pure Xism x_wm_set_icon_position in non-X ports.
	* frame.c (x_set_frame_parameters): Call to x_wm_set_icon_position
	only if HAVE_X_WINDOWS is in use.
	* frame.h (x_set_frame_parameters): Move under HAVE_X_WINDOWS.
	* nsterm.m (x_wm_set_icon_position): Remove no-op.
	* w32term.c (x_wm_set_icon_position): Likewise.
	* w32fns.c (x_icon): Adjust user.

2013-08-01  Dmitry Antipov  <dmantipov@yandex.ru>

	* xterm.c (last_mouse_press_frame): Remove the
	leftover which is not really used any more.
	(handle_one_xevent, syms_of_xterm): Adjust users.
	(x_flush): Call XFlush once per each X display, not frame.
	This is better because this code always unconditionally skips
	non-X frames in Vframe_list and issues the only XFlush if we
	have more than one X frame on the same X display.
	(any_help_event_p, x_draw_glyph_string_background, x_display_ok):
	Use bool for booleans.
	(x_draw_glyph_string_background, cvt_string_to_pixel)
	(cvt_pixel_dtor): Drop unnecessary prototypes.
	* xterm.h (x_display_ok): Adjust prototype.

2013-07-31  Dmitry Antipov  <dmantipov@yandex.ru>

	Drop unnecessary functions that deals with frame pixel size.
	* frame.h, msdos.h, w32term.h, xterm.h (x_pixel_width)
	(x_pixel_height): Drop prototypes.
	* msdos.c, nsfns.m, w32fns.c, xfns.c (x_pixel_width)
	(x_pixel_height): Drop implementations.
	* frame.c (Fframe_pixel_height): Use FRAME_PIXEL_HEIGHT
	which should be always valid for window frame.
	(Frame_pixel_width): Likewise with FRAME_PIXEL_WIDTH.
	* w32menu.c (Fx_popup_dialog):
	* xmenu.c (Fx_popup_dialog): Likewise for both.

2013-07-31  Dmitry Antipov  <dmantipov@yandex.ru>

	* frame.c (Fmake_terminal_frame): Use store_in_alist to setup
	frame parameters and call to Fmodify_frame_parameters just once.
	(Fset_frame_height, Fset_frame_width): Mention nil frame in docstring.
	(Fset_frame_size, Fset_frame_position): Use decode_live_frame
	and mention nil frame in docstring.

2013-07-31  Dmitry Antipov  <dmantipov@yandex.ru>

	* frame.c (make_frame, x_set_frame_parameters): Use bool for boolean.
	(x_figure_window_size): Likewise.  Adjust to return long.
	(syms_of_frame): Do not DEFSYM Qterminal_live_p.
	(toplevel): Move Qterminal_live_p to...
	* terminal.c (toplevel): ...here, make it static, and...
	(syms_of_terminal): ...DEFSYM here.
	* frame.h (Qterminal_live_p): Remove declaration.
	(make_frame, x_figure_window_size): Adjust prototype.
	* nsfns.m (Fx_create_frame): Use long for window flags.

2013-07-30  Paul Eggert  <eggert@cs.ucla.edu>

	Fix tempfile bug on platforms lacking mkostemp and mkstemp (Bug#14986).
	* callproc.c (create_temp_file) [! (HAVE_MKOSTEMP || HAVE_MKSTEMP)]:
	Do not assume that emacs_close (INT_MAX) is a no-op.

2013-07-30  Dmitry Antipov  <dmantipov@yandex.ru>

	* xfaces.c (make_face_cache): For struct face_cache, prefer
	xmalloc to xzalloc and so avoid redundant call to memset.
	(Finternal_set_lisp_face_attribute): Fix comment typo and style.

2013-07-30  Dmitry Antipov  <dmantipov@yandex.ru>

	* fringe.c (draw_window_fringes, update_window_fringes)
	(compute_fringe_widths):
	* w32term.c (x_draw_glyph_string):
	* window.c (candidate_window_p, Frecenter):
	* xfaces.c (realize_basic_faces, realize_default_face)
	(Fbitmap_space_p, Finternal_set_lisp_face_attribute)
	(x_update_menu_appearance, face_attr_equal_p, lface_equal_p):
	* xfns.c (x_set_cursor_color, xic_free_xfontset):
	* xmenu.c (Fx_menu_bar_open_internal):
	* xselect.c (x_reply_selection_request, Fx_get_atom_name):
	* xsettings.c (xft_settings_event):
	* xterm.c (x_draw_glyph_string, x_had_errors_p):
	Use bool for booleans.  Adjust style and comments where
	appropriate.
	* dispextern.h (draw_window_fringes, update_window_fringes)
	(compute_fringe_widths):
	* xterm.h (x_had_errors_p): Adjust prototype.

2013-07-30  Dmitry Antipov  <dmantipov@yandex.ru>

	* frame.c (Fmodify_frame_parameters): Always check 2nd arg with
	CHECK_LIST.  Rewrite the loop to avoid useless local variable.

2013-07-29  Dmitry Antipov  <dmantipov@yandex.ru>

	* fns.c (toplevel): Remove comment before Fsafe_length because
	it checks for QUIT.

2013-07-28  Paul Eggert  <eggert@cs.ucla.edu>

	* frame.c (delete_frame): Avoid unnecessary 'this_f' test (Bug#14970).

2013-07-28  Eli Zaretskii  <eliz@gnu.org>

	* w32fns.c (w32_wnd_proc) <WM_IME_STARTCOMPOSITION>: Make sure the
	frame which got the message is still alive, before dereferencing
	its pointer.  (Bug#14970)

	* frame.c (delete_frame): Test "this" frame's minibuffer window to
	be a live window, before using it as such.  (Bug#14970)

2013-07-27  Eli Zaretskii  <eliz@gnu.org>

	* w32term.c (w32_read_socket) <WM_KILLFOCUS>: Call
	w32_detect_focus_change instead of doing part of its job by hand.
	This fixes the problem whereby FOCUS_OUT events were not sent to
	the event queue.

2013-07-26  Eli Zaretskii  <eliz@gnu.org>

	* process.c (Fprocess_list): Doc fix.

	* w32term.c (w32_read_socket) <WM_EMACS_PAINT>: Warn about frame
	being re-exposed only if it didn't ask to become visible.
	<WM_SIZE>: Under SIZE_RESTORED, only set the frame visible if it
	was previously iconified.  (Bug#14841)
	(x_iconify_frame): Mark the frame iconified.

2013-07-26  Paul Eggert  <eggert@cs.ucla.edu>

	Fix minor problems found by static checking.
	* eval.c (get_backtrace_frame, backtrace_eval_unrewind): Now static.
	(backtrace_eval_unrewind): ';' -> '{}' to pacify GCC.

2013-07-26  Stefan Monnier  <monnier@iro.umontreal.ca>

	* eval.c (set_specpdl_old_value): New function.
	(unbind_to): Minor simplification.
	(get_backtrace_frame): New function.
	(Fbacktrace_frame): Use it.  Add `base' argument.
	(backtrace_eval_unrewind, Fbacktrace_eval): New functions.
	(syms_of_eval): Export backtrace-eval.
	* xterm.c (x_focus_changed): Simplify.

2013-07-25  Paul Eggert  <eggert@cs.ucla.edu>

	* fileio.c (Finsert_file_contents): Avoid double-close (Bug#14936).

2013-07-24  Eli Zaretskii  <eliz@gnu.org>

	* xdisp.c (redisplay_window): Instead of moving point out of
	scroll margin, reject the force_start method, and try scrolling
	instead.  (Bug#14780)

2013-07-24  Ken Brown  <kbrown@cornell.edu>

	* alloc.c (make_save_ptr): Define if HAVE_NTGUI is defined
	(Bug#14944).

2013-07-24  Paul Eggert  <eggert@cs.ucla.edu>

	* eval.c (Fprogn): Do not check that BODY is a proper list.
	This undoes the previous change.  The check slows down the
	interpreter, and is not needed to prevent a crash.  See
	<http://lists.gnu.org/archive/html/emacs-devel/2013-07/msg00693.html>.

2013-07-23  Glenn Morris  <rgm@gnu.org>

	* Makefile.in ($(etc)/DOC, temacs$(EXEEXT)): Ensure etc/ exists.

2013-07-23  Paul Eggert  <eggert@cs.ucla.edu>

	Port to GNU/Linux systems with tinfo but not ncurses.
	* dispnew.c (init_display): Depend on USE_NCURSES, not GNU_LINUX,
	to decide whether ncurses is being used.  Without this change,
	GCC complains about tgetent not being declared, on a system
	that has tinfo installed but ncurses not installed.

	* eval.c (Fprogn): Check that BODY is a proper list.

	Tune UNEVALLED functions by using XCAR instead of Fcar, etc.
	* data.c (Fsetq_default):
	* eval.c (Fif, Fcond, Fprog1, Fsetq, Fquote, Ffunction, Fdefvar)
	(Fdefconst, FletX, Flet, Fwhile, Fcatch, Funwind_protect)
	(Fcondition_case):
	Tune by taking advantage of the fact that ARGS is always a list
	when a function is declared to have UNEVALLED args.

	* emacsgtkfixed.c: Port to GCC 4.6.
	GCC 4.6 complains about -Wunused-local-typedefs, introduced in 4.7.

2013-07-23  Juanma Barranquero  <lekktu@gmail.com>

	* callproc.c (child_setup)[!WINDOWSNT]: Move exec_errno and pid
	here to silence compiler warnings.

2013-07-22  Paul Eggert  <eggert@cs.ucla.edu>

	* sysdep.c (frame) [__FreeBSD__]: #define to freebsd_frame
	when including <sys/user.h>, to prevent Sparc/ARM machine/frame.h
	from messing up Emacs's 'struct frame' (Bug#14923).

2013-07-21  Paul Eggert  <eggert@cs.ucla.edu>

	* alloc.c (make_save_ptr_ptr): Define this function.
	It was inadvertently omitted.  It's needed only if
	HAVE_MENUS && ! (USE_X_TOOLKIT || USE_GTK).

2013-07-21  Jan Djärv  <jan.h.d@swipnet.se>

	* nsterm.m (sendEvent:): Skip mouse moved if no dialog and no Emacs
	frame have focus (Bug#14895).

2013-07-21  Paul Eggert  <eggert@cs.ucla.edu>

	Avoid vfork-related deadlock more cleanly.
	* callproc.c (child_setup): When the child's exec fails, output
	the program name, as that's more useful.  Use O_NONBLOCK to avoid
	deadlock.
	* process.c (create_process_1): Remove; no longer needed.
	(create_process): Remove timer hack; no longer needed, now that
	the child avoids deadlock.

2013-07-20  Glenn Morris  <rgm@gnu.org>

	* image.c (Fimage_flush): Fix doc typo.

2013-07-20  Paul Eggert  <eggert@cs.ucla.edu>

	Fix array bounds violation when pty allocation fails.
	* process.c (PTY_NAME_SIZE): New constant.
	(pty_name): Remove static variable; it's now auto.
	(allocate_pty): Define even if !HAVE_PTYS; that's simpler.
	Take pty_name as an arg rather than using a static variable.
	All callers changed.
	(create_process): Recover pty_flag from process, not from volatile local.
	(create_pty): Stay inside array even when pty allocation fails.
	(Fmake_serial_process): Omit unnecessary initializaiton of pty_flag.

	* lread.c (Fload): Avoid initialization only when lint checking.
	Mention that it's needed only for older GCCs.

2013-07-20  Kenichi Handa  <handa@gnu.org>

	* coding.c (CODING_ISO_FLAG_LEVEL_4): New macro.
	(decode_coding_iso_2022): Check the single-shift area.  (Bug#8522)

2013-07-20  Andreas Schwab  <schwab@linux-m68k.org>

	* lread.c (Fload): Avoid uninitialized warning.

2013-07-19  Paul Eggert  <eggert@cs.ucla.edu>

	Fix some minor file descriptor leaks and related glitches.
	* filelock.c (create_lock_file) [!O_CLOEXEC]: Use fcntl with FD_CLOEXEC.
	(create_lock_file): Use write, not emacs_write.
	* image.c (slurp_file, png_load_body):
	* process.c (Fnetwork_interface_list, Fnetwork_interface_info)
	(server_accept_connection):
	Don't leak an fd on memory allocation failure.
	* image.c (slurp_file): Add a cheap heuristic for growing files.
	* xfaces.c (Fx_load_color_file): Block input around the fopen too,
	as that's what the other routines do.  Maybe input need not be
	blocked at all, but it's better to be consistent.
	Avoid undefined behavior when strlen is zero.

	* alloc.c (staticpro): Avoid buffer overrun on repeated calls.
	(NSTATICS): Now a constant; doesn't need to be a macro.

2013-07-19  Richard Stallman  <rms@gnu.org>

	* coding.c (decode_coding_utf_8): Add simple loop for fast
	processing of ASCII characters.

2013-07-19  Paul Eggert  <eggert@cs.ucla.edu>

	* conf_post.h (RE_TRANSLATE_P) [emacs]: Remove obsolete optimization.

2013-07-19  Eli Zaretskii  <eliz@gnu.org>

	* keyboard.c (kbd_buffer_get_event): Use Display_Info instead of
	unportable 'struct x_display_info'.
	(DISPLAY_LIST_INFO): Delete macro: not needed, since Display_Info
	is a portable type.

2013-07-19  Paul Eggert  <eggert@cs.ucla.edu>

	* sysdep.c [GNU_LINUX]: Fix fd and memory leaks and similar issues.
	(procfs_ttyname): Don't use uninitialized storage if emacs_fopen
	or fscanf fails.
	(system_process_attributes): Prefer plain char to unsigned char
	when either will do.  Clean up properly if interrupted or if
	memory allocations fail.  Don't assume sscanf succeeds.
	Remove no-longer-needed workaround to stop GCC from whining.
	Read command-line once, instead of multiple times.  Check read status a
	bit more carefully.

	Fix obscure porting bug with varargs functions.
	The code assumed that int is treated like ptrdiff_t in a vararg
	function, which is not a portable assumption.  There was a similar
	-- though these days less likely -- porting problem with various
	assumptions that pointers of different types all smell the same as
	far as vararg functions is conserved.  To make this problem less
	likely in the future, redo the API to use varargs functions.
	* alloc.c (make_save_value): Remove this vararg function.
	All uses changed to ...
	(make_save_int_int_int, make_save_obj_obj_obj_obj)
	(make_save_ptr_int, make_save_funcptr_ptr_obj, make_save_memory):
	New functions.
	(make_save_ptr): Rename from make_save_pointer, for consistency with
	the above.  Define only on platforms that need it.  All uses changed.

2013-07-18  Paul Eggert  <eggert@cs.ucla.edu>

	* keyboard.c: Try to fix typos in previous change.
	(DISPLAY_LIST_INFO): New macro.
	(kbd_buffer_get_event): Do not access members that are not present
	in X11.  Revert inadvertent change of "!=" to "=".

2013-07-18  Juanma Barranquero  <lekktu@gmail.com>

	* keyboard.c (kbd_buffer_get_event):
	* w32term.c (x_focus_changed): Port FOCUS_(IN|OUT)_EVENT changes to W32.
	Followup to 2013-07-16T11:41:06Z!jan.h.d@swipnet.se.

2013-07-18  Paul Eggert  <eggert@cs.ucla.edu>

	* filelock.c: Fix unlikely file descriptor leaks.
	(get_boot_time_1): Rework to avoid using emacs_open.
	This doesn't actually fix a leak, but is better anyway.
	(read_lock_data): Use read, not emacs_read.

	* doc.c: Fix minor memory and file descriptor leaks.
	* doc.c (get_doc_string): Fix memory leak when doc file absent.
	(get_doc_string, Fsnarf_documentation):
	Fix file descriptor leak on error.

	* term.c: Fix minor fdopen-related file descriptor leaks.
	* term.c (Fresume_tty) [!MSDOS]: Close fd if fdopen (fd) fails.
	(init_tty) [!DOS_NT]: Likewise.  Also close fd if isatty (fd) fails.

	* charset.c: Fix file descriptor leaks and errno issues.
	Include <errno.h>.
	(load_charset_map_from_file): Don't leak file descriptor on error.
	Use plain record_xmalloc since the allocation is larger than
	MAX_ALLOCA; that's simpler here.  Simplify test for exhaustion
	of entries.
	* eval.c (record_unwind_protect_nothing):
	* fileio.c (fclose_unwind):
	New functions.
	* lread.c (load_unwind): Remove.  All uses replaced by fclose_unwind.
	The replacement doesn't block input, but that no longer seems
	necessary.

2013-07-17  Paul Eggert  <eggert@cs.ucla.edu>

	* lread.c: Fix file descriptor leaks and errno issues.
	(Fload): Close some races that leaked fds or streams when 'load'
	was interrupted.
	(Fload, openp): Report error number of last nontrivial failure to open.
	ENOENT counts as trivial.
	* eval.c (do_nothing, clear_unwind_protect, set_unwind_protect_ptr):
	New functions.
	* fileio.c (close_file_unwind): No need to test whether FD is nonnegative,
	now that the function is always called with a nonnegative arg.
	* lisp.h (set_unwind_protect_ptr, set_unwind_protect_int): Remove.
	All uses replaced with ...
	(clear_unwind_protect, set_unwind_protect_ptr): New decls.

	A few more minor file errno-reporting bugs.
	* callproc.c (Fcall_process):
	* doc.c (Fsnarf_documentation):
	* fileio.c (Frename_file, Fadd_name_to_file, Fmake_symbolic_link):
	* process.c (set_socket_option):
	Don't let a constructor trash errno.
	* doc.c: Include <errno.h>.

2013-07-16  Juanma Barranquero  <lekktu@gmail.com>

	* w32fns.c (unwind_create_tip_frame): Fix declaration.

2013-07-16  Paul Eggert  <eggert@cs.ucla.edu>

	Fix w32 bug with call-process-region (Bug#14885).
	* callproc.c (Fcall_process_region): Pass nil, not "/dev/null",
	to Fcall_process when the input is empty.  This simplifies the
	code a bit.  It makes no difference on POSIXish platforms but
	apparently it fixes a bug on w32.

	Fix bug where insert-file-contents closes a file twice (Bug#14839).
	* fileio.c (close_file_unwind): Don't close if FD is negative;
	this can happen when unwinding a zapped file descriptor.
	(Finsert_file_contents): Unwind-protect the fd before the point marker,
	in case Emacs runs out of memory between the two unwind-protects.
	Don't trash errno when closing FD.
	Zap the FD in the specpdl when closing it, instead of deferring
	the removal of the unwind-protect; this fixes a bug where a child
	function unwinds the stack past us.

	New unwind-protect flavors to better type-check C callbacks.
	This also lessens the need to write wrappers for callbacks,
	and the need for make_save_pointer.
	* alloc.c (free_save_value):
	* atimer.c (run_all_atimers):
	Now extern.
	* alloc.c (safe_alloca_unwind):
	* atimer.c (unwind_stop_other_atimers):
	* keyboard.c (cancel_hourglass_unwind) [HAVE_WINDOW_SYSTEM]:
	* menu.c (cleanup_popup_menu) [HAVE_NS]:
	* minibuf.c (choose_minibuf_frame_1):
	* process.c (make_serial_process_unwind):
	* xdisp.c (pop_message_unwind):
	* xselect.c (queue_selection_requests_unwind):
	Remove no-longer-needed wrapper.  All uses replaced by the wrappee.
	* alloc.c (record_xmalloc):
	Prefer record_unwind_protect_ptr to record_unwind_protect with
	make_save_pointer.
	* alloc.c (Fgarbage_collect):
	Prefer record_unwind_protect_void to passing a dummy.
	* buffer.c (restore_buffer):
	* window.c (restore_window_configuration):
	* xfns.c, w32fns.c (do_unwind_create_frame)
	New wrapper.  All record-unwind uses of wrappee changed.
	* buffer.c (set_buffer_if_live):
	* callproc.c (call_process_cleanup, delete_temp_file):
	* coding.c (code_conversion_restore):
	* dired.c (directory_files_internal_w32_unwind) [WINDOWSNT]:
	* editfns.c (save_excursion_restore)
	(subst_char_in_region_unwind, subst_char_in_region_unwind_1)
	(save_restriction_restore):
	* eval.c (restore_stack_limits, un_autoload):
	* fns.c (require_unwind):
	* keyboard.c (recursive_edit_unwind, tracking_off):
	* lread.c (record_load_unwind, load_warn_old_style_backquotes):
	* macros.c (pop_kbd_macro, restore_menu_items):
	* nsfns.m (unwind_create_frame):
	* print.c (print_unwind):
	* process.c (start_process_unwind):
	* search.c (unwind_set_match_data):
	* window.c (select_window_norecord, select_frame_norecord):
	* xdisp.c (unwind_with_echo_area_buffer, unwind_format_mode_line)
	(fast_set_selected_frame):
	* xfns.c, w32fns.c (unwind_create_tip_frame):
	Return void, not a dummy Lisp_Object.  All uses changed.
	* buffer.h (set_buffer_if_live): Move decl here from lisp.h.
	* callproc.c (call_process_kill):
	* fileio.c (restore_point_unwind, decide_coding_unwind)
	(build_annotations_unwind):
	* insdel.c (Fcombine_after_change_execute_1):
	* keyboard.c (read_char_help_form_unwind):
	* menu.c (unuse_menu_items):
	* minibuf.c (run_exit_minibuf_hook, read_minibuf_unwind):
	* sound.c (sound_cleanup):
	* xdisp.c (unwind_redisplay):
	* xfns.c (clean_up_dialog):
	* xselect.c (x_selection_request_lisp_error, x_catch_errors_unwind):
	Accept no args and return void, instead of accepting and returning
	a dummy Lisp_Object.  All uses changed.
	* cygw32.c (fchdir_unwind):
	* fileio.c (close_file_unwind):
	* keyboard.c (restore_kboard_configuration):
	* lread.c (readevalllop_1):
	* process.c (wait_reading_process_output_unwind):
	Accept int and return void, rather than accepting an Emacs integer
	and returning a dummy object.  In some cases this fixes an
	unlikely bug when the corresponding int is outside Emacs integer
	range.  All uses changed.
	* dired.c (directory_files_internal_unwind):
	* fileio.c (do_auto_save_unwind):
	* gtkutil.c (pop_down_dialog):
	* insdel.c (reset_var_on_error):
	* lread.c (load_unwind):
	* xfns.c (clean_up_file_dialog):
	* xmenu.c, nsmenu.m (pop_down_menu):
	* xmenu.c (cleanup_widget_value_tree):
	* xselect.c (wait_for_property_change_unwind):
	Accept pointer and return void, rather than accepting an Emacs
	save value encapsulating the pointer and returning a dummy object.
	All uses changed.
	* editfns.c (Fformat): Update the saved pointer directly via
	set_unwind_protect_ptr rather than indirectly via make_save_pointer.
	* eval.c (specpdl_func): Remove.  All uses replaced by definiens.
	(unwind_body): New function.
	(record_unwind_protect): First arg is now a function returning void,
	not a dummy Lisp_Object.
	(record_unwind_protect_ptr, record_unwind_protect_int)
	(record_unwind_protect_void): New functions.
	(unbind_to): Support SPECPDL_UNWIND_PTR etc.
	* fileio.c (struct auto_save_unwind): New type.
	(do_auto_save_unwind): Use it.
	(do_auto_save_unwind_1): Remove; subsumed by new do_auto_save_unwind.
	* insdel.c (struct rvoe_arg): New type.
	(reset_var_on_error): Use it.
	* lisp.h (SPECPDL_UNWIND_PTR, SPECPDL_UNWIND_INT, SPECPDL_UNWIND_VOID):
	New constants.
	(specbinding_func): Remove; there are now several such functions.
	(union specbinding): New members unwind_ptr, unwind_int, unwind_void.
	(set_unwind_protect_ptr): New function.
	* xselect.c: Remove unnecessary forward decls, to simplify maintenance.

	Be simpler and more consistent about reporting I/O errors.
	* fileio.c (Fcopy_file, Finsert_file_contents, Fwrite_region):
	Say "Read error" and "Write error", rather than "I/O error", or
	"IO error reading", or "IO error writing", when a read or write
	error occurs.
	* process.c (Fmake_network_process, wait_reading_process_output)
	(send_process, Fprocess_send_eof, wait_reading_process_output):
	Capitalize diagnostics consistently.  Put "failed foo" at the
	start of the diagnostic, so that we don't capitalize the
	function name "foo".  Consistently say "failed" for such
	diagnostics.
	* sysdep.c, w32.c (serial_open): Now accepts Lisp string, not C string.
	All callers changed.  This is so it can use report_file_error.
	* sysdep.c (serial_open, serial_configure): Capitalize I/O
	diagnostics consistently as above.

	* fileio.c (report_file_errno): Fix errno reporting bug.
	If the file name is neither null nor a pair, package it up as a
	singleton list.  All callers changed, both to this function and to
	report_file_error.  This fixes a bug where the memory allocator
	invoked by list1 set errno so that the immediately following
	report_file_error reported the wrong errno value.

	Fix minor problems found by --enable-gcc-warnings.
	* frame.c (Fhandle_focus_in, Fhandle_focus_out): Return a value.
	* keyboard.c (kbd_buffer_get_event): Remove unused local.

2013-07-16  Jan Djärv  <jan.h.d@swipnet.se>

	* xterm.c (x_focus_changed): Always generate FOCUS_IN_EVENT.
	Set event->arg to Qt if switch-event shall be generated.
	Generate FOCUS_OUT_EVENT for FocusOut if this is the focused frame.

	* termhooks.h (enum event_kind): Add FOCUS_OUT_EVENT.

	* nsterm.m (windowDidResignKey): If this is the focused frame, generate
	FOCUS_OUT_EVENT.

	* keyboard.c (Qfocus_in, Qfocus_out): New static objects.
	(make_lispy_focus_in, make_lispy_focus_out): Declare and define.
	(kbd_buffer_get_event): For FOCUS_IN, make a focus_in event if no
	switch frame event is made.  Check ! NILP (event->arg) if X11 (moved
	from xterm.c).  Make focus_out event for FOCUS_OUT_EVENT if NS or X11
	and there is a focused frame.
	(head_table): Add focus-in and focus-out.
	(keys_of_keyboard): Add focus-in and focus-out to Vspecial_event_map,
	bind to handle-focus-in/out.

	* frame.c (Fhandle_focus_in, Fhandle_focus_out): New functions.
	(Fhandle_switch_frame): Call Fhandle_focus_in.
	(syms_of_frame): defsubr handle-focus-in/out.

2013-07-16  Paul Eggert  <eggert@cs.ucla.edu>

	Fix porting bug to older POSIXish platforms (Bug#14862).
	* sysdep.c (emacs_pipe): New function, that implements
	pipe2 (fd, O_CLOEXEC) even on hosts that lack O_CLOEXEC.
	This should port better to CentOS 5 and to Mac OS X 10.6.
	All calls to pipe2 changed.

	Prefer list1 (X) to Fcons (X, Qnil) when building lists.
	This makes the code easier to read and the executable a bit smaller.
	Do not replace all calls to Fcons that happen to create lists,
	just calls that are intended to create lists.  For example, when
	creating an alist that maps FOO to nil, use list1 (Fcons (FOO, Qnil))
	rather than list1 (list1 (FOO)) or Fcons (Fcons (FOO, Qnil), Qnil).
	Similarly for list2 through list5.
	* buffer.c (Fget_buffer_create, Fmake_indirect_buffer):
	* bytecode.c (exec_byte_code):
	* callint.c (quotify_arg, Fcall_interactively):
	* callproc.c (Fcall_process, create_temp_file):
	* charset.c (load_charset_map_from_file)
	(Fdefine_charset_internal, init_charset):
	* coding.c (get_translation_table, detect_coding_system)
	(Fcheck_coding_systems_region)
	(Fset_terminal_coding_system_internal)
	(Fdefine_coding_system_internal, Fdefine_coding_system_alias):
	* composite.c (update_compositions, Ffind_composition_internal):
	* dired.c (directory_files_internal, file_name_completion)
	(Fsystem_users):
	* dispnew.c (Fopen_termscript, bitch_at_user, init_display):
	* doc.c (Fsnarf_documentation):
	* editfns.c (Fmessage_box):
	* emacs.c (main):
	* eval.c (do_debug_on_call, signal_error, maybe_call_debugger)
	(Feval, eval_sub, Ffuncall, apply_lambda):
	* fileio.c (make_temp_name, Fcopy_file, Faccess_file)
	(Fset_file_selinux_context, Fset_file_acl, Fset_file_modes)
	(Fset_file_times, Finsert_file_contents)
	(Fchoose_write_coding_system, Fwrite_region):
	* fns.c (Flax_plist_put, Fyes_or_no_p, syms_of_fns):
	* font.c (font_registry_charsets, font_parse_fcname)
	(font_prepare_cache, font_update_drivers, Flist_fonts):
	* fontset.c (Fset_fontset_font, Ffontset_info, syms_of_fontset):
	* frame.c (make_frame, Fmake_terminal_frame)
	(x_set_frame_parameters, x_report_frame_params)
	(x_default_parameter, Fx_parse_geometry):
	* ftfont.c (syms_of_ftfont):
	* image.c (gif_load):
	* keyboard.c (command_loop_1):
	* keymap.c (Fmake_keymap, Fmake_sparse_keymap, access_keymap_1)
	(Fcopy_keymap, append_key, Fcurrent_active_maps)
	(Fminor_mode_key_binding, accessible_keymaps_1)
	(Faccessible_keymaps, Fwhere_is_internal):
	* lread.c (read_emacs_mule_char):
	* menu.c (find_and_return_menu_selection):
	* minibuf.c (get_minibuffer):
	* nsfns.m (Fns_perform_service):
	* nsfont.m (ns_script_to_charset):
	* nsmenu.m (ns_popup_dialog):
	* nsselect.m (ns_get_local_selection, ns_string_from_pasteboard)
	(Fx_own_selection_internal):
	* nsterm.m (append2):
	* print.c (Fredirect_debugging_output)
	(print_prune_string_charset):
	* process.c (Fdelete_process, Fprocess_contact)
	(Fformat_network_address, set_socket_option)
	(read_and_dispose_of_process_output, write_queue_push)
	(send_process, exec_sentinel):
	* sound.c (Fplay_sound_internal):
	* textprop.c (validate_plist, add_properties)
	(Fput_text_property, Fadd_face_text_property)
	(copy_text_properties, text_property_list, syms_of_textprop):
	* unexaix.c (report_error):
	* unexcoff.c (report_error):
	* unexsol.c (unexec):
	* xdisp.c (redisplay_tool_bar, store_mode_line_string)
	(Fformat_mode_line, syms_of_xdisp):
	* xfaces.c (set_font_frame_param)
	(Finternal_lisp_face_attribute_values)
	(Finternal_merge_in_global_face, syms_of_xfaces):
	* xfns.c (x_default_scroll_bar_color_parameter)
	(x_default_font_parameter, x_create_tip_frame):
	* xfont.c (xfont_supported_scripts):
	* xmenu.c (Fx_popup_dialog, xmenu_show, xdialog_show)
	(menu_help_callback, xmenu_show):
	* xml.c (make_dom):
	* xterm.c (set_wm_state):
	Prefer list1 (FOO) to Fcons (FOO, Qnil) when creating a list,
	and similarly for list2 through list5.

2013-07-15  Paul Eggert  <eggert@cs.ucla.edu>

	* callproc.c (Fcall_process_region): Fix minor race and tune.
	(create_temp_file): New function, with the temp-file-creation part
	of the old Fcall_process_region.  Use Fcopy_sequence to create the
	temp file name, rather than alloca + build_string, for simplicity.
	Don't bother to block input around the temp file creation;
	shouldn't be needed.  Simplify use of mktemp.
	Use record_unwind_protect immediately after creating the temp file;
	this closes an unlikely race where the temp file was not removed.
	Use memcpy rather than an open-coded loop.
	(Fcall_process_region): Use the new function.  If the input is
	empty, redirect from /dev/null rather than from a newly created
	empty temp file; this avoids unnecessary file system traffic.

2013-07-14  Paul Eggert  <eggert@cs.ucla.edu>

	* filelock.c (create_lock_file) [!HAVE_MKOSTEMP && !HAVE_MKSTEMP]:
	Simplify by making this case like the other two.  This is a bit
	slower on obsolete hosts, but the extra complexity isn't worth it.

	* callproc.c (child_setup, relocate_fd) [!DOS_NT]:
	* process.c (create_process) [!DOS_NT]:
	Remove now-unnecessary calls to emacs_close.

2013-07-13  Eli Zaretskii  <eliz@gnu.org>

	* w32term.c (x_draw_hollow_cursor): Delete the brush object when
	returning early.  (Bug#14850)

	* coding.c (syms_of_coding): Set up inhibit-null-byte-detection
	and inhibit-iso-escape-detection attributes of 'undecided'.
	(Bug#14822)

2013-07-13  Paul Eggert  <eggert@cs.ucla.edu>

	* deps.mk (sysdep.o): Remove dependency on ../lib/ignore-value.h.
	Reported by Herbert J. Skuhra in
	<http://lists.gnu.org/archive/html/emacs-devel/2013-07/msg00455.html>.

	Don't lose top specpdl entry when memory is exhausted.
	* eval.c (grow_specpdl): Increment specpdl top by 1 and check for
	specpdl overflow here, to simplify callers; all callers changed.
	Always reserve an unused entry at the stack top; this avoids
	losing the top entry's information when memory is exhausted.

2013-07-12  Paul Eggert  <eggert@cs.ucla.edu>

	Clean up errno reporting and fix some errno-reporting bugs.
	* callproc.c (Fcall_process):
	* fileio.c (Fcopy_file, Finsert_file_contents, Fwrite_region):
	* process.c (create_process, Fmake_network_process):
	* unexaix.c (report_error):
	* unexcoff.c (report_error):
	Be more careful about reporting the errno of failed operations.
	The code previously reported the wrong errno sometimes.
	Also, prefer report_file_errno to setting errno + report_file_error.
	(Fcall_process): Look at openp return value rather than at path,
	as that's a bit faster and clearer when there's a numeric predicate.
	* fileio.c (report_file_errno): New function, with most of the
	old contents of report_file_error.
	(report_file_error): Use it.
	(Ffile_exists_p, Ffile_accessible_directory_p):
	Set errno to 0 when it is junk.
	* fileio.c (Faccess_file):
	* image.c (x_create_bitmap_from_file):
	Use faccessat rather than opening the file, to avoid the hassle of
	having a file descriptor open.
	* lisp.h (report_file_errno): New decl.
	* lread.c (Flocate_file_internal): File descriptor 0 is valid, too.

	Minor EBADF fixes.
	* process.c (create_process, wait_reading_process_output) [AIX]:
	Remove obsolete SIGHUP-related  code, as Emacs no longer disables
	SIGHUP, so EBADF is no longer acceptable here (it wouldn't work in
	a multithreaded environment anyway).
	* sysdep.c (emacs_close): It's not dangerous to invoke emacs_close (-1).

2013-07-12  Andreas Schwab  <schwab@linux-m68k.org>

	* image.c (x_find_image_file): Don't close a remote file handle.

2013-07-12  Paul Eggert  <eggert@cs.ucla.edu>

	Fix races with threads and file descriptors.
	* callproc.c (Fcall_process_region):
	* dired.c (open_directory):
	* emacs.c (main, Fdaemon_initialized):
	* image.c (x_find_image_file):
	* inotify.c (Finotify_rm_watch):
	* lread.c (Flocate_file_internal):
	* process.c (Fnetwork_interface_list, Fnetwork_interface_info):
	* term.c (term_mouse_moveto, init_tty):
	* termcap.c (tgetent):
	* unexaix.c, unexcoff.c (report_error, report_error_1, adjust_lnnoptrs)
	* unexaix.c, unexcoff.c, unexcw.c, unexelf.c (unexec):
	* unexhp9k800.c, unexmacosx.c (unexec):
	* callproc.c (Fcall_process_region):
	Use emacs_close, not close.
	* sysdep.c (POSIX_CLOSE_RESTART, posix_close) [!POSIX_CLOSE_RESTART]:
	New macro and function, which emulates the POSIX_CLOSE_RESTART macro
	and posix_close function on current platforms (which all lack them).
	(emacs_close): Use it.  This should fix the races on GNU/Linux and
	on AIX and on future platforms that support POSIX_CLOSE_RESTART,
	and it should avoid closing random victim file descriptors on
	other platforms.

2013-07-11  Paul Eggert  <eggert@cs.ucla.edu>

	* inotify.c (uninitialized): Remove.  All uses replaced by -1.
	(Finotify_add_watch): Simplify, since -1 means uninitialized now.
	Touch up doc a bit.

	* eval.c (backtrace_function, backtrace_args): Now EXTERNALLY_VISIBLE.
	This is for .gdbinit xbacktrace.

	* sysdep.c, term.c, termcap.c, terminal.c: Integer-related minor fixes.
	* sysdep.c (emacs_get_tty): Return void, since nobody uses the value.
	(emacs_set_tty): Now static.
	* sysdep.c (emacs_set_tty, tabs_safe_p, emacs_close):
	* term.c (tty_capable_p, tty_default_color_capabilities)
	(get_tty_terminal, term_mouse_movement)
	(handle_one_term_event, init_tty, maybe_fatal):
	* termcap.c (tgetst1, struct termcap_buffer, valid_filename_p)
	(tgetent, scan_file, name_match, compare_contin):
	* terminal.c (get_terminal):
	Use bool for boolean.
	* sysdep.c (init_system_name): Don't overflow stack on huge hostname.
	Prefer char to unsigned char if either will do.
	* term.c (OUTPUT, turn_on_face): Omit unnecessary casts to int.
	(tty_write_glyphs): Prefer int to unsigned.
	(produce_glyphless_glyph): Remove 2nd (unused) int arg.
	All callers changed.
	* termcap.c (tprint, main) [TEST]: Remove non-working test.

2013-07-10  Paul Eggert  <eggert@cs.ucla.edu>

	Port to C89.
	* bytecode.c (BYTE_CODE_THREADED): Do not define if __STRICT_ANSI__.
	(B__dummy__): New dummy symbol, to pacify C89.
	* dbusbind.c (XD_DEBUG_MESSAGE): Omit debugging on C89 hosts, since
	they can't grok varargs macros.
	* dispnew.c (add_window_display_history)
	(add_frame_display_history):
	* print.c (print_object):
	* xdisp.c (debug_method_add):
	Use %p printf format only for void pointers.
	* emacs.c (usage_message): New constant, replacing ...
	(USAGE1, USAGE2, USAGE3): Remove; they were too long for C89.
	(main): Adjust to usage reorg.
	* fns.c (syms_of_fns):
	* profiler.c (syms_of_profiler):
	Don't use non-constant struct initializers.
	* gnutls.h (gnutls_initstage_t):
	* lisp.h (enum Lisp_Fwd_Type):
	* lread.c (lisp_file_lexically_bound_p):
	* xsettings.c (anonymous enum):
	Remove trailing comma.
	* xsettings.c (apply_xft_settings): Use %f, not %lf; %lf is a C99ism.
	* lisp.h (ENUM_BF): Use unsigned if pedantic.
	(DEFUN_FUNCTION_INIT): New macro, that falls back on a cast if pre-C99.
	(DEFUN): Use it.
	* regex.c (const_re_char): New type, to pacify strict C89.
	All uses of 'const re_char' replaced to use it.
	* regex.h (_Restrict_): Rename from __restrict, to avoid clash
	with glibc when strict C89.  This change is imported from gnulib.
	All uses changed.
	(_Restrict_arr_): Rename from __restrict_arr, similarly.
	* sysdep.c (time_from_jiffies) [!HAVE_LONG_LONG_INT]:
	Omit GNU_LINUX implementation, since it requires long long.
	* xterm.c (x_draw_underwave):
	Do not assume the traditional order of struct's members.
	(x_term_init): Rewrite to avoid the need for non-constant structure
	initializers.

	Syntax cleanup, mostly replacing macros with functions.
	This removes the need for the syntax_temp hack.
	* search.c: Include syntax.h after buffer.h, since syntax.h uses BVAR.
	* syntax.c (SYNTAX_INLINE): New macro.
	(SYNTAX_FLAGS_COMSTART_FIRST, SYNTAX_FLAGS_COMSTART_SECOND)
	(SYNTAX_FLAGS_COMEND_FIRST, SYNTAX_FLAGS_COMEND_SECOND)
	(SYNTAX_FLAGS_PREFIX, SYNTAX_FLAGS_COMMENT_STYLEB)
	(SYNTAX_FLAGS_COMMENT_STYLEC, SYNTAX_FLAGS_COMMENT_STYLEC2)
	(SYNTAX_FLAGS_COMMENT_NESTED, SYNTAX_FLAGS_COMMENT_STYLE)
	(SYNTAX_COMEND_FIRST): Now functions, not macros.
	(ST_COMMENT_STYLE, ST_STRING_STYLE, INTERVALS_AT_ONCE):
	Now constants, not macros.
	(syntax_temp) [!__GNUC__]: Remove.
	(SYNTAX_PREFIX): Remove; all uses replaced by syntax_prefix_flag_p.
	(syntax_prefix_flag_p): Move implementation of SYNTAX_PREFIX here.
	(SET_RAW_SYNTAX_ENTRY, SET_RAW_SYNTAX_ENTRY_RANGE, SYNTAX_MATCH)
	(SETUP_SYNTAX_TABLE, SETUP_SYNTAX_TABLE_FOR_OBJECT):
	Move here from syntax.h; now functions, not macros.  Except for the
	last function, these are static since only syntax.c uses them.
	(syntax_multibyte): Rename from SYNTAX_WITH_MULTIBYTE_CHECK.
	All uses changed.  Now a function, not a macro; use this fact
	to simplify the code.
	(scan_lists, scan_sexps_forward): Remove workarounds for ancient
	compiler bugs; no longer relevant.
	* syntax.h: Use INLINE_HEADER_BEGIN, INLINE_HEADER_END.
	(SYNTAX_INLINE): New macro.
	(struct gl_state_s, gl_state): Move earlier, so that it's in scope
	for the new functions.  Use bool for boolean member.
	(SYNTAX_ENTRY, SYNTAX, SYNTAX_WITH_FLAGS, SYNTAX_MATCH)
	(SYNTAX_TABLE_BYTE_TO_CHAR, UPDATE_SYNTAX_TABLE_FORWARD)
	(UPDATE_SYNTAX_TABLE_BACKWARD, UPDATE_SYNTAX_TABLE)
	(SETUP_BUFFER_SYNTAX_TABLE):
	Now extern inline functions, not macros.
	(CURRENT_SYNTAX_TABLE, SYNTAX_ENTRY_INT):
	Remove; all uses replaced by implementation.
	(syntax_temp) [!__GNUC__]: Remove decl.
	(SETUP_SYNTAX_TABLE_FOR_OBJECT): New decl.

2013-07-10  Jan Djärv  <jan.h.d@swipnet.se>

	* emacs.c (main): Fix syntax error.

2013-07-10  Paul Eggert  <eggert@cs.ucla.edu>

	Timestamp fixes for undo (Bug#14824).
	* atimer.c (schedule_atimer):
	* fileio.c (Ffile_newer_than_file_p):
	Minor cleanup: use EMACS_TIME_LT so that we can remove EMACS_TIME_GT.
	* buffer.c (buffer-undo-list): Document (t . 0) and (t . -1).
	* fileio.c (Fclear_visited_file_modtime): Move to lisp/files.el.
	(syms_of_fileio): Remove Sclear_visited_file_name.
	(Fvisited_file_modtime): Return -1, not (-1 ...), when the visited
	file doesn't exist; this avoids an ambiguity with negative timestamps.
	(Fset_visited_file_modtime): Accept -1 and 0 as time-list arg.
	* systime.h (make_emacs_time, invalid_emacs_time):
	Don't assume struct timespec layout; POSIX doesn't guarantee it.
	(EMACS_TIME_NE, EMACS_TIME_GT, EMACS_TIME_GE): Remove.
	* undo.c (record_first_change): Push (visited-file-modtime) onto
	undo list rather than reimplementing it by hand, incorrectly.

2013-07-09  Ken Brown  <kbrown@cornell.edu>

	* sheap.c (STATIC_HEAP_SIZE) [__x86_64__]: Increase to 18MB.

2013-07-09  Juanma Barranquero  <lekktu@gmail.com>

	* makefile.w32-in ($(BLD)/emacs.$(O), $(BLD)/sysdep.$(O)): Update.

2013-07-09  Paul Eggert  <eggert@cs.ucla.edu>

	Handle errno and exit status a bit more carefully.
	* callproc.c (child_setup) [!DOS_NT]: Don't try to stuff an error
	number into an exit status.  Instead, use EXIT_CANCELED.
	(child_setup) [!MSDOS]: Avoid possible deadlock with vfork.
	* callproc.c (relocate_fd):
	* emacs.c (close_output_streams, main):
	* process.c (create_process):
	* sysdep.c (sys_subshell) [!DOS_NT || !WINDOWSNT]:
	Use emacs_perror for simplicity.
	* callproc.c (relocate_fd, main):
	* sysdep.c (sys_subshell):
	Exit with EXIT_CANCELED etc., not 1, when exec setup fails.
	(shut_down_emacs): Use emacs_write, not write.
	* emacs.c, sysdep.c: Don't include <ignore-value.h>.
	* fileio.c (Fcopy_file, e_write):
	* nsterm.m (ns_select):
	* process.c (send_process):
	* sound.c (vox_write):
	Use emacs_write_sig, not emacs_write.
	* lisp.h (emacs_write_sig, emacs_perror): New decls.
	* process.h (EXIT_CANCELED), EXIT_CANNOT_INVOKE, EXIT_ENOENT):
	New constants.
	* sysdep.c (emacs_backtrace): Use emacs_write, not ignore_value
	of write.
	(emacs_full_write): New function.
	(emacs_write): Rewrite to use it.
	(emacswrite_sig, emacs_perror): New functions.
	* xrdb.c (fatal): Don't invoke perror, since errno might be garbage.

2013-07-08  Magnus Henoch  <magnus.henoch@gmail.com>  (tiny change)

	* image.c (imagemagick_load_image): Do not use MagickExportImagePixels
	on NS even if it is present.  Pixmap on NS is a void*.

2013-07-07  Paul Eggert  <eggert@cs.ucla.edu>

	Port to Ubuntu 10 (Bug#14803).
	Problem reported by T.V. Raman.
	* process.c (close_on_exec, accept4, process_socket):
	Define these if !HAVE_ACCEPT4, not if !SOCK_CLOEXEC.

2013-07-07  Eli Zaretskii  <eliz@gnu.org>

	* w32.c (sys_dup): Declare prototype.

	* filelock.c:
	* emacs.c:
	* callproc.c [WINDOWSNT]: Include sys/socket.h.

2013-07-07  Paul Eggert  <eggert@cs.ucla.edu>

	Make file descriptors close-on-exec when possible (Bug#14803).
	This simplifies Emacs a bit, since it no longer needs to worry
	about closing file descriptors by hand in some cases.
	It also fixes some unlikely races.  Not all such races, as
	libraries often open files internally without setting
	close-on-exec, but it's an improvement.
	* alloc.c (valid_pointer_p) [!WINDOWSNT]:
	* callproc.c (Fcall_process) [!MSDOS]:
	* emacs.c (main) [!DOS_NT]:
	* nsterm.m (ns_term_init):
	* process.c (create_process):
	Use 'pipe2' with O_CLOEXEC instead of 'pipe'.
	* emacs.c (Fcall_process_region) [HAVE_MKOSTEMP]:
	* filelock.c (create_lock_file) [HAVE_MKOSTEMP]:
	Prefer mkostemp with O_CLOEXEC to mkstemp.
	* callproc.c (relocate_fd) [!WINDOWSNT]:
	* emacs.c (main): Use F_DUPFD_CLOEXEC, not plain F_DUPFD.
	No need to use fcntl (..., F_SETFD, FD_CLOEXEC), since we're
	now using pipe2.
	* filelock.c (create_lock_file) [! HAVE_MKOSTEMP]:
	Make the resulting file descriptor close-on-exec.
	* lisp.h, lread.c, process.c (close_load_descs, close_process_descs):
	* lread.c (load_descriptor_list, load_descriptor_unwind):
	Remove; no longer needed.  All uses removed.
	* process.c (SOCK_CLOEXEC): Define to 0 if not supplied by system.
	(close_on_exec, accept4, process_socket) [!SOCK_CLOEXEC]:
	New functions.
	(socket) [!SOCK_CLOEXEC]: Supply a substitute.
	(Fmake_network_process, Fnetwork_interface_list)
	(Fnetwork_interface_info, server_accept_connection):
	Make newly-created socket close-on-exec.
	* sysdep.c (emacs_open, emacs_fopen):
	Make new-created descriptor close-on-exec.
	* w32.c (fcntl): Support F_DUPFD_CLOEXEC well enough for Emacs.
	* w32.c, w32.h (pipe2): Rename from 'pipe', with new flags arg.

2013-07-07  Jan Djärv  <jan.h.d@swipnet.se>

	* nsterm.m (sendEvent:): Propagate keyboard events to modal windows
	for NS_IMPL_GNUSTEP.

2013-07-07  Paul Eggert  <eggert@cs.ucla.edu>

	Fix openp errno handling.
	* callproc.c (Fcall_process): Preserve openp errno around close.
	* lread.c (openp): Set errno when returning -1, as some callers
	expect this.

2013-07-06  Jan Djärv  <jan.h.d@swipnet.se>

	* nsterm.m (sendEvent:): Handle NSAPP_DATA2_RUNFILEDIALOG.

	* nsterm.h (NSSavePanel): Update comment.
	(NSAPP_DATA2_RUNFILEDIALOG): Define.
	(ns_run_file_dialog): Declare.

	* nsfns.m: Remove panelOK.
	(ns_fd_data): New.
	(ns_run_file_dialog): New function.
	(Fns_read_file_name): Fill in ns_fd_data, post an event and start the
	event loop, so file dialog is popped up by ns_run_file_dialog, called
	by sendEvent (Bug#14578).
	(EmacsSavePanel, EmacsOpenPanel): Remove ok and cancel methods.

2013-07-06  Eli Zaretskii  <eliz@gnu.org>

	* xdisp.c (default_line_pixel_height): New function.
	(pos_visible_p, move_it_vertically_backward, try_scrolling)
	(try_cursor_movement, redisplay_window, try_window)
	(try_window_id): Use it instead of FRAME_LINE_HEIGHT.  (Bug#14771)

	* window.c (window_scroll_pixel_based):
	use default_line_pixel_height.

	* dispextern.h (default_line_pixel_height): Add prototype.

	* frame.c (x_set_line_spacing): Accept a float value for
	line-spacing parameter, per the documentation.

	* data.c (Fmultibyte_string_p): Doc fix.

2013-07-05  Paul Eggert  <eggert@cs.ucla.edu>

	Use emacs_open more consistently when opening files.
	This handles EINTR more consistently now, and makes it easier
	to introduce other uniform changes to file descriptor handling.
	* sysstdio.h: New file.
	* buffer.c (mmap_init):
	* cygw32.c (chdir_to_default_directory):
	* dispnew.c (Fopen_termscript):
	* emacs.c (Fdaemon_initialized):
	* fileio.c (Fdo_auto_save):
	* image.c (slurp_file, png_load_body, jpeg_load_body):
	* keyboard.c (Fopen_dribble_file):
	* lread.c (Fload):
	* print.c (Fredirect_debugging_output):
	* sysdep.c (get_up_time, procfs_ttyname, procfs_get_total_memory):
	* termcap.c (tgetent):
	* unexaix.c, unexcoff.c (unexec, adjust_lnnoptrs):
	* unexcw.c, unexelf.c, unexhp9k800.c, unexmacosx.c (unexec):
	* w32term.c (w32_initialize) [CYGWIN]:
	* xfaces.c (Fx_load_color_file):
	Use emacs_open instead of plain open, and emacs_fopen instead of
	plain fopen.
	* dispnew.c, fileio.c, image.c, keyboard.c, lread.c, print.c, sysdep.c:
	* xfaces.c: Include sysstdio.h rather than stdio.h, for emacs_fopen.
	* callproc.c (default_output_mode): New constant.
	(Fcall_process): Use it to call emacs_open instead of plain creat.
	* dispnew.c (Fopen_termscript): Fix minor race in opening termscript.
	* sysdep.c (emacs_open): Add commentary and don't call file name "path".
	(emacs_fopen): New function.
	* unexaix.c, unexcoff.c, unexelf.c, unexhp9k800.c, unexmacosx.c:
	Include <lisp.h>, for emacs_open.
	* unexelf.c (fatal): Remove decl; not needed with <lisp.h> included.

	Remove duplicate #include directives.
	* alloc.c [GC_MARK_STACK == GC_USE_GCPROS_CHECK_ZOMBIES]:
	* xfaces.c:
	Don't include stdio.h twice.
	* buffer.c [USE_MMAP_FOR_BUFFERS]:
	Don't include sys/types.h or stdio.h twice.
	* fileio.c [WINDOWSNT | MSDOS]: Don't include fcntl.h twice.
	* lread.c: Don't include coding.h twice.
	* nsfont.m: Don't include frame.h twice.
	* process.c [HAVE_RES_INIT]: Don't include <netinet/in.h> twice.
	* ralloc.c: Don't include <unistd.h> twice.
	* xdisp.c: Don't include font.h twice.
	* xterm.c: Don't include fontset.h twice.
	* xterm.h [USE_X_TOOLKIT]: Don't include X11/StringDefs.h twice.

2013-07-04  Paul Eggert  <eggert@cs.ucla.edu>

	Scale ImageMagick images more carefully.
	* image.c (scale_image_size) [HAVE_IMAGEMAGICK]: New function.
	(compute_image_size): Use it.  Define only if HAVE_IMAGEMAGICK.
	Be more careful about avoiding undefined behavior after
	integer overflow and division by zero.

2013-07-04  YAMAMOTO Mitsuharu  <mituharu@math.s.chiba-u.ac.jp>

	* w32fns.c (Qgeometry, Qworkarea, Qmm_size, Qframes): New variables.
	(syms_of_w32fns): DEFSYM them.
	(MONITORINFOF_PRIMARY, SM_XVIRTUALSCREEN, SM_YVIRTUALSCREEN)
	(CCHDEVICENAME): Define macros if not defined.
	(struct MONITOR_INFO_EX): New struct.
	(MonitorEnum_Proc, EnumDisplayMonitors_Proc): New prototypes.
	(enum_display_monitors_fn): New variable.
	(globals_of_w32fns): Initialize it.
	(Fx_display_pixel_width, Fx_display_pixel_height)
	(Fx_display_mm_height, Fx_display_mm_width): Mention behavior on
	multi-monitor setups in docstrings.
	(Fx_display_mm_height, Fx_display_mm_width): Approximate whole
	screen size by primary monitor's millimeter per pixel.
	(w32_monitor_enum, w32_display_monitor_attributes_list)
	(w32_display_monitor_attributes_list_fallback)
	(Fw32_display_monitor_attributes_list): New functions.
	(syms_of_w32fns): Defsubr Sw32_display_monitor_attributes_list.

	* w32term.c (SM_CXVIRTUALSCREEN, SM_CYVIRTUALSCREEN): Define macros
	if not defined.
	(x_display_pixel_height, x_display_pixel_width): Use GetSystemMetrics.

2013-07-04  Michael Albinus  <michael.albinus@gmx.de>

	* fileio.c (Qfile_notify_error): New error symbol.

	* gfilenotify.c (Fgfile_add_watch, Fgfile_rm_watch):
	* inotify.c (inotify_callback, symbol_to_inotifymask)
	(Finotify_add_watch, Finotify_rm_watch): Use it.
	(inotifyevent_to_event): Exchange order of cookie and file name.
	(Finotify_add_watch): Adapt docstring.

	* lisp.h (Qfile_notify_error): Declare.

2013-07-04  Paul Eggert  <eggert@cs.ucla.edu>

	Try again to fix FreeBSD bug re multithreaded memory alloc (Bug#14569).
	* emacs.c (main) [HAVE_PTHREAD && !SYSTEM_MALLOC && !DOUG_LEA_MALLOC]:
	Do not clear _malloc_thread_enabled_p, undoing the previous change,
	which did not work (see <http://bugs.gnu.org/14569#307>).
	(main): Do not invoke malloc_enable_thread if (! CANNOT_DUMP
	&& (!noninteractive || initialized)).  This attempts to thread
	the needle between the Scylla of FreeBSD and the Charybdis of Cygwin.

2013-07-04  Juanma Barranquero  <lekktu@gmail.com>

	* image.c (x_to_xcolors) [HAVE_NTGUI]: Remove unused var `hdc'.
	(x_build_heuristic_mask) [HAVE_NTGUI]: Remove unused var `frame_dc'.

2013-07-04  Paul Eggert  <eggert@cs.ucla.edu>

	Try to fix FreeBSD bug re multithreaded memory allocation (Bug#14569).
	* emacs.c (main) [HAVE_PTHREAD && !SYSTEM_MALLOC && !DOUG_LEA_MALLOC]:
	Clear _malloc_thread_enabled_p at startup.  Reported by Ashish SHUKLA in
	<http://lists.gnu.org/archive/html/emacs-devel/2013-07/msg00088.html>.

2013-07-02  Paul Eggert  <eggert@cs.ucla.edu>

	* sysdep.c (sys_siglist) [HAVE_DECL___SYS_SIGLIST]:
	Define to __sys_siglist.

2013-07-02  Eli Zaretskii  <eliz@gnu.org>

	* xdisp.c (IT_OVERFLOW_NEWLINE_INTO_FRINGE): Don't disallow
	word-wrap, so that overflow-newline-into-fringe would work in
	visual-line-mode.  (Bug#2749)
	(move_it_in_display_line_to): When the last scanned display
	element fits exactly on the display line, and
	overflow-newline-into-fringe is non-nil, but wrap_it is valid,
	don't return MOVE_NEWLINE_OR_CR, but instead back up to the last
	wrap point and return MOVE_LINE_CONTINUED.  Fixes problems with
	finding buffer position that corresponds to pixel coordinates,
	e.g. in buffer_posn_from_coords.

2013-07-02  Jan Djärv  <jan.h.d@swipnet.se>

	* process.c (handle_child_signal): Call catch_child_signal if
	NS_IMPL_GNUSTEP.

2013-07-02  Paul Eggert  <eggert@cs.ucla.edu>

	Don't convert function pointers to void * and back.
	It isn't portable C, and it's easy enough to avoid.
	* alloc.c: Verify SAVE_FUNCPOINTER bits, too.
	(make_save_value): Add support for SAVE_FUNCPOINTER.
	* keymap.c (map_keymap_char_table_item, map_keymap_internal):
	* print.c (print_object):
	Distinguish function from object pointers.
	* lisp.h (SAVE_FUNCPOINTER): New constant.
	(SAVE_SLOT_BITS): Adjust to it.
	(SAVE_TYPE_FUNCPTR_PTR_OBJ): New constant, replacing
	SAVE_TYPE_PTR_PTR_OBJ.  Change the only use.
	(voidfuncptr): New typedef.
	(struct Lisp_Save_Value): New member data[0].funcpointer.
	(XSAVE_FUNCPOINTER): New function.

	Simplify buildobj processing.
	* Makefile.in (buildobj.h): Make it a sequence of strings each
	followed by comma, rather than a single string.  Put it into a
	.tmp file in case there's an error while generating it.
	(gl-stamp): Use .tmp for temp files.
	(mostlyclean): Clean .tmp files.
	* doc.c (buildobj): Move to just the routine that needs it.
	It's now an array of strings, so processing is simpler.

2013-07-01  Paul Eggert  <eggert@cs.ucla.edu>

	Fix bug re noninteractive multithreaded memory allocation (Bug#14569).
	* emacs.c (malloc_enable_thread): Hoist extern decl to top level.
	(main) [HAVE_PTHREAD && !SYSTEM_MALLOC && !DOUG_LEA_MALLOC]:
	Invoke malloc_enable_thread even when not interactive.
	Problem reported by Ken Brown in <http://bugs.gnu.org/14569#275>.
	* process.c (init_process_emacs) [CYGWIN]: Tickle glib even
	in this case, since the underlying bug has now been fixed.

2013-07-01  Juanma Barranquero  <lekktu@gmail.com>

	* emacs.c (Fkill_emacs): Expand Vauto_save_list_file_name before
	unlinking it (bug#14691).

2013-06-30  Michal Nazarewicz  <mina86@mina86.com>

	* buffer.c (FKill_buffer): Run `kill-buffer-query-functions'
	before checking whether buffer is modified.  This lets
	`kill-buffer-query-functions' cancel killing of the buffer or save
	its content before `kill-buffer' asks user the "Buffer %s
	modified; kill anyway?" question.

2013-06-30  Jan Djärv  <jan.h.d@swipnet.se>

	* nsfns.m (handlePanelKeys): Don't process Command+Function keys.
	Let the super performKeyEquivalent deal with them (Bug#14747).

2013-06-30  Paul Eggert  <eggert@cs.ucla.edu>

	* widget.c (resize_cb): Remove unused local.

	Do not use GTK 3 if it exists but cannot be compiled.
	* xmenu.c (x_menu_wait_for_event) [!USE_GTK]:
	* xterm.c (x_error_handler) [!USE_GTK]:
	Do not use GTK 3.

	* intervals.c (get_local_map): Actually clip POSITION (Bug#14753).

2013-06-30  Eli Zaretskii  <eliz@gnu.org>

	* intervals.c (get_local_map): Instead of aborting, clip POSITION
	to the valid range of values.  (Bug#14753)

	* xdisp.c (Fmove_point_visually): Invalidate the cursor position
	when moving point by using the current glyph matrix.  This avoids
	the need to force redisplay when this function is called in a
	loop.

2013-06-29  Paul Eggert  <eggert@cs.ucla.edu>

	Fix minor problems found by static checking.
	* coding.c (encode_inhibit_flag, inhibit_flag): New functions.
	Redo the latter's body to sidestep GCC parenthesization warnings.
	(setup_coding_system, detect_coding, detect_coding_system): Use them.
	* coding.c (detect_coding, detect_coding_system):
	* coding.h (struct undecided_spec):
	Use bool for boolean.
	* image.c (QCmax_width, QCmax_height): Now static.
	* xdisp.c (Fmove_point_visually): Remove unused local.

2013-06-29  Eli Zaretskii  <eliz@gnu.org>

	* xdisp.c (Fmove_point_visually): New function.

2013-06-28  Kenichi Handa  <handa@gnu.org>

	* coding.h (define_coding_undecided_arg_index): New enum.
	(coding_attr_index): New members
	coding_attr_undecided_inhibit_null_byte_detection,
	coding_attr_undecided_inhibit_iso_escape_detection,
	coding_attr_undecided_prefer_utf_8.
	(undecided_spec): New struct.
	(struct coding_system): New member `undecided' of the member
	`spec'.

	* coding.c (setup_coding_system): Handle CODING->spec.undecided.
	(detect_coding): Likewise.
	(detect_coding_system): Likewise.
	(Fdefine_coding_system_internal): New coding system properties
	:inhibit-null-byte-detection, :inhibit-iso-escape-detection, and
	:prefer-utf-8.
	(syms_of_coding): Adjust for coding_arg_undecided_max.

2013-06-28  Paul Eggert  <eggert@cs.ucla.edu>

	* image.c (x_from_xcolors): Remove unused local.

2013-06-28  YAMAMOTO Mitsuharu  <mituharu@math.s.chiba-u.ac.jp>

	Defer image data transfer between X client and server until actual
	display happens.

	* dispextern.h (struct image) [HAVE_X_WINDOWS]: New members `ximg'
	and `mask_img'.

	* image.c (Destroy_Image): Remove.
	(x_clear_image_1): New arg `flags' instead of 3 bools `pixmap_p',
	`mask_p', and `colors_p'.  All uses changed.
	(x_clear_image_1) [HAVE_X_WINDOWS]: Destroy `ximg' and `mask_img'.
	(CLEAR_IMAGE_PIXMAP, CLEAR_IMAGE_MASK, CLEAR_IMAGE_COLORS):
	New macros for `flags' arg to x_clear_image_1.
	(postprocess_image, xpm_load_image, x_build_heuristic_mask)
	(png_load_body): Use x_clear_image_1 instead of Free_Pixmap.
	(ZPixmap, XGetImage) [HAVE_NS]: Remove.
	(image_get_x_image_or_dc, image_unget_x_image_or_dc)
	(image_get_x_image, image_unget_x_image): New functions or macros.
	(image_background, image_background_transparent, x_to_xcolors)
	(x_build_heuristic_mask): Use image_get_x_image_or_dc instead of
	XGetImage or CreateCompatibleDC.  Use image_unget_x_image_or_dc
	instead of Destroy_Image.
	(image_create_x_image_and_pixmap, image_put_x_image): New functions.
	(xpm_load_image, x_from_xcolors, x_build_heuristic_mask, pbm_load)
	(png_load_body, jpeg_load_body, tiff_load, gif_load)
	(imagemagick_load_image, svg_load_image): Use them instead of
	x_create_x_image_and_pixmap, and x_put_x_image followed by
	x_destroy_x_image, respectively.
	(xpm_load) [HAVE_XPM && !HAVE_NTGUI]: Use XpmReadFileToImage and
	XpmCreateImageFromBuffer instead of XpmReadFileToPixmap and
	XpmCreatePixmapFromBuffer.  Create pixmaps.  Fill background and
	background_transparent fields.
	(image_sync_to_pixmaps) [HAVE_X_WINDOWS]: New function.
	(prepare_image_for_display, x_disable_image) [HAVE_X_WINDOWS]: Use it.

2013-06-27  Paul Eggert  <eggert@cs.ucla.edu>

	Do not tickle glib SIGCHLD handling if Cygwin (Bug#14569).
	This mostly consists of undoing recent changes.
	* callproc.c (Fcall_process):
	* process.c (create_process):
	Do not worry about catching SIGCHLD here, undoing previous change.
	* nsterm.m (ns_term_init): Re-catch SIGCHLD, undoing previous change.
	* process.c, process.h (catch_child_signal):
	No longer extern if !NS_IMPL_GNUSTEP, undoing 06-22 change.
	* process.c (catch_child_handler): Don't worry about being called
	lazily and do not assume caller has blocked SIGCHLD, undoing
	previous change.  Move first-time stuff back to
	init_process_emacs, undoing 06-22 change.  If CYGWIN, do not
	tickle glib, as that causes Cygwin bootstrap to fail.  Do not
	set lib_child_handler if it's already initialized, which may
	help avoid problems on GNUstep.

2013-06-23  Paul Eggert  <eggert@cs.ucla.edu>

	A more-conservative workaround for Cygwin SIGCHLD issues (Bug#14569).
	* callproc.c (Fcall_process):
	* process.c (create_process):
	Make sure SIGCHLD is caught before we fork,
	since Emacs startup no arranges to catch SIGCHLD.
	* process.c (lib_child_handler): Initialize to null, not to
	dummy_handler.
	(catch_child_signal): Allow self to be called lazily.
	Do nothing if it's already been called.
	Assume caller has blocked SIGCHLD (all callers do now).
	* emacs.c (main): Do not catch SIGCHLD here; defer it until
	just before it's really needed.
	* nsterm.m (ns_term_init): No need to re-catch SIGCHLD here,
	since it hasn't been caught yet.

2013-06-23  Lars Magne Ingebrigtsen  <larsi@gnus.org>

	* image.c (compute_image_size): New function to implement
	:max-width and :max-height.
	(imagemagick_load_image): Use it.

2013-06-23  Paul Eggert  <eggert@cs.ucla.edu>

	Try to avoid malloc SEGVs on Cygwin (Bug#14569).
	* callproc.c, process.h (block_child_signal, unblock_child_signal):
	Now extern.
	* emacs.c (main): Catch SIGCHLD just before initializing gfilenotify.
	* process.c (catch_child_signal): Block SIGCHLD while futzing with
	the SIGCHLD handler, since the code is not atomic and (due to glib)
	signals may be arriving now.
	* sysdep.c (init_signals): Do not catch child signals here;
	'main' now does that later, at a safer time.

2013-06-22  Paul Eggert  <eggert@cs.ucla.edu>

	Clean up SIGCHLD handling a bit (Bug#14569).
	* process.c, process.h (catch_child_signal):
	Now always extern, even if !NS_IMPL_GNUSTEP.
	* process.c (catch_child_signal): Move glib tickler here from
	init_process_emacs, so that it's done earlier in Emacs
	initialization.  Also move the noninteractive && !initialized
	check here from init_process_emacs.  This is all a bit cleaner for
	GNUish platforms, and I hope it works around the Cygwin bug.
	* sysdep.c (init_signals): Invoke catch_child_signal here, so
	that glib signal handling is tickled before glib creates threads.

	* process.c (wait_reading_process_output): Avoid int overflow
	when reading more than 2 GiB total from a process.

2013-06-21  Paul Eggert  <eggert@cs.ucla.edu>

	* process.c (create_process): Handle a couple more cases,
	i.e., work even if new_argv and wait_child_setup[i] are cached.
	Use Fcall_process's style for volatile vars.

2013-06-21  Andreas Schwab  <schwab@linux-m68k.org>

	* process.c (create_process): Mark PROCESS volatile.

2013-06-21  Paul Eggert  <eggert@cs.ucla.edu>

	Use C99-style flexible array members if available.
	This avoids some subtle aliasing issues, which typically
	aren't a problem with GCC but may be a problem elsewhere.
	* alloc.c (sdata): New typedef, replacing the old struct sdata.
	It is a struct if GC_CHECK_STRING_BYTES, a union otherwise.
	In either case, it uses a flexible array member rather than
	the old struct hack.  All uses changed.
	(SDATA_NBYTES, sweep_strings) [!GC_CHECK_STRING_BYTES]:
	Adjust to sdata reorganization.
	* alloc.c (VBLOCK_BYTES_MIN, allocate_vectorlike, Fgarbage_collect):
	Use offsetof (struct, flex_array_member), not sizeof (struct), as
	that ports better to pre-C99 non-GCC.
	* chartab.c (Fmake_char_table, make_sub_char_table, copy_char_table):
	Use CHAR_TABLE_STANDARD_SLOTS rather than its definition,
	as the latter has changed.
	* conf_post.h (FLEXIBLE_ARRAY_MEMBER): Move here from w32.c,
	and port better to pre-C99 GCC.
	* image.c (struct xpm_cached_color):
	* lisp.h (struct Lisp_Vector, struct Lisp_Bool_Vector)
	(struct Lisp_Char_Table, struct Lisp_Sub_Char_Table):
	Use FLEXIBLE_ARRAY_MEMBER.
	* lisp.h (string_bytes) [GC_CHECK_STRING_BYTES]:
	Move decl to top level so it gets checked against implementation.
	(CHAR_TABLE_STANDARD_SLOTS): Adjust to struct Lisp_Char_Table change.
	* w32.c (FLEXIBLE_ARRAY_MEMBER): Move to conf_post.h.

2013-06-20  Paul Eggert  <eggert@cs.ucla.edu>

	* syntax.c: Integer cleanups.
	(SYNTAX_FLAGS_COMMENT_STYLEC): Return a boolean, not 0-or-2.
	All uses that need 0-or-2 changed to:
	(SYNTAX_FLAGS_COMMENT_STYLEC2): New macro, with the same semantics
	as the old SYNTAX_FLAGS_COMMENT_STYLEC.
	(struct lisp_parse_state, syntax_prefix_flag_p, update_syntax_table)
	(char_quoted, prev_char_comend_first, back_comment)
	(Finternal_describe_syntax_value, skip_chars, skip_syntaxes)
	(in_classes, forw_comment, scan_lists, scan_sexps_forward):
	Use bool for boolean.
	(update_syntax_table, skip_chars, skip_syntaxes):
	Prefer int to unsigned when either will do.
	(back_comment): Return boolean success flag, like forw_comment,
	instead of positive-or-minus-1 (which might have overflowed int anyway).
	Don't stuff ptrdiff_t into int.
	(syntax_spec_code, syntax_code_spec): Now const.
	(Fmatching_paren, scan_lists, scan_sexps_forward):
	Use enum syntaxcode for syntax code.
	(Fmatching_paren): Check that arg is a character, not just an integer.
	(Fstring_to_syntax): Don't assume 0377 fits in enum syntaxcode.
	(Finternal_describe_syntax_value): Omit no-longer-needed
	comparison to 0.
	(skip_chars): Use char, not unsigned char, when the distinction
	doesn't matter.
	(forw_comment, scan_lists): Prefer A |= B to A = A || B when B's cheap.
	* bytecode.c (exec_byte_code):
	* syntax.c (syntax_spec_code, Fchar_syntax)
	(Finternal_describe_syntax_value, skip_chars, skip_syntaxes)
	(init_syntax_once):
	* syntax.h (SYNTAX_WITH_FLAGS):
	Omit unnecessary casts.

2013-06-20  Eli Zaretskii  <eliz@gnu.org>

	* w32fns.c (w32_wnd_proc): Don't compute the header line and mode
	line dimensions here, to avoid race conditions with the main
	thread.  (Bug#14062, bug#14630, bug#14669)

	* w32term.c (w32_draw_window_cursor): Compute the header line and
	mode line dimensions here.
	<w32_system_caret_window, w32_system_caret_hdr_height>:
	<w32_system_caret_mode_height>: New variables.

	* w32term.h: Declare them.

2013-06-20  Paul Eggert  <eggert@cs.ucla.edu>

	* alloc.c (die): Move "assertion failed" string here ...
	* lisp.h (eassert): ... from here.  Also, suppress evaluation of
	COND when SUPPRESS_CHECKING.  This shrinks the executable text
	size by 0.8% to 2.2% when configured with --enable-checking,
	depending on optimization flags (GCC 4.8.1 x86-64).

	* floatfns.c (Flog10): Move to Lisp (marked obsolete there).

2013-06-20  Rüdiger Sonderfeld  <ruediger@c-plusplus.de>

	* floatfns.c (Flog) [HAVE_LOG2]: Use log2 if available and if the
	base is 2; this is more accurate.

2013-06-19  Juanma Barranquero  <lekktu@gmail.com>

	* sound.c (string_default): Move to !WINDOWSNT section.
	(Fplay_sound_internal) [WINDOWSNT]: Remove i_result to avoid warning.

2013-06-19  Paul Eggert  <eggert@cs.ucla.edu>

	* sound.c: Integer cleanups.
	Remove unnecessary forward decls.
	(struct sound_device): The 'file' member is now a Lisp_Object, not
	a char *, so that we needn't invoke alloca on a huge size.
	(Fplay_sound_internal): Adjust to this.
	(string_default): New function.
	(vox_open, vox_init, alsa_open, alsa_configure, alsa_init):
	Use it to adjust to the struct sound_device change.
	(parse_sound, wav_init, au_init, alsa_init): Use bool for booleans.
	(be2hs) [0]: Remove.

	* syntax.c (skip_chars): Don't use uninitialized storage
	when searching a multibyte buffer for characters that are not in a
	unibyte string that contains non-ASCII characters.

2013-06-18  Jan Djärv  <jan.h.d@swipnet.se>

	* process.c: Include xgselect.h if HAVE_GLIB.  Include glib.h
	if HAVE_GLIB && ! WINDOWSNT (Bug#14654).

2013-06-18  Paul Eggert  <eggert@cs.ucla.edu>

	* conf_post.h: Add comments for INLINE, EXTERN_INLINE, etc.

2013-06-18  Kenichi Handa  <handa@gnu.org>

	* font.c (Ffont_spec): Signal an error for an invalid font name
	(Bug#14648).

2013-06-18  Paul Eggert  <eggert@cs.ucla.edu>

	Porting fixes for merged specpdl and backtrace stacks (Bug#14643).
	In particular this ports to 32-bit sparc Sun cc.
	* eval.c (init_eval_once, grow_specpdl): Allocate a specbinding
	array with a dummy element at specpdl[-1], so that its address can
	be taken portably.
	(unbind_to): Do not copy the binding; not needed, now that we
	copy old_value in the one place where the copy is needed.
	* fileio.c (Fwrite_region): Use ptrdiff_t, not int, for specpdl count.
	* lisp.h (BITS_PER_PTRDIFF_T): Remove; no longer needed.
	(union specbinding): Rename from struct specbinding.  Redo layout
	to avoid the need for 'ptrdiff_t nargs : BITS_PER_PTRDIFF_T - 1;',
	which is not portable.  With Sun C 5.12 32-bit sparc, the
	declaration causes nargs to be an unsigned bitfield, a behavior
	that the C standard allows; but Emacs wants nargs to be signed.
	The overall type is now a union of structures rather than a
	structure of union of structures, and the 'kind' member is now a
	bitfield, so that the overall type doesn't grow.  All uses changed.
	* process.c (Fmake_serial_process): Remove unnecessary initialization.

2013-06-17  Paul Eggert  <eggert@cs.ucla.edu>

	* frame.c (x_report_frame_params): Cast parent_desc to uintptr_t.
	Needed if HAVE_NTGUI.  Reported by Juanma Barranquero.

	* nsfont.m (ns_registry_to_script): Parenthesize while expression.

2013-06-17  Eli Zaretskii  <eliz@gnu.org>

	* w32fns.c (w32_wnd_proc): Don't call WINDOW_HEADER_LINE_HEIGHT
	unless we know that the window w's frame is a frame object.
	Another attempt at solving bug#14062 and bug#14630.

2013-06-17  Lars Magne Ingebrigtsen  <larsi@gnus.org>

	* textprop.c (property_set_type): New enum.
	(add_properties): Allow appending/prepending text properties.
	(add_text_properties_1): Factored out of Fadd_text_properties.
	(Fadd_text_properties): Move all the code into
	add_text_properties_1.
	(Fadd_face_text_property): New function that calls
	add_text_properties_1.

2013-06-17  Paul Eggert  <eggert@cs.ucla.edu>

	Move functions from lisp.h to individual modules when possible.
	From a suggestion by Andreas Schwab in <http://bugs.gnu.org/11935#68>.
	* alloc.c (XFLOAT_INIT, set_symbol_name):
	* buffer.c (CHECK_OVERLAY):
	* chartab.c (CHECK_CHAR_TABLE, set_char_table_ascii)
	(set_char_table_parent):
	* coding.c (CHECK_NATNUM_CAR, CHECK_NATNUM_CDR):
	* data.c (BOOLFWDP, INTFWDP, KBOARD_OBJFWDP, OBJFWDP, XBOOLFWD)
	(XKBOARD_OBJFWD, XINTFWD, XOBJFWD, CHECK_SUBR, set_blv_found)
	(blv_value, set_blv_value, set_blv_where, set_blv_defcell)
	(set_blv_valcell):
	* emacs.c (setlocale) [!HAVE_SETLOCALE]:
	* eval.c (specpdl_symbol, specpdl_old_value, specpdl_where)
	(specpdl_arg, specpdl_func, backtrace_function, backtrace_nargs)
	(backtrace_args, backtrace_debug_on_exit):
	* floatfns.c (CHECK_FLOAT):
	* fns.c (CHECK_HASH_TABLE, CHECK_LIST_END)
	(set_hash_key_and_value, set_hash_next, set_hash_next_slot)
	(set_hash_hash, set_hash_hash_slot, set_hash_index)
	(set_hash_index_slot):
	* keymap.c (CHECK_VECTOR_OR_CHAR_TABLE):
	* marker.c (CHECK_MARKER):
	* textprop.c (CHECK_STRING_OR_BUFFER):
	* window.c (CHECK_WINDOW_CONFIGURATION):
	Move here from lisp.h, and make these functions static rather than
	extern inline.
	* buffer.c (Qoverlayp):
	* data.c (Qsubrp):
	* fns.c (Qhash_table_p):
	* window.c (Qwindow_configuration_p):
	Now static.
	* lisp.h: Remove the abovementioned defns and decls.

	Use functions, not macros, for XINT etc (Bug#11935).
	In lisp.h, prefer functions to function-like macros, and
	constants to object-like macros, when either will do.  This:
	 . simplifies use, as there's no more need to worry about
	   arguments' side effects being evaluated multiple times.
	 . makes the code easier to debug on some platforms.
	However, when using gcc -O0, keep using function-like macros
	for a few critical operations, for performance reasons.
	This sort of thing isn't needed with gcc -Og, but -Og
	is a GCC 4.8 feature and isn't widely-enough available yet.
	* alloc.c (gdb_make_enums_visible) [USE_LSB_TAG]:
	Remove enum lsb_bits; no longer needed.
	(allocate_misc, free_misc): Don't use XMISCTYPE as an lvalue.
	* buffer.c (Qoverlap):
	* data.c (Qsubrp):
	* fns.c (Qhash_table_p):
	Now extern, so lisp.h can use these symbols.
	* dispextern.h: Include character.h, for MAX_CHAR etc.
	(GLYPH, GLYPH_CHAR, GLYPH_FACE, SET_GLYPH_CHAR, SET_GLYPH_FACE)
	(SET_GLYPH, GLYPH_CODE_CHAR, GLYPH_CODE_FACE)
	(SET_GLYPH_FROM_GLYPH_CODE, GLYPH_MODE_LINE_FACE, GLYPH_CHAR_VALID_P)
	(GLYPH_CODE_P): Move here from lisp.h.
	(GLYPH_CHAR, GLYPH_FACE, GLYPH_CODE_CHAR, GLYPH_CODE_FACE)
	(GLYPH_CHAR_VALID_P, GLYPH_CODE_P): Now functions, not macros.
	(GLYPH_MODE_LINE_FACE): Now enums, not macros.
	* eval.c (Fautoload): Cast XUNTAG output to intptr_t, since
	XUNTAG now returns void *.
	* lisp.h (lisp_h_XLI, lisp_h_XIL, lisp_h_CHECK_LIST_CONS)
	(lisp_h_CHECK_NUMBER CHECK_SYMBOL, lisp_h_CHECK_TYPE)
	(lisp_h_CONSP, lisp_h_EQ, lisp_h_FLOATP, lisp_h_INTEGERP)
	(lisp_h_MARKERP, lisp_h_MISCP, lisp_h_NILP)
	(lisp_h_SET_SYMBOL_VAL, lisp_h_SYMBOL_CONSTANT_P)
	(lisp_h_SYMBOL_VAL, lisp_h_SYMBOLP, lisp_h_VECTORLIKEP)
	(lisp_h_XCAR, lisp_h_XCDR, lisp_h_XCONS, lisp_h_XHASH)
	(lisp_h_XPNTR, lisp_h_XSYMBOL):
	New macros, renamed from their sans-lisp_h_ counterparts.
	(XLI, XIL, CHECK_LIST_CONS, CHECK_NUMBER CHECK_SYMBOL)
	(CHECK_TYPE, CONSP, EQ, FLOATP, INTEGERP, MARKERP)
	(MISCP, NILP, SET_SYMBOL_VAL, SYMBOL_CONSTANT_P, SYMBOL_VAL, SYMBOLP)
	(VECTORLIKEP, XCAR, XCDR, XCONS, XHASH, XPNTR, XSYMBOL):
	If compiling via GCC without optimization, define these as macros
	in addition to inline functions.
	To disable this, compile with -DINLINING=0.
	(LISP_MACRO_DEFUN, LISP_MACRO_DEFUN_VOID): New macros.
	(check_cons_list) [!GC_CHECK_CONS_LIST]: Likewise.
	(make_number, XFASTINT, XINT, XTYPE, XUNTAG): Likewise, but
	hand-optimize only in the USE_LSB_TAG case, as GNUish hosts do that.
	(INTMASK, VALMASK): Now macros, since static values cannot be
	accessed from extern inline functions.
	(VALMASK): Also a constant, for benefit of old GDB.
	(LISP_INT_TAG_P): Remove; no longer needed as the only caller
	is INTEGERP, which can fold it in.
	(XLI, XIL, XHASH, XTYPE, XINT, XFASTINT, XUINT)
	(make_number, XPNTR, XUNTAG, EQ, XCONS, XVECTOR, XSTRING, XSYMBOL)
	(XFLOAT, XPROCESS, XWINDOW, XTERMINAL, XSUBR, XBUFFER, XCHAR_TABLE)
	(XSUB_CHAR_TABLE, XBOOL_VECTOR, make_lisp_ptr, CHECK_TYPE)
	(CHECK_STRING_OR_BUFFER, XCAR, XCDR, XSETCAR, XSETCDR, CAR, CDR)
	(CAR_SAFE, CDR_SAFE, STRING_MULTIBYTE, SDATA, SSDATA, SREF, SSET)
	(SCHARS, STRING_BYTES, SBYTES, STRING_SET_CHARS, STRING_COPYIN, AREF)
	(ASIZE, ASET, CHAR_TABLE_REF_ASCII, CHAR_TABLE_REF)
	(CHAR_TABLE_SET, CHAR_TABLE_EXTRA_SLOTS, SYMBOL_VAL, SYMBOL_ALIAS)
	(SYMBOL_BLV, SYMBOL_FWD, SET_SYMBOL_VAL, SET_SYMBOL_ALIAS)
	(SET_SYMBOL_BLV, SET_SYMBOL_FWD, SYMBOL_NAME, SYMBOL_INTERNED_P)
	(SYMBOL_INTERNED_IN_INITIAL_OBARRAY_P, SYMBOL_CONSTANT_P)
	(XHASH_TABLE, HASH_TABLE_P, CHECK_HASH_TABLE, HASH_KEY, HASH_VALUE)
	(HASH_NEXT, HASH_HASH, HASH_INDEX, HASH_TABLE_SIZE)
	(XMISC, XMISCANY, XMARKER, XOVERLAY, XSAVE_VALUE, XFWDTYPE)
	(XINTFWD, XBOOLFWD, XOBJFWD, XBUFFER_OBJFWD, XKBOARD_OBJFWD)
	(XFLOAT_DATA, XFLOAT_INIT, NILP, NUMBERP, NATNUMP)
	(RANGED_INTEGERP, CONSP, FLOATP, MISCP, STRINGP, SYMBOLP)
	(INTEGERP, VECTORLIKEP, VECTORP, OVERLAYP)
	(MARKERP, SAVE_VALUEP, AUTOLOADP, INTFWDP, BOOLFWDP, OBJFWDP)
	(BUFFER_OBJFWDP, KBOARD_OBJFWDP, PSEUDOVECTOR_TYPEP)
	(PSEUDOVECTORP, WINDOW_CONFIGURATIONP, PROCESSP, WINDOWP)
	(TERMINALP, SUBRP, COMPILEDP, BUFFERP, CHAR_TABLE_P)
	(SUB_CHAR_TABLE_P, BOOL_VECTOR_P, FRAMEP, IMAGEP, ARRAYP)
	(CHECK_LIST, CHECK_LIST_CONS, CHECK_LIST_END, CHECK_STRING)
	(CHECK_STRING_CAR, CHECK_CONS, CHECK_SYMBOL, CHECK_CHAR_TABLE)
	(CHECK_VECTOR, CHECK_VECTOR_OR_STRING, CHECK_ARRAY)
	(CHECK_VECTOR_OR_CHAR_TABLE, CHECK_BUFFER, CHECK_WINDOW)
	(CHECK_WINDOW_CONFIGURATION, CHECK_PROCESS, CHECK_SUBR)
	(CHECK_NUMBER, CHECK_NATNUM, CHECK_MARKER, XFLOATINT)
	(CHECK_FLOAT, CHECK_NUMBER_OR_FLOAT, CHECK_OVERLAY)
	(CHECK_NUMBER_CAR, CHECK_NUMBER_CDR, CHECK_NATNUM_CAR)
	(CHECK_NATNUM_CDR, FUNCTIONP, SPECPDL_INDEX, LOADHIST_ATTACH)
	Now functions.
	(check_cons_list) [!GC_CHECK_CONS_LIST]: New empty function.
	(LISP_MAKE_RVALUE, TYPEMASK): Remove; no longer needed.
	(VALMASK): Define in one place rather than in two, merging the
	USE_LSB_TAG parts; this is simpler.
	(aref_addr, gc_aset, MOST_POSITIVE_FIXNUM, MOST_NEGATIVE_FIXNUM)
	(max, min, struct Lisp_String, UNSIGNED_CMP, ASCII_CHAR_P):
	Move up, to avoid use before definition.
	Also include "globals.h" earlier, for the same reason.
	(make_natnum): New function.
	(XUNTAG): Now returns void *, not intptr_t, as this means fewer casts.
	(union Lisp_Fwd, BOOLFWDP, BOOL_VECTOR_P, BUFFER_OBJFWDP, BUFFERP)
	(CHAR_TABLE_P, CHAR_TABLE_REF_ASCII, CONSP, FLOATP, INTEGERP, INTFWDP)
	(KBOARD_OBJFWDP, MARKERP, MISCP, NILP, OBJFWDP, OVERLAYP, PROCESSP)
	(PSEUDOVECTORP, SAVE_VALUEP, STRINGP, SUB_CHAR_TABLE_P, SUBRP, SYMBOLP)
	(VECTORLIKEP, WINDOWP, Qoverlayp, char_table_ref, char_table_set)
	(char_table_translate, Qarrayp, Qbufferp, Qbuffer_or_string_p)
	(Qchar_table_p, Qconsp, Qfloatp, Qintegerp, Qlambda, Qlistp, Qmarkerp)
	(Qnil, Qnumberp, Qsubrp, Qstringp, Qsymbolp, Qvectorp)
	(Qvector_or_char_table_p, Qwholenump, Ffboundp, wrong_type_argument)
	(initialized, Qhash_table_p, extract_float, Qprocessp, Qwindowp)
	(Qwindow_configuration_p, Qimage): New forward declarations.
	(XSETFASTINT): Simplify by rewriting in terms of make_natnum.
	(STRING_COPYIN): Remove; unused.
	(XCAR_AS_LVALUE, XCDR_AS_LVALUE): Remove these macros, replacing with ...
	(xcar_addr, xcdr_addr): New functions.  All uses changed.
	(IEEE_FLOATING_POINT): Now a constant, not a macro.
	(GLYPH, GLYPH_CHAR, GLYPH_FACE, SET_GLYPH_CHAR, SET_GLYPH_FACE)
	(SET_GLYPH, GLYPH_CODE_CHAR, GLYPH_CODE_FACE)
	(SET_GLYPH_FROM_GLYPH_CODE, GLYPH_MODE_LINE_FACE, GLYPH_CHAR_VALID_P)
	(GLYPH_CODE_P): Move to dispextern.h, to avoid define-before-use.
	(TYPE_RANGED_INTEGERP): Simplify.
	(Qsubrp, Qhash_table_p, Qoverlayp): New extern decls.
	(setlocale, fixup_locale, synchronize_system_messages_locale)
	(synchronize_system_time_locale) [!HAVE_SETLOCALE]:
	Now empty functions, not macros.
	(functionp): Return bool, not int.
	* window.c (Qwindow_configuration_p): Now extern,
	so window.h can use it.
	* window.h (Qwindowp): Move decl back to lisp.h.

2013-06-15  Eli Zaretskii  <eliz@gnu.org>

	* xdisp.c (Fline_pixel_height): New function, required for solving
	bug #14567.

2013-06-15  Paul Eggert  <eggert@cs.ucla.edu>

	* fns.c (Fcopy_sequence): Simplify XTYPE calculation.

2013-06-13  Stefan Monnier  <monnier@iro.umontreal.ca>

	* lread.c (syms_of_lread):
	* fns.c (Fprovide): Adjust to new format of after-load-alist.

2013-06-13  Kelly Dean  <kellydeanch@yahoo.com>  (tiny change)

	* fileio.c (Fdo_auto_save): Trap errors in auto-save-hook.  (Bug#14479)

2013-06-12  Xue Fuqiao  <xfq.free@gmail.com>

	* fileio.c (expand_file_name): Doc fix.

2013-06-11  Paul Eggert  <eggert@cs.ucla.edu>

	Tickle glib by waiting for Emacs itself, not for process 0 (Bug#14569).
	* process.c (init_process_emacs) [HAVE_GLIB && !WINDOWSNT]:
	Wait for self, not for 0.  This can't hurt on GNU or similar
	system, and may help with Cygwin.

	* keyboard.c: Don't use PROP (...) as an lvalue.
	(parse_tool_bar_item) [!USE_GTK && !HAVE_NS]:
	Use set_prop (A, B), not PROP (A) = B.

2013-06-10  Eli Zaretskii  <eliz@gnu.org>

	* xdisp.c (get_it_property): Use it->window instead of generating
	a Lisp object from it->w.

2013-06-09  Eli Zaretskii  <eliz@gnu.org>

	* xdisp.c (get_it_property): If it->object is a buffer, pass to
	get-char-property the window that is being rendered, instead of
	the buffer, to support window-specific overlays.  (Bug#14575)
	(compute_display_string_pos): When W is NULL, use the current
	buffer as the object to pass to get-char-property.
	(Fcurrent_bidi_paragraph_direction): Assign NULL to the window
	pointer member of the bidi iterator, since no window is pertinent
	to this function.

2013-06-08  Eli Zaretskii  <eliz@gnu.org>

	* bidi.c (bidi_fetch_char): Accept additional argument, the window
	being displayed, and pass it to compute_display_string_pos.
	(bidi_level_of_next_char, bidi_resolve_explicit_1)
	(bidi_paragraph_init): All callers changed.

	* xdisp.c (init_from_display_pos, init_iterator)
	(handle_single_display_spec, next_overlay_string)
	(get_overlay_strings_1, reseat_1, reseat_to_string)
	(push_prefix_prop, Fcurrent_bidi_paragraph_direction):
	Set bidi_it.w member from it->w.
	(compute_display_string_pos): Accept additional argument, the
	window being displayed, and pass it to Fget_char_property.
	(Bug#14575)

	* dispextern.h (struct bidi_it): New member w, the window being
	displayed.
	(compute_display_string_pos): Adjust prototype.

2013-06-08  Jan Djärv  <jan.h.d@swipnet.se>

	* xgselect.c: Remove unneeded include xterm.h.

	* process.c (wait_reading_process_output): Check for NS before GLIB.
	GLIB may be linked in due to rsvg, but ns_select must be called.

	* xgselect.c (xg_select): Remove call to window_system_available
	and g_main_context_pending at the top, so Gdk events (i.e. file
	notify) are processed when Emacs is started with -nw.

2013-06-07  Eli Zaretskii  <eliz@gnu.org>

	* Makefile.in (ctagsfiles1, ctagsfiles2): Don't include *.m files.
	(ctagsfiles3): New variable, includes only *.m files.
	(TAGS): Use an explicit language name in the regular expressions,
	to avoid transformation of '/SOMETHING' by MSYS to
	'c:\MSYS\SOMETHING'.

2013-06-07  Richard Copley  <rcopley@gmail.com>  (tiny change)

	* epaths.in: Fix commentary to PATH_SITELOADSEARCH.

2013-06-06  Eli Zaretskii  <eliz@gnu.org>

	* xdisp.c (note_mouse_highlight): When mouse-highlight is off,
	still need to set the mouse pointer shape and activate help-echo.
	(Bug#14558)

2013-06-06  Paul Eggert  <eggert@cs.ucla.edu>

	A few porting etc. fixes for the new file monitor code.
	See the thread containing
	<http://lists.gnu.org/archive/html/emacs-devel/2013-06/msg00109.html>.
	* gfilenotify.c (dir_monitor_callback, Fgfile_add_watch)
	(Fgfile_rm_watch): Don't assume EMACS_INT is the same width as a pointer.
	(dir_monitor_callback, Fgfile_rm_watch):
	Use assq_no_quit instead of Fassoc, for speed.
	(dir_monitor_callback, Fgfile_rm_watch):
	eassert that the monitor is a fixnum.
	(dir_monitor_callback): No need for CDR_SAFE.
	Simplify building of lisp with alternative tails.
	(Fgfile_add_watch, Fgfile_rm_watch):
	Do not assume glib functions set errno reliably on failure.
	(Fgfile_add_watch): Check that the monitor survives the XIL trick,
	and signal an error otherwise.
	(Fgfile_rm_watch): Prefer CONSP to !NILP.
	Use Fdelq instead of Fdelete, for speed.

2013-06-05  Eli Zaretskii  <eliz@gnu.org>

	* xdisp.c (handle_tool_bar_click): When mouse-highlight is off,
	don't insist on being invoked on a highlighted tool-bar button.
	Avoids losing tool-bar functionality when mouse-highlight is nil.
	(note_tool_bar_highlight, note_mode_line_or_margin_highlight):
	Don't highlight when mouse-highlight is nil.
	(note_mouse_highlight): When mouse-highlight is nil, don't return
	right away; instead, run tool-bar and mode-line highlight
	subroutine, clear any existing highlight, and revert the mouse
	pointer to its default shape.  (Bug#14558)

2013-06-05  Stefan Monnier  <monnier@iro.umontreal.ca>

	* lisp.mk (lisp): Add prog-mode.el.

2013-06-05  Paul Eggert  <eggert@cs.ucla.edu>

	Chain glib's SIGCHLD handler from Emacs's (Bug#14474).
	* process.c (dummy_handler): New function.
	(lib_child_handler): New static var.
	(handle_child_signal): Invoke it.
	(catch_child_signal): If a library has set up a signal handler,
	save it into lib_child_handler.
	(init_process_emacs): If using glib and not on Windows, tickle glib's
	child-handling code so that it initializes its private SIGCHLD handler.
	* syssignal.h (SA_SIGINFO): Default to 0.
	* xterm.c (x_term_init): Remove D-bus hack that I installed on May
	31; it should no longer be needed now.

2013-06-05  Michael Albinus  <michael.albinus@gmx.de>

	* emacs.c (main) [HAVE_GFILENOTIFY]: Call globals_of_gfilenotify.

	* gfilenotify.c (globals_of_gfilenotify): New function.
	(syms_of_gfilenotify): Move global initialization there.

	* lisp.h (globals_of_gfilenotify) [HAVE_GFILENOTIFY]: Add prototype.

2013-06-05  Stefan Monnier  <monnier@iro.umontreal.ca>

	* keymap.c (Fcurrent_active_maps, Fdescribe_buffer_bindings):
	* keyboard.c (menu_bar_items, tool_bar_items):
	* doc.c (Fsubstitute_command_keys): Voverriding_terminal_local_map does
	not override local keymaps any more.

2013-06-04  Eli Zaretskii  <eliz@gnu.org>

	* window.c (Fpos_visible_in_window_p): Doc fix.  (Bug#14540)

2013-06-03  Eli Zaretskii  <eliz@gnu.org>

	* w32console.c (initialize_w32_display): Return the dimensions of
	the console window via 2 additional arguments, not via the current
	frame.  This avoids crashes due to overrunning the bounds of
	frame's decode_mode_spec_buffer, which is not resized following
	the change of the frame dimensions from the initial 10x10.

	* w32term.h (w32_initialize_display_info): Adjust prototype.

	* term.c (init_tty): Take dimensions of the frame from the values
	returned by initialize_w32_display.

	* Makefile.in (GFILENOTIFY_CFLAGS, GFILENOTIFY_LIBS): New variables.
	(ALL_CFLAGS): Add $(GFILENOTIFY_CFLAGS).
	(LIBES): Add $(GFILENOTIFY_LIBS).

	* w32inevt.c (handle_file_notifications): Add dummy implementation
	for !HAVE_W32NOTIFY.

	* w32term.c: Wrap code with HAVE_W32NOTIFY.

2013-06-03  Jan Djärv  <jan.h.d@swipnet.se>

	* xgselect.c: Replace #if defined ... with #ifdef HAVE_GLIB.

	* process.c (wait_reading_process_output): Call xg_select if HAVE_GLIB.

	* Makefile.in (XGSELOBJ): New, xgselect.o if GLib is used, or empty.

2013-06-03  Paul Eggert  <eggert@cs.ucla.edu>

	Fix minor problems found by static checking.
	* data.c (pure_write_error):
	Use xsignal2, not Fsignal, as Fsignal might return.
	* eval.c (set_backtrace_debug_on_exit): Now static.
	(backtrace_p, backtrace_top, backtrace_next, record_in_backtrace):
	No longer inline.  EXTERN_INLINE is needed only for functions
	defined in .h files.  Reindent function header as per GNU style.
	(backtrace_p, backtrace_top, backtrace_next):
	Mark EXTERNALLY_VISIBLE so they don't get optimized away by the
	compiler or linker.  Add extern decls to pacify gcc -Wall.
	* frame.c, frame.h (Qgeometry, Qworkarea, Qmm_size, Qframes, Qsource):
	Now static.
	* frame.c (free_monitors): Define only on platforms that need it.
	* nsterm.m (ns_term_init):
	* process.c (catch_child_signal):
	Don't worry about whether SIGCHLD is defined, as SIGCHLD is
	defined on all porting targets these days.
	* process.c, process.h (catch_child_signal):
	Make it extern only if NS_IMPL_GNUSTEP is defined.

2013-06-03  Eli Zaretskii  <eliz@gnu.org>

	* w32.c (gettimeofday): Make the signature identical to prototype
	in nt/inc/sys/time.h.

2013-06-03  Stefan Monnier  <monnier@iro.umontreal.ca>

	* eval.c (backtrace_p, backtrace_top, backtrace_next): Export them to
	.gdbinit.

	* keyboard.c (safe_run_hooks_error): Improve error message.

	* data.c (pure_write_error): Add `object' argument.
	* puresize.h (CHECK_IMPURE): Use it.

2013-06-03  Michael Albinus  <michael.albinus@gmx.de>

	* Makefile.in (NOTIFY_OBJ): New variable.
	(base_obj): Replace inotify.o by $(NOTIFY_OBJ).

	* emacs.c (main): Use HAVE_W32NOTIFY to wrap respective code.
	Call syms_of_gfilenotify.

	* gfilenotify.c: New file.

	* keyboard.c (Qfile_notify): New variable.  Replaces Qfile_inotify
	and Qfile_w32notify.
	(top): Wrap respective code by HAVE_GFILENOTIFY, HAVE_INOTIFY,
	HAVE_W32NOTIFY and USE_FILE_NOTIFY.

	* lisp.h: Declare syms_of_gfilenotify.

	* termhooks.h (e): Wrap enum by USE_FILE_NOTIFY.

2013-06-03  Stefan Monnier  <monnier@iro.umontreal.ca>

	Merge the specpdl and backtrace stacks.  Make the structure of the
	specpdl entries more obvious via a tagged union of structs.
	* lisp.h (BITS_PER_PTRDIFF_T): New constant.
	(enum specbind_tag): New enum.
	(struct specbinding): Make it a tagged union of structs.
	Add a case for backtrace records.
	(specpdl_symbol, specpdl_old_value, specpdl_where, specpdl_arg)
	(specpdl_func, backtrace_function, backtrace_nargs, backtrace_args)
	(backtrace_debug_on_exit): New accessors.
	(struct backtrace): Remove.
	(struct catchtag): Remove backlist field.
	* data.c (let_shadows_buffer_binding_p, let_shadows_global_binding_p):
	Move to eval.c.
	(Flocal_variable_p): Speed up the common case where the binding is
	already loaded.
	* eval.c (backtrace_list): Remove.
	(set_specpdl_symbol, set_specpdl_old_value): Remove.
	(set_backtrace_args, set_backtrace_nargs)
	(set_backtrace_debug_on_exit, backtrace_p, backtrace_top)
	(backtrace_next): New functions.
	(Fdefvaralias, Fdefvar): Adjust to new specpdl format.
	(unwind_to_catch, internal_lisp_condition_case)
	(internal_condition_case, internal_condition_case_1)
	(internal_condition_case_2, internal_condition_case_n): Don't bother
	with backtrace_list any more.
	(Fsignal): Adjust to new backtrace format.
	(grow_specpdl): Move up.
	(record_in_backtrace): New function.
	(eval_sub, Ffuncall): Use it.
	(apply_lambda): Adjust to new backtrace format.
	(let_shadows_buffer_binding_p, let_shadows_global_binding_p): Move from
	data.c.
	(specbind): Adjust to new specpdl format.  Simplify.
	(record_unwind_protect, unbind_to): Adjust to new specpdl format.
	(Fbacktrace_debug, Fbacktrace, Fbacktrace_frame): Adjust to new
	backtrace format.
	(mark_backtrace): Remove.
	(mark_specpdl, get_backtrace, backtrace_top_function): New functions.
	* xdisp.c (redisplay_internal): Use record_in_backtrace.
	* alloc.c (Fgarbage_collect): Use record_in_backtrace.
	Use mark_specpdl.
	* profiler.c (record_backtrace): Use get_backtrace.
	(handle_profiler_signal): Use backtrace_top_function.
	* .gdbinit (xbacktrace, hookpost-backtrace): Use new backtrace
	accessor functions.

2013-06-02  Jan Djärv  <jan.h.d@swipnet.se>

	* process.h (catch_child_signal): Declare.

	* process.c (catch_child_signal): New function.
	(init_process_emacs): Call it.

	* nsterm.m: Include process.h if NS_IMPL_GNUSTEP.
	(ns_menu_bar_is_hidden, menu_will_open_state): Define only if
	NS_IMPL_COCOA.
	(x_set_cursor_type): Remove declaration.
	(ns_update_begin): Only use r and bp if NS_IMPL_COCOA.
	(ns_update_end, ns_focus, ns_unfocus): Remove GNUstep specific code.
	(x_set_window_size): Remove 3 pixels from toolbar if NS_IMPL_GNUSTEP.
	(ns_get_color): Use F suffix on float.
	(ns_color_to_lisp, ns_query_color): Use EmacsCGFloat.
	(ns_get_rgb_color): Remove.
	(x_set_frame_alpha): Move view inside NS_IMPL_COCOA.
	(note_mouse_movement): x and y are CGFloat.
	(ns_draw_fringe_bitmap): Remove unused rowY.
	Change #if to COCOA && >= 10_6.
	(ns_draw_window_cursor): Remove unused overspill.
	(ns_draw_underwave): width and x are EamcsCGFloat.
	(ns_draw_box): thickness is CGFloat.
	(ns_dumpglyphs_image): Change #if to COCOA && >= 10_6.
	(ns_send_appdefined): When NS_IMPL_GNUSTEP, redirect to main thread
	if not in main thread.
	(ns_get_pending_menu_title, ns_check_menu_open)
	(ns_check_pending_open_menu): Put inside #if COCOA && >= 10_5.
	(ns_term_init): Call catch_child_signal if NS_IMPL_GNUSTEP && SIGCHLD.
	(sendFromMainThread:): New method.
	(changeFont:): size is CGFloat.
	(keyDown:): Check for Delete when NS_IMPL_GNUSTEP.
	Disable warning about permanent text.
	(characterIndexForPoint:): Adjust return type depending on GNUstep
	version.
	(mouseDown:): delta is CGFloat.
	(updateFrameSize): Remove unised variable f.
	(initFrameFromEmacs): Move toggleButton inside NS_IMPL_COCOA.
	Cast float to EmacsCGFloat.
	(windowWillUseStandardFrame:defaultFrame:): Set maximized_height
	also to -1 when restoring.
	(windowDidExitFullScreen:): Put call to updateCollectionBehaviour
	inside NS_IMPL_COCOA.
	(toggleFullScreen:): Put call to toggleFullScreen inside
	NS_IMPL_COCOA.  Cast float to EmacsCGFloat.
	(setPosition:portion:whole:): por is CGFloat.
	(getMouseMotionPart:window:x:y:): Add F suffix to float.
	(mouseDown:): Use CGFloat.
	(mouseDragged:): Remove unised variable edge.
	(EmacsDocument): Implement for NS_IMPL_GNUSTEP.

	* nsterm.h (EmacsCGFloat): Typedef for OSX and GNUstep when the size
	of CGFloat differs.
	(EmacsApp): New variable nextappdefined.  Declare sendFromMainThread
	when NS_IMPL_GNUSTEP.
	(EmacsDocument): Declare when NS_IMPL_GNUSTEP.
	(EmacsView): Remove unlockFocusNeedsFlush, add windowDidMove.
	(EmacsToolbar): Add clearAll.  Add tag argument to
	addDisplayItemWithImage.
	(EmacsSavePanel, EmacsOpenPanel): Remove getFilename and getDirectory.

	* nsselect.m (ns_get_local_selection): Remove unused variable type.

	* nsmenu.m (ns_update_menubar): Make static.
	(x_activate_menubar): Surround with ifdef NS_IMPL_COCOA
	(fillWithWidgetValue:): Add cast to SEL for setAction.
	(addSubmenuWithTitle:forFrame:): Add cast to SEL for action.
	(update_frame_tool_bar): Update code for GNUstep.
	(clearAll): New method.
	(addDisplayItemWithImage:idx:tag:helpText:enabled:): Handle new tag
	argument.  Call insertItemWithItemIdentifier when NS_IMPL_GNUSTEP.
	Move identifierToItem setObject and activeIdentifiers addObject before
	call to insertItemWithItemIdentifier.
	(validateVisibleItems): Fix indentation.
	(toolbarAllowedItemIdentifiers:): Return activeIdentifiers.
	(initWithContentRect:styleMask:backing:defer:): Add ClosableWindow and
	UtilityWindow to aStyle, remove call to setStyleMask.

	* nsimage.m (setXBMColor:, getPixelAtX:Y:): Use EmacsCGFloat.

	* nsfont.m (ns_attribute_fvalue, ns_spec_to_descriptor)
	(ns_charset_covers, ns_get_covering_families, nsfont_open):
	Use F suffix on floats.
	(ns_char_width): Returns CGFloat.
	(ns_ascii_average_width): w is CGFloat instead of float.
	(nsfont_draw): cbuf and c are unsigned.  Cast to char* in call to
	DPSxshow.
	(ns_glyph_metrics): CGFloat instead of float.

	* nsfns.m (x_set_foreground_color, x_set_background_color):
	Use EmacsCGFloat.
	(ns_implicitly_set_icon_type, Fx_create_frame): Make static,
	remove unused variables.
	(Fns_read_file_name): Keep track if panel is for save.
	Use ns_filename_from_panel/ns_directory_from_panel.
	(Fns_list_services): delegate only used for COCOA.
	(Fns_convert_utf8_nfd_to_nfc): Remove warning for GNUstep.
	Just return the input if GNUstep.
	(x_screen_planes): Remove.
	(Fxw_color_values): Use EmacsCGFloat
	(Fns_display_monitor_attributes_list): Only get screen number for
	Cocoa.
	(getDirectory, getFilename): Remove from EmacsOpenPanel and
	EmacsSavePanel.
	(EmacsOpenPanel:ok:): Use ns_filename_from_panel and
	ns_directory_from_panel.

2013-06-01  Paul Eggert  <eggert@cs.ucla.edu>

	* process.c (handle_child_signal): Also use WCONTINUED.
	This is so that list-processes doesn't mistakenly list the process
	as stopped, when the process has actually been continued and is
	now running.

2013-05-31  Paul Eggert  <eggert@cs.ucla.edu>

	Don't let D-bus autolaunch mess up SIGCHLD handling (Bug#14474).
	* xterm.c (x_term_init): Inhibit D-Bus autolaunch if D-Bus is
	not already configured.

	* fileio.c (Finsert_file_contents): Remove unused local (Bug#8447).

2013-05-29  Eli Zaretskii  <eliz@gnu.org>

	* Makefile.in (mostlyclean): Remove *.res files.

2013-05-29  Stefan Monnier  <monnier@iro.umontreal.ca>

	* fileio.c (Finsert_file_contents): Preserve undo info when reverting
	a buffer (bug#8447).

2013-05-27  Eli Zaretskii  <eliz@gnu.org>

	* xdisp.c (pos_visible_p): When CHARPOS is displayed frrom a
	display vector, and we backtrack, handle the case that the
	previous character position is also displayed from a display
	vector or covered by a display string or image.  (Bug#14476)

2013-05-25  Jan Djärv  <jan.h.d@swipnet.se>

	* xfns.c (Qgeometry, Qworkarea, Qmm_size, Qframes, Qsource): Remove.
	(struct MonitorInfo, free_monitors): Remove.
	(x_make_monitor_attribute_list): Call make_monitor_attribute_list.
	(Fx_display_monitor_attributes_list): Call make_monitor_attribute_list.
	(syms_of_xfns): Remove DEFSYM for Qgeometry, Qworkarea, Qmm_size,
	Qframes, Qsource.

	* nsfns.m (Qgeometry, Qworkarea, Qmm_size, Qframes, Qsource): Remove.
	(struct MonitorInfo, free_monitors): Remove.
	(ns_screen_name): Make static.
	(ns_make_monitor_attribute_list): Call make_monitor_attribute_list.
	(syms_of_nsfns): Remove DEFSYM for Qgeometry, Qworkarea, Qmm_size,
	Qframes, Qsource.

	* frame.h (Qgeometry, Qworkarea, Qmm_size, Qframes, Qsource): Declare.
	(struct MonitorInfo): New struct.
	(free_monitors, make_monitor_attribute_list): Declare.

	* frame.c (Qgeometry, Qworkarea, Qmm_size, Qframes, Qsource):
	New Lisp_Object:s.
	(free_monitors, make_monitor_attribute_list): New functions.
	(syms_of_frame): DEFSYM Qgeometry, Qworkarea, Qmm_size, Qframes,
	Qsource.

2013-05-25  Xue Fuqiao  <xfq.free@gmail.com>

	* callproc.c (call_process): Refine the doc string.  (Bug#14045)

2013-05-23  Stefan Monnier  <monnier@iro.umontreal.ca>

	* keyboard.c: Apply keyboard decoding only to events that come directly
	from the tty, not from unread-command-events (bug#14368).
	(read_event_from_main_queue): New function, extracted from read_char.
	(read_decoded_char): Remove.
	(read_decoded_event_from_main_queue): New function to replace it.
	(read_char): Use it.
	(read_key_sequence): Use read_char rather than read_decoded_char.

	* keyboard.c (read_decoded_char): Don't decode under w32 (bug#14403).

2013-05-22  Barry O'Reilly  <gundaetiapo@gmail.com>

	* casetab.c (init_casetab_once): Fix last change (bug#14424).

2013-05-22  Kenichi Handa  <handa@gnu.org>

	The following changes are to fix the setting of
	buffer-file-coding-system on, for instance, C-x RET c unix RET
	_FILE_OF_DOS_EOL_TYPE_ RET.

	* coding.h (struct coding_system): New member detected_utf8_chars.

	* coding.c (detect_coding_utf_8): Count characters and check EOL
	format.  Include CATEGORY_MASK_UTF_8_AUTO in detect_info->found if
	BOM is there.
	(setup_coding_system): Do not initialize coding->head_ascii.
	(check_ascii): Do not set coding->eol_seen but update it.  Do not
	call adjust_coding_eol_type here.
	(detect_coding): Fix detection of BOM for utf-8 and utf-16.
	If the eol-type of CODING is already specified, adjust the eol type
	of the found coding-system.
	(decode_coding_gap): Cancel previous change.  Utilize the
	character numbers counted by detect_coding_utf_8.  Fix detection
	of BOM for utf-8.

2013-05-21  Barry O'Reilly  <gundaetiapo@gmail.com>

	* search.c (looking_at_1): Only set last_thing_searched if the match
	changed the match-data (bug#14281).

2013-05-21  Dmitry Antipov  <dmantipov@yandex.ru>

	* xdisp.c (reseat_at_previous_visible_line_start):
	Already declared in dispextern.h, so remove it here.
	(move_it_vertically_backward): Likewise.

2013-05-20  YAMAMOTO Mitsuharu  <mituharu@math.s.chiba-u.ac.jp>

	* xfns.c (check_x_display_info): Don't use XINT for terminal object.
	(Fx_display_pixel_width, Fx_display_pixel_height)
	(Fx_display_mm_width, Fx_display_mm_height):
	Mention `display-monitor-attributes-list' in docstrings.

	* nsfns.m (ns_get_screen): Remove function.  All uses removed.
	(check_ns_display_info): Sync with check_x_display_info in xfns.c.
	(Fx_server_max_request_size, Fx_server_vendor, Fx_server_version)
	(Fx_display_screens, Fx_display_mm_width, Fx_display_mm_height)
	(Fx_display_backing_store, Fx_display_visual_class)
	(Fx_display_save_under, Fx_close_connection, Fxw_display_color_p)
	(Fx_display_grayscale_p, Fx_display_pixel_width)
	(Fx_display_pixel_height, Fx_display_planes)
	(Fx_display_color_cells): Sync args and docstrings with xfns.c.
	(Fx_display_screens): Don't confuse X11 screens with NS screens.
	(Fx_display_mm_width, Fx_display_mm_height)
	(Fx_display_pixel_width, Fx_display_pixel_width): Return width or
	height for all physical monitors as in X11.

	* nsterm.m (x_display_pixel_width, x_display_pixel_height):
	Return pixel width or height for all physical monitors as in X11.

2013-05-18  Paul Eggert  <eggert@cs.ucla.edu>

	Port --enable-gcc-warnings to clang.
	* bytecode.c (exec_byte_code):
	* regex.c:
	Redo diagnostic pragmas to pacify clang, too.
	* dbusbind.c (xd_retrieve_arg): Do not use uninitialized variable.
	* editfns.c (Fencode_time):
	* fileio.c (file_accessible_directory_p):
	* font.c (font_unparse_xlfd):
	Use '&"string"[index]' instead of '"string" + (index)'.
	* undo.c (user_error): Remove; unused.

2013-05-16  Eli Zaretskii  <eliz@gnu.org>

	* insdel.c (insert_1_both): Document the arguments, instead of
	referring to insert_1, which no longer exists.

	* xdisp.c (message_dolog): If the *Messages* buffer is shown in
	some window, increment windows_or_buffers_changed, so that
	*Messages* display in that window is updated.  (Bug#14408)

	* w32.c: Include epaths.h.
	(init_environment): Use cmdproxy.exe without leading directories.
	Support emacs.exe in src; point SHELL to cmdproxy in ../nt in that
	case.
	(gettimeofday): Adjust signature and return value to Posix
	expectations.

	* unexw32.c (open_output_file): Delete the existing emacs.exe
	before creating it, to break the hard link to the versioned
	executable.

	* Makefile.in (EMACS_MANIFEST, CM_OBJ, TEMACS_POST_LINK)
	(ADDSECTION, EMACS_HEAPSIZE, MINGW_TEMACS_POST_LINK)
	(FIRSTFILE_OBJ): New variables.
	(W32_RES): Rename to EMACSRES.  All users changed.
	(base_obj): Use $(CM_OBJ).
	(ALLOBJS): Use $(FIRSTFILE_OBJ).
	(emacs$(EXEEXT)): Depend on $(ADDSECTION).
	(temacs$(EXEEXT)): Use $(TEMACS_POST_LINK), and move
	$(W32_RES_LINK) before $(LIBES).
	(emacs.res): Depend on $(EMACS_MANIFEST).  Put emacs.rc in nt.

2013-05-15  Stefan Monnier  <monnier@iro.umontreal.ca>

	* makefile.w32-in (DOC): Use just "DOC".

	* Makefile.in (bootstrap-clean): DOC-* doesn't exist any more.

	* process.c: Export default filters and sentinels to Elisp.
	(Qinternal_default_process_sentinel, Qinternal_default_process_filter):
	New constants.
	(pset_filter, pset_sentinel, make_process, Fset_process_filter)
	(Fset_process_sentinel, Fformat_network_address):
	Default to them instead of nil.
	(server_accept_connection): Sentinels can't be nil any more.
	(read_and_dispose_of_process_output): New function, extracted from
	read_process_output.
	(read_process_output): Use it; filters can't be nil.
	(Finternal_default_process_filter): New function, extracted from
	read_process_output.
	(exec_sentinel_unwind): Remove function.
	(exec_sentinel): Don't zilch sentinel while running.
	(status_notify): Sentinels can't be nil.
	(Finternal_default_process_sentinel): New function extracted from
	status_notify.
	(setup_process_coding_systems): Default filter is not nil any more.
	(syms_of_process): Export new Elisp functions and initialize
	new constants.
	* lisp.h (make_lisp_proc): New function.

2013-05-15  Stefan Monnier  <monnier@iro.umontreal.ca>

	* regex.c (regex_compile) [\=, \>, \<]: Don't forget to set laststart.

2013-05-14  Eli Zaretskii  <eliz@gnu.org>

	* w32fns.c (w32_wnd_proc): Don't call WINDOW_HEADER_LINE_HEIGHT
	unless we know that the window w is a leaf window.
	Another attempt at solving bug#14062.

2013-05-14  Jan Djärv  <jan.h.d@swipnet.se>

	* nsfont.m (ns_spec_to_descriptor): Retain and autorelease
	fdesc (Bug#14375).

2013-05-12  Paul Eggert  <eggert@cs.ucla.edu>

	* image.c (gif_load): Check that subimages fit (Bug#14345).

2013-05-09  Stefan Monnier  <monnier@iro.umontreal.ca>

	* lread.c (skip_dyn_eof): New function.
	(read1): Use it to skip the end of a file in response to #@00.

	* doc.c (get_doc_string): Slightly relax the sanity checking.

2013-05-09  Jan Djärv  <jan.h.d@swipnet.se>

	* nsfns.m: Include IOGraphicsLib.h if Cocoa.
	(Qgeometry, Qworkarea, Qmm_size, Qframes, Qsource): Declare.
	(MonitorInfo): New struct.
	(free_monitors, ns_screen_name, ns_make_monitor_attribute_list)
	(Fns_display_monitor_attributes_list): New functions.
	(display-usable-bounds): Remove.
	(syms_of_nsfns): DEFSYM Qgeometry, Qworkarea, Qmm_size, Qframes and
	Qsource.

2013-05-09  Paul Eggert  <eggert@cs.ucla.edu>

	* xterm.h (GTK_PREREQ): Remove, replacing with GTK_CHECK_VERSION.
	(GTK_CHECK_VERSION): New macro, if not already defined.
	All uses of GTK_PREREQ, GTK_MAJOR_VERSION, etc.
	replaced by GTK_CHECK_VERSION.

2013-05-08  Paul Eggert  <eggert@cs.ucla.edu>

	* xterm.h (GTK_PREREQ): New macro.
	All simple uses of GTK_MAJOR_VERSION and GTK_MINOR_VERSION changed
	to use this macro instead, for consistency and clarity.

2013-05-08  Eli Zaretskii  <eliz@gnu.org>

	* xdisp.c (row_for_charpos_p): New function, with code of
	cursor_row_p, but accepts an additional argument CHARPOS instead
	of using a hardcoded PT.
	(cursor_row_p): Call row_for_charpos_p with 2nd argument PT.
	(row_containing_pos): Call row_for_charpos_p instead of partially
	doing the same.  Fixes cursor positioning under longlines-mode
	when longlines-show-effect includes more than one newline, when
	moving the cursor vertically up.

2013-05-08  Juanma Barranquero  <lekktu@gmail.com>

	* makefile.w32-in (ACL_H): New macro.
	($(BLD)/fileio.$(O)): Update dependencies.

2013-05-07  Paul Eggert  <eggert@cs.ucla.edu>

	Use Gnulib ACL implementation, for benefit of Solaris etc.  (Bug#14295)
	* Makefile.in (LIB_ACL): New macro.
	(LIBACL_LIBS): Remove.
	(LIBES): Use LIB_ACL, not LIBACL_LIBS.
	* fileio.c: Include <acl.h>.
	Use HAVE_ACL_SET_FILE rather than HAVE_POSIX_ACL.
	(ACL_NOT_WELL_SUPPORTED): Remove.  All uses replaced by
	!acl_errno_valid.
	(Fcopy_file) [!WINDOWSNT]: Use qcopy_acl instead of rolling
	it ourselves.

	* unexelf.c: Don't assume ElfW (Half) fits in int.
	(entry_address, find_section, unexec): Use ptrdiff_t, not int,
	when dealing with ElfW (Half) values, since they can exceed 2**31
	on 64-bit OpenBSD hosts.  Problem reported privately by Han Boetes.
	(entry_address): Omit unused NUM arg.  All uses changed.

2013-05-07  Juri Linkov  <juri@jurta.org>

	* callint.c (Fcall_interactively): Set `visargs[i]' for code 'n'
	to the string converted from number with `Fnumber_to_string'.
	(Bug#14254)

2013-05-07  Paul Eggert  <eggert@cs.ucla.edu>

	* xfns.c (x_get_net_workarea): Define only if !GTK || GTK<3.4.
	This fixes a problem introduced by my previous change.

2013-05-07  Glenn Morris  <rgm@gnu.org>

	* lread.c (readchar): Don't read from a dead buffer.  (Bug#14280)

2013-05-07  Jan Djärv  <jan.h.d@swipnet.se>

	* xfns.c: Move misplaced ifndef USE_GTK from previous checkin.

2013-05-07  Paul Eggert  <eggert@cs.ucla.edu>

	Static checking by GCC 4.8.0.
	* xfns.c (x_get_net_workarea, struct MonitorInfo, free_monitors)
	(x_get_monitor_for_frame, x_make_monitor_attribute_list)
	(x_get_monitor_attributes_fallback)
	(x_get_monitor_attributes_xinerama)
	(x_get_monitor_attributes_xrandr, x_get_monitor_attributes):
	Define only if USE_GTK.
	(free_monitors): Define only if HAVE_XINERAMA || HAVE_XRANDR.
	(x_get_monitor_attributes_fallback): Omit unused locals.
	(x_get_monitor_attributes_xinerama, Fx_display_monitor_attributes_list):
	Use double, not float, to avoid mixed-mode floating point arithmetic.

2013-05-07  YAMAMOTO Mitsuharu  <mituharu@math.s.chiba-u.ac.jp>
	    Jan Djärv  <jan.h.d@swipnet.se>

	* Makefile.in (XRANDR_LIBS, XRANDR_CFLAGS, XINERAMA_LIBS)
	(XINERAMA_CFLAGS): New macros.
	(ALL_CFLAGS, LIBES): Use them.

	* xfns.c: Include <X11/extensions/Xrandr.h> if HAVE_XRANDR, and
	include <X11/extensions/Xinerama.h> if HAVE_XINERAMA.
	(Qgeometry, Qworkarea, Qmm_size, Qframes, Qsource): New variables.
	(syms_of_xfns): DEFSYM them.
	(struct MonitorInfo): New struct.
	(x_get_net_workarea, free_monitors, x_get_monitor_for_frame)
	(x_make_monitor_attribute_list, x_get_monitor_attributes_fallback)
	(x_get_monitor_attributes_xrandr, x_get_monitor_attributes)
	(x_get_monitor_attributes_xinerama): New functions.
	(Fx_display_monitor_attributes_list): New primitive.
	(syms_of_xfns): Defsubr it.

	* xterm.h (x_display_info): Add Xatom_net_workarea and
	Xatom_net_current_desktop.

	* xterm.c (x_term_init): Initialize dpyinfo->Xatom_net_workarea
	and dpyinfo->Xatom_net_current_desktop.

2013-05-06  Eli Zaretskii  <eliz@gnu.org>

	* xdisp.c (pos_visible_p): Use the special code for finding the
	beginning of a display property or overlay for any "replacing"
	display property, not just for display strings.  This solves
	incorrect reporting of position by posn-at-point.  (Bug#14241)

2013-05-06  Paul Eggert  <eggert@cs.ucla.edu>

	* unexelf.c: Fix some 32-bit integer problems, notably when debugging.
	Include <limits.h>, <stdbool.h>, <intprops.h>, <verify.h>.
	Verify that ElfW (Half) fits in int.
	(fatal): Use same signature as lisp.h.
	(UNEXELF_DEBUG): New macro, replacing DEBUG, so that people can
	configure and build with -DUNEXELF_DEBUG without worrying about
	other modules that use DEBUG.
	(DEBUG_LOG) [UNEXELF_DEBUG]: New macro.  All debug code that prints
	possibly-wide integers now uses it instead of plain fprintf.
	(entry_address): New function, which avoids problems with 32-bit
	overflow on 64-bit hosts.
	(OLD_SECTION_H, NEW_SECTION_H, NEW_PROGRAM_H): Use it.
	(round_up): Don't assume the remainder fits in int.
	(find_section): Use bool for boolean.  Simplify debug code.
	(unexec): Don't assume file sizes fit in int or size_t.
	Omit unnecessary trailing newline in 'fatal' format.
	Use strerror rather than outputting decimal error number.
	Remove unused code when emacs is not defined;
	this file relies on Emacs now.
	Don't assume e_phnum and e_shnum are positive.

	* regex.c: Fix problems when DEBUG is defined.
	(extract_number, extract_number_and_incr): Define regardless of
	whether DEBUG is defined; that's simpler and makes the code less
	likely to go stale in the normal case when DEBUG is not defined.
	Return int rather than taking an int * arg.  All callers changed.
	(DEBUG_PRINT1, DEBUG_PRINT2, DEBUG_PRINT3, DEBUG_PRINT4):
	Remove, replacing with ...
	(DEBUG_PRINT): New macro.  All callers changed.
	(DEBUG_COMPILES_ARGUMENTS): New macro.
	(print_fastmap, print_partial_compiled_pattern) [DEBUG]:
	(print_compiled_pattern, print_double_string) [DEBUG]:
	Use prototype rather than old-style definition.
	(print_partial_compiled_pattern, print_compiled_pattern) [DEBUG]:
	(ENSURE_FAIL_STACK, PUSH_FAILURE_REG) [DEBUG]:
	(POP_FAILURE_REG_OR_COUNT, PUSH_FAILURE_POINT) [DEBUG]:
	(POP_FAILURE_POINT, re_match_2_internal) [DEBUG]:
	Don't assume ptrdiff_t, size_t, and long are the same width as int.
	(POINTER_TO_OFFSET): Return ptrdiff_t, not regoff_t.
	This matters only when DEBUG is defined.

2013-05-05  Eli Zaretskii  <eliz@gnu.org>

	* xdisp.c (set_iterator_to_next): Set the
	ignore_overlay_strings_at_pos_p flag only if we are _really_
	iterating over an overlay string, as indicated by the
	current.overlay_string_index member.  (Bug#14306)

2013-05-05  Jan Djärv  <jan.h.d@swipnet.se>

	* nsmenu.m (ns_update_menubar): Move initialization of submenuTitle
	to where it is used, to avoid autorelease issues (Bug#14050).

2013-05-05  Paul Eggert  <eggert@cs.ucla.edu>

	`write-region-inhibit-fsync' defaults to noninteractive (Bug#14273).
	* fileio.c (syms_of_fileio): Implement this.
	* filelock.c (create_lock_file): If symbolic links don't work, so
	we use a regular file as a lock file, do not fsync the lock file;
	it's not needed.

2013-05-04  Stefan Monnier  <monnier@iro.umontreal.ca>

	* minibuf.c (Fread_minibuffer, Feval_minibuffer): Move to Elisp.
	(syms_of_minibuf): Adjust accodingly.
	* lread.c (Fread):
	* callint.c (Fcall_interactively): Adjust calls accordingly.

2013-05-04  Eli Zaretskii  <eliz@gnu.org>

	* dispextern.h (WINDOW_WANTS_HEADER_LINE_P): Verify that
	w->contents is a buffer before computing everything else.
	Use parentheses to disambiguate last part of the condition.

	* w32fns.c (w32_wnd_proc): Remove temporary code used to trap
	assertion violations.  (Bug#14062)

2013-05-01  David Reitter  <david.reitter@gmail.com>

	* nsfns.m (ns_tooltip): Initialize.

2013-04-28  Eli Zaretskii  <eliz@gnu.org>

	* coding.c (decode_coding_gap): Don't remove the character before
	a newline unless it's a CR character.  (Bug#14287)

2013-04-28  Dan Nicolaescu  <dann@gnu.org>

	* dispextern.h (struct face): Move enum face_underline_type
	earlier so that bitfields can be in the same word.

2013-04-28  Jan Djärv  <jan.h.d@swipnet.se>

	* nsfns.m (handlePanelKeys): New function.
	(EmacsOpenPanel:performKeyEquivalent:)
	(EmacsSavePanel:performKeyEquivalent:): Call handlePanelKeys to handle
	arrows/function/control and copy/paste keys (Bug#14296).

2013-04-27  Juri Linkov  <juri@jurta.org>

	* callint.c (Fcall_interactively): Call `Qread_number' for
	interactive code letter `n' instead of using duplicate code.
	(Bug#14254)

2013-04-27  Paul Eggert  <eggert@cs.ucla.edu>

	* systime.h (make_timeval): Declare as 'const'.

2013-04-27  Kenichi Handa  <handa@gnu.org>

	* font.c (font_open_entity): Always open a font of manageable
	size.

2013-04-26  Paul Eggert  <eggert@cs.ucla.edu>

	Port better to AIX (Bug#14258).
	* lisp.h (ENUM_BF) [__IBMC__]: Make it 'unsigned int' here, too,
	to pacify AIX xlc.

2013-04-24  Kenichi Handa  <handa@gnu.org>

	* coding.c (decode_coding_iso_2022): When an invalid escape
	sequence is encountered, reset the invocation and designation
	status to the safest one.

2013-04-22  Paul Eggert  <eggert@cs.ucla.edu>

	* Makefile.in (bootstrap-clean): Remove stamp-h1 too.
	Without this fix, "make distclean" leaves stamp-h1 behind.

2013-04-20  Erik Charlebois  <erikcharlebois@gmail.com>

	* w32fns.c (w32_fullscreen_rect): New function to compute the
	window rectangle for the given fullscreen mode.
	(w32_wnd_proc): When in a fullscreen mode, WM_WINDOWPOSCHANGING no
	longer tunes the window size.  This keeps the window's edges flush
	with the screen and allows the taskbar to hide itself in fullboth.

	* w32term.c (w32fullscreen_hook): 'fullboth' now shows without
	window decorations and uses the entire screen.

	* w32term.h  (w32_fullscreen_rect) Add prototype.
	(struct w32_output): Replace normal_width, normal_height,
	normal_top, and normal_left members with a single normal_placement
	struct.
	(FRAME_NORMAL_WIDTH, FRAME_NORMAL_HEIGHT, FRAME_NORMAL_TOP):
	Remove macros.
	(FRAME_NORMAL_PLACEMENT): New macro.

2013-04-16  Juanma Barranquero  <lekktu@gmail.com>

	* minibuf.c (Ftest_completion): Silence compiler warning.

2013-04-15  Eli Zaretskii  <eliz@gnu.org>

	* w32fns.c (w32_wnd_proc): Add more assertions to investigate
	bug#14062.

	* frame.h (WINDOW_FRAME): Protect macro and its argument with
	parentheses.

	* dispextern.h (CURRENT_MODE_LINE_HEIGHT)
	(CURRENT_HEADER_LINE_HEIGHT, WINDOW_WANTS_MODELINE_P)
	(WINDOW_WANTS_HEADER_LINE_P): Protect macro arguments with
	parentheses where appropriate.

2013-04-14  Paul Eggert  <eggert@cs.ucla.edu>

	* keyboard.c (timer_start_idle): Remove no-longer-used local.

2013-04-14  Eli Zaretskii  <eliz@gnu.org>

	* buffer.c (syms_of_buffer) <left-margin-width, right-margin-width>:
	<left-fringe-width, right-fringe-width, fringes-outside-margins>:
	Mention in the doc string that setting these variables takes
	effect only after a call to set-window-buffer.  (Bug#14200)

2013-04-13  Eli Zaretskii  <eliz@gnu.org>

	* indent.c (Fvertical_motion): Don't consider display strings on
	overlay strings as display strings on the buffer position we
	started from.  This prevents vertical cursor motion from jumping
	more than one line when there's an overlay string with a display
	property at end of line.
	Reported by Karl Chen <Karl.Chen@quarl.org> in
	http://lists.gnu.org/archive/html/emacs-devel/2013-04/msg00362.html.

2013-04-12  Stefan Monnier  <monnier@iro.umontreal.ca>

	* window.c (select_window): `record_buffer' even if window is
	already selected (bug#14191).

2013-04-11  Eli Zaretskii  <eliz@gnu.org>

	* window.c (Fwindow_end): Test more flags, including the buffer's
	last_overlay_modified flag, to determine whether the window's
	display is really up-to-date.  Prevents the function from
	returning a stale value.  (Bug#14170)
	(Fwindow_line_height): Fix the test for up-to-date-ness of the
	current matrix.

2013-04-10  Eli Zaretskii  <eliz@gnu.org>

	* frame.c (do_switch_frame): Mark the TTY frame we switch to as
	garbaged only if it is not already the top frame on its TTY.
	This prevents flickering due to constant redrawing of TTY frames when
	there are GUI frames open in the same session.  (Bug#13864)

2013-04-10  Stefan Monnier  <monnier@iro.umontreal.ca>

	* keyboard.c (timer_start_idle): Call internal-timer-start-idle instead
	of marking the idle timers directly.

2013-04-09  Stefan Monnier  <monnier@iro.umontreal.ca>

	* minibuf.c (Ftest_completion): Ignore non-string/symbol keys in hash
	tables (bug#14054).

2013-04-08  Stefan Monnier  <monnier@iro.umontreal.ca>

	* window.c (select_window): Don't record_buffer while the invariant is
	temporarily broken (bug#14161).

	* fns.c (Fdelq): Don't assume !NILP => CONSP.

2013-04-07  Eli Zaretskii  <eliz@gnu.org>

	* fileio.c (ACL_NOT_WELL_SUPPORTED): Define macro for WINDOWSNT.

2013-04-07  Romain Francoise  <romain@orebokech.com>

	Ignore additional platform-specific ACL errors (Bug#13702).
	* fileio.c (ACL_NOT_WELL_SUPPORTED): New macro copied from gnulib.
	(Fcopy_file, Fset_file_acl) [HAVE_POSIX_ACL]: Use it.

2013-03-31  Jan Djärv  <jan.h.d@swipnet.se>

	* nsterm.m (ns_mouse_position): Use NS_FRAME_P instead of checking
	f->output_data.ns.

2013-04-07  Paul Eggert  <eggert@cs.ucla.edu>

	Fix --enable-profiling bug introduced by 2013-02-25 change (Bug#13783).
	This bug was introduced by my 2013-02-25 change that simplified
	data_start configuration.  Without this change, on GNU/Linux
	an Emacs configured with --enable-profiling fails immediately
	due to a profiler signal.
	* Makefile.in: Compile with $(PROFILING_CFLAGS), but do not link
	with these flags.  On platforms where special flags are needed
	when linking temacs, the flags are now in LD_SWITCH_SYSTEM_TEMACS.
	(ALL_CFLAGS): Remove $(PROFILING_CFLAGS).
	(.c.o, .m.o): Compile with $(PROFILING_CFLAGS).

2013-04-07  Dmitry Antipov  <dmantipov@yandex.ru>

	Get rid of some platform-specific functions examining window
	system and its capabilities.  This is a partial rework of the
	2013-04-05 change.
	* lisp.h (have_menus_p): Remove prototype.  This function is
	replaced with platform-independent window_system_available.
	(check_window_system): Move to...
	* frame.h (decode_window_system_frame, window_system_available):
	...here, add new prototypes.
	* frame.c (window_system_available, decode_window_system_frame):
	New functions.
	(check_window_system): Platform-independent now.
	* xterm.h (x_in_use): Remove declaration.
	(check_x_frame):
	* w32term.h (check_x_frame):
	* nsterm.h (check_x_frame): Remove prototypes.  This function
	is replaced with platform-independent decode_window_system_frame.
	* msdos.c (have_menus_p): Remove.
	* nsfns.m (check_window_system, have_menus_p, check_ns_frame):
	Remove platform-specific functions.  Use check_window_system,
	decode_window_system_frame and check_ns_display_info where
	appropriate.  Minor style and comment tweaks.
	* w32fns.c (w32_in_use, check_window_system, have_menus_p)
	(check_x_frame): Likewise.
	* xfns.c (x_in_use, check_window_system, have_menus_p, check_x_frame):
	Likewise.
	* fileio.c, fns.c, font.c, fontset.c, image.c, menu.c, nsmenu.m:
	* nsselect.m, nsterm.m, w32font.c, w32menu.c, xfaces.c, xgselect.c:
	* xmenu.c, xselect.c: All related users changed.

2013-04-03  Kenichi Handa  <handa@gnu.org>

	The following changes is to optimize the code for reading UTF-8
	files.

	* coding.c (check_ascii): Rename from detect_ascii.  Return value
	changed.  Check EOL format.  Do not call adjust_coding_eol_type
	here.
	(check_utf_8): New function.
	(adjust_coding_eol_type): Do nothing if already adjusted.
	(detect_coding): Compare the return value of check_ascii with
	coding->src_bytes.  Call adjust_coding_eol_type if necessary.
	(decode_coding_gap): Optimize for valid UTF-8.

2013-03-21  Kenichi Handa  <handa@gnu.org>

	* coding.c (syms_of_coding): Cancel previous change.

	* insdel.c (insert_from_gap): Fix previous change.

2013-04-05  Dmitry Antipov  <dmantipov@yandex.ru>

	Consistently use platform-specific function to detect window system.
	* lisp.h (check_window_system): New prototype.  This function is
	going to replace check_x, check_w32 and check_ns.
	(have_menus_p): Mention msdos.c in comment.
	* fontset.c (check_window_system_func): Remove.  Adjust all users.
	* fontset.h (check_window_system_func): Remove prototype.
	* nsterm.h (check_ns):
	* xterm.h (check_x):
	* w32term.h (check_w32): Likewise.
	* menu.c (Fx_popup_menu): Use check_window_system.
	* msdos.c (check_window_system): Define for MS-DOS.
	* nsfns.m (check_window_system): Define for NS.  Adjust all users.
	* w32fns.c (check_window_system): Likewise for MS-Windows.
	* xfns.c (check_window_system): Likewise for X.
	* font.c, frame.c, nsmenu.m, nsselect.m, nsterm.m, w32menu.c:
	* xfaces.c, xmenu.c: Use check_window_system where appropriate.

2013-04-02  Paul Eggert  <eggert@cs.ucla.edu>

	Prefer < to > in range checks such as 0 <= i && i < N.
	This makes it easier to visualize quantities on a number line.
	This patch doesn't apply to all such range checks,
	only to the range checks affected by the 2013-03-24 change.
	This patch reverts most of the 2013-03-24 change.
	* alloc.c (xpalloc, Fgarbage_collect):
	* ccl.c (ccl_driver, resolve_symbol_ccl_program):
	* character.c (string_escape_byte8):
	* charset.c (read_hex):
	* data.c (cons_to_unsigned):
	* dispnew.c (update_frame_1):
	* doc.c (Fsubstitute_command_keys):
	* doprnt.c (doprnt):
	* editfns.c (hi_time, decode_time_components):
	* fileio.c (file_offset):
	* fns.c (larger_vector, make_hash_table, Fmake_hash_table):
	* font.c (font_intern_prop):
	* frame.c (x_set_alpha):
	* gtkutil.c (get_utf8_string):
	* indent.c (check_display_width):
	* keymap.c (Fkey_description):
	* lisp.h (FIXNUM_OVERFLOW_P, vcopy):
	* lread.c (read1):
	* minibuf.c (read_minibuf_noninteractive):
	* process.c (wait_reading_process_output):
	* search.c (Freplace_match):
	* window.c (get_phys_cursor_glyph):
	* xdisp.c (redisplay_internal):
	* xsmfns.c (smc_save_yourself_CB):
	Prefer < to > for range checks.
	* dispnew.c (sit_for): Don't mishandle NaNs.
	This fixes a bug introduced in the 2013-03-24 change.
	* editfns.c (decode_time_components): Don't hoist comparison.
	This fixes another bug introduced in the 2013-03-24 change.

2013-03-31  Dmitry Antipov  <dmantipov@yandex.ru>

	* frame.h (struct frame): Drop scroll_bottom_vpos
	member becaue all real users are dead long ago.
	(FRAME_SCROLL_BOTTOM_VPOS): Remove.
	* xdisp.c (redisplay_internal): Adjust user.

2013-03-30  Darren Hoo  <darren.hoo@gmail.com>  (tiny change)

	* nsmenu.m (showAtX:Y:for:): setLevel to
	NSPopUpMenuWindowLevel (Bug#13998).

2013-03-30  Jan Djärv  <jan.h.d@swipnet.se>

	* nsterm.h (ns_get_pending_menu_title, ns_check_menu_open)
	(ns_check_pending_open_menu): Declare.

	* nsmenu.m (ns_update_menubar): Correct NSTRACE.
	(x_activate_menubar): Update the menu with title that matches
	ns_get_pending_menu_title, and call
	ns_check_pending_openmenu (Bug#12698).
	(menuWillOpen:): New method.
	(menuNeedsUpdate:): Add check for ! COCOA || OSX < 10.5 (Bug#12698).

	* nsterm.m (menu_will_open_state, menu_mouse_point)
	(menu_pending_title): New varaibles.
	(ns_get_pending_menu_title, ns_check_menu_open)
	(ns_check_pending_open_menu): New functions.

2013-03-29  Dmitry Antipov  <dmantipov@yandex.ru>

	* indent.c (current_column_bol_cache): Remove leftover which is not
	used in Fmove_to_column any more.
	(current_column, scan_for_column): Adjust users.
	* keyboard.c (last_point_position_buffer, last_point_position_window):
	Remove leftovers which are not used for recording undo any more.
	(command_loop_1, syms_of_keyboard): Adjust users.
	* xdisp.c (last_max_ascent): Remove leftover which is not used in
	redisplay_window any more.
	(move_it_to): Adjust user.

2013-03-29  Juanma Barranquero  <lekktu@gmail.com>

	* makefile.w32-in ($(BLD)/filelock.$(O), $(BLD)/filelock.$(O)):
	Update dependencies.

2013-03-28  Stefan Monnier  <monnier@iro.umontreal.ca>

	* lisp.h (save_type, XSAVE_POINTER, set_save_pointer, XSAVE_INTEGER)
	(set_save_integer, XSAVE_OBJECT, XSAVE_VALUE): Move to avoid
	forward references.

2013-03-28  Dmitry Antipov  <dmantipov@yandex.ru>

	* window.h (struct window): Replace hchild, vchild and buffer slots
	with a single slot 'contents'.  This is possible because each valid
	window may have either the child window (in vertical or horizontal
	combination) or buffer to display (for the leaf window).  Using that,
	a lot of operations to traverse and/or change window hierarchies may
	be simplified.  New member horizontal is used to distinguish between
	horizontal and vertical combinations of internal windows.
	(WINDOW_LEAF_P, WINDOW_HORIZONTAL_COMBINATION_P)
	(WINDOW_VERTICAL_COMBINATION_P): New macros.
	(WINDOW_VALID_P, WINDOW_LIVE_P): Adjust to match struct window changes.
	* window.c (wset_hchild, wset_vchild): Remove.  Adjust all users.
	Use contents slot, not buffer, where appropriate.
	(wset_combination): New function.
	(wset_buffer): Add eassert.
	(Fframe_first_window): Simplify the loop reaching first window.
	(Fwindow_buffer): Use WINDOW_LEAF_P.
	(Fwindow_top_child): Use WINDOW_VERTICAL_COMBINATION_P.
	(Fwindow_left_child): Use WINDOW_HORIZONTAL_COMBINATION_P.
	(unshow_buffer): Convert initial debugging check to eassert.
	(replace_window, recombine_windows, Fdelete_other_windows_internal)
	(make_parent_window, window_resize_check, window_resize_apply)
	(resize_frame_windows, Fsplit_window_internal, Fdelete_window_internal)
	(Fset_window_configuration, delete_all_child_windows, save_window_save):
	Adjust to match struct window changes.
	(window_loop): Check for broken markers in CHECK_ALL_WINDOWS.
	(mark_window_cursors_off, count_windows, get_leaf_windows)
	(foreach_window_1): Simplify the loop.
	* alloc.c (mark_object): Do not check for the leaf window because
	internal windows has no glyph matrices anyway.
	* dispnew.c (clear_window_matrices, showing_window_margins_p)
	(allocate_matrices_for_window_redisplay, fake_current_matrices)
	(allocate_matrices_for_frame_redisplay, free_window_matrices)
	(build_frame_matrix_from_window_tree, mirror_make_current)
	(frame_row_to_window, mirror_line_dance, check_window_matrix_pointers)
	(update_window_tree, set_window_update_flags): Simplify the loop.
	(sync_window_with_frame_matrix_rows): Enforce live window.
	Use contents slot, not buffer, where appropriate.
	* frame.c (set_menu_bar_lines_1): Use WINDOW_VERTICAL_COMBINATION_P
	and WINDOW_HORIZONTAL_COMBINATION_P.
	(make_frame_visible_1): Simplify the loop.
	Use contents slot, not buffer, where appropriate.
	* xdisp.c (hscroll_window_tree, mark_window_display_accurate)
	(redisplay_windows, redisplay_mode_lines, update_cursor_in_window_tree)
	(expose_window_tree): Likewise.
	Use contents slot, not buffer, where appropriate.
	* textprop.c (get_char_property_and_overlay): Add CHECK_LIVE_WINDOW
	to avoid deleted windows.  Use contents slot instead of buffer.
	* buffer.c, dispextern.h, editfns.c, fileio.c, font.c, fringe.c:
	* indent.c, insdel.c, keyboard.c, keymap.c, minibuf.c, msdos.c:
	* nsfns.m, nsmenu.m, nsterm.m, print.c, w32fns.c, w32menu.c, xfaces.c:
	* xfns.c, xmenu.c: Use contents slot, not buffer, where appropriate.

2013-03-28  Eli Zaretskii  <eliz@gnu.org>

	* w32fns.c (w32_wnd_proc) [ENABLE_CHECKING]: Add code to help
	identify the reasons for assertion violations in bug#14062 and
	similar ones.
	(Fx_show_tip): Fix compilation error under
	"--enable-check-lisp-object-type".  (Bug#14073)

	* image.c (g_error_free) [WINDOWSNT]: Add DEF_IMGLIB_FN.
	Reported by <rzl24ozi@gmail.com>.

2013-03-28  Dmitry Antipov  <dmantipov@yandex.ru>

	* xdisp.c (with_echo_area_buffer_unwind_data): Save window
	start marker...
	(unwind_with_echo_area_buffer): ...to restore it here.
	This is needed to ensure that...
	(redisplay_window): ...both window markers are valid here,
	which is verified by eassert.
	* editfns.c (save_excursion_save): Do not assume that
	selected_window always displays the buffer.
	* buffer.c (Fbuffer_swap_text): Adjust window start markers.
	Fix comment.

2013-03-27  Stefan Monnier  <monnier@iro.umontreal.ca>

	* casetab.c (init_casetab_once): Don't abuse the ascii eqv table for
	the upcase table.

2013-03-27  rzl24ozi  <rzl24ozi@gmail.com>  (tiny changes)

	* image.c [WINDOWSNT]: Fix calls to DEF_IMGLIB_FN for SVG function.

2013-03-27  Eli Zaretskii  <eliz@gnu.org>

	* w32proc.c (IsValidLocale) [__GNUC__]: Don't declare prototype,
	since MinGW's w32api headers do.  This avoids compiler warnings.

	* w32.c (FSCTL_GET_REPARSE_POINT) [_MSC_VER || _W64]: Don't define
	if already defined.

2013-03-26  Eli Zaretskii  <eliz@gnu.org>

	* w32.c (_REPARSE_DATA_BUFFER): Condition by _MSVC and _W64.

2013-03-26  Jan Djärv  <jan.h.d@swipnet.se>

	* gtkutil.c (style_changed_cb): Check if frame is live and an
	X frame (Bug#14038).

2013-03-26  Eli Zaretskii  <eliz@gnu.org>

	* w32.c (_PROCESS_MEMORY_COUNTERS_EX) [_WIN32_WINNT < 0x0500]:
	Define only for _WIN32_WINNT less than 0x0500.
	(_ANONYMOUS_UNION, _ANONYMOUS_STRUCT) [!_W64]: Don't define for
	MinGW64.
	Move inclusion of time.h before sys/time.h, so that MinGW64 could
	see its own definitions of 'struct timeval' and 'struct timezone'.

	Fix incompatibilities between MinGW.org and MinGW64 headers.
	* w32term.c (WCRANGE, GLYPHSET): Don't define if _W64 is defined.

	* w32.c (REPARSE_DATA_BUFFER): Guard with
	MAXIMUM_REPARSE_DATA_BUFFER_SIZE being defined.

2013-03-25  Jan Djärv  <jan.h.d@swipnet.se>

	* xterm.c: Include X11/XKBlib.h
	(XTring_bell): Use XkbBell if HAVE_XKB (Bug#14041).

2013-03-24  Andreas Schwab  <schwab@linux-m68k.org>

	* alloc.c (xpalloc, Fgarbage_collect): Reorder conditions that are
	written backwards.
	* blockinput.h (input_blocked_p): Likewise.
	* bytecode.c (exec_byte_code): Likewise.
	* callproc.c (call_process_kill, call_process_cleanup)
	(Fcall_process): Likewise.
	* ccl.c (ccl_driver, resolve_symbol_ccl_program)
	(Fccl_execute_on_string): Likewise.
	* character.c (string_escape_byte8): Likewise.
	* charset.c (read_hex): Likewise.
	* cm.c (calccost): Likewise.
	* data.c (cons_to_unsigned): Likewise.
	* dired.c (directory_files_internal, file_name_completion):
	Likewise.
	* dispnew.c (scrolling_window, update_frame_1, Fsleep_for)
	(sit_for): Likewise.
	* doc.c (Fsubstitute_command_keys): Likewise.
	* doprnt.c (doprnt): Likewise.
	* editfns.c (hi_time, decode_time_components, Fformat): Likewise.
	* emacsgtkfixed.c: Likewise.
	* fileio.c (file_offset, Fwrite_region): Likewise.
	* floatfns.c (Fexpt, fmod_float): Likewise.
	* fns.c (larger_vector, make_hash_table, Fmake_hash_table):
	Likewise.
	* font.c (font_intern_prop): Likewise.
	* frame.c (x_set_alpha): Likewise.
	* gtkutil.c (get_utf8_string): Likewise.
	* indent.c (check_display_width): Likewise.
	* intervals.c (create_root_interval, rotate_right, rotate_left)
	(split_interval_right, split_interval_left)
	(adjust_intervals_for_insertion, delete_node)
	(interval_deletion_adjustment, adjust_intervals_for_deletion)
	(merge_interval_right, merge_interval_left, copy_intervals)
	(set_intervals_multibyte_1): Likewise.
	* keyboard.c (gobble_input, append_tool_bar_item): Likewise.
	* keymap.c (Fkey_description): Likewise.
	* lisp.h (FIXNUM_OVERFLOW_P, vcopy): Likewise.
	* lread.c (openp, read_integer, read1, string_to_number):
	Likewise.
	* menu.c (ensure_menu_items): Likewise.
	* minibuf.c (read_minibuf_noninteractive): Likewise.
	* print.c (printchar, strout): Likewise.
	* process.c (create_process, Faccept_process_output)
	(wait_reading_process_output, read_process_output, send_process)
	(wait_reading_process_output): Likewise.
	* profiler.c (make_log, handle_profiler_signal): Likewise.
	* regex.c (re_exec): Likewise.
	* regex.h: Likewise.
	* search.c (looking_at_1, Freplace_match): Likewise.
	* sysdep.c (get_child_status, procfs_ttyname)
	(procfs_get_total_memory): Likewise.
	* systime.h (EMACS_TIME_VALID_P): Likewise.
	* term.c (dissociate_if_controlling_tty): Likewise.
	* window.c (get_phys_cursor_glyph): Likewise.
	* xdisp.c (init_iterator, redisplay_internal, redisplay_window)
	(try_window_reusing_current_matrix, try_window_id, pint2hrstr):
	Likewise.
	* xfns.c (Fx_window_property): Likewise.
	* xmenu.c (set_frame_menubar): Likewise.
	* xselect.c (x_get_window_property, x_handle_dnd_message):
	Likewise.
	* xsmfns.c (smc_save_yourself_CB): Likewise.
	* xterm.c (x_scroll_bar_set_handle): Likewise.

2013-03-24  Dmitry Antipov  <dmantipov@yandex.ru>

	* xfaces.c (Finternal_face_x_get_resource): Allow 3rd (frame) argument
	to be optional or nil.  Adjust comment and convert it to docstring.
	* xselect.c (Fx_send_client_event): Rename to Fx_send_client_message.
	* frame.c (display_x_get_resource, Fx_get_resource): Break long line.

2013-03-24  Paul Eggert  <eggert@cs.ucla.edu>

	Static checking by GCC 4.8-20130319.
	* image.c (gif_load): Assume pass < 3 to pacify GCC.
	* process.c (Fset_process_datagram_address)
	(Fmake_network_process): Check get_lisp_to_sockaddr_size return value.
	* xdisp.c (get_char_face_and_encoding)
	(get_glyph_face_and_encoding): Ensure that *CHAR2B is initialized.
	(get_glyph_face_and_encoding): Prepare face before possibly using it.
	(get_per_char_metric): Don't use CHAR2B if it might not be initialized.

2013-03-24  Ken Brown  <kbrown@cornell.edu>

	* w32fns.c (emacs_abort) [CYGWIN]: Define `_open' as a macro to
	fix compilation on 64-bit Cygwin, where underscores are not
	automatically prepended.

	* w32term.c (w32_initialize): Silence compiler warning.

2013-03-23  Eli Zaretskii  <eliz@gnu.org>

	* w32term.c (w32fullscreen_hook): Use FRAME_NORMAL_WIDTH,
	FRAME_NORMAL_HEIGHT, and FRAME_PREV_FSMODE, instead of static
	variables, to save and restore frame dimensions.
	Use FRAME_NORMAL_LEFT and FRAME_NORMAL_TOP to restore frame position
	after returning from a 'fullscreen' configuration.
	use SendMessage instead of PostMessage to send the SC_RESTORE message,
	to avoid races between the main thread and the input thread.

	* w32term.h (struct w32_output): New members normal_width,
	normal_height, normal_top, normal_left, and prev_fsmode.
	(FRAME_NORMAL_WIDTH, FRAME_NORMAL_HEIGHT, FRAME_NORMAL_TOP)
	(FRAME_NORMAL_LEFT, FRAME_PREV_FSMODE): New macros to access these
	members of a frame.

	* w32term.c (w32fullscreen_hook): Record last value of the frame's
	'fullscreen' parameter.  Always record previous width and height
	of the frame, except when switching out of maximized modes, so
	that they could be restored correctly, instead of resetting to the
	default frame dimensions.  Send SC_RESTORE command to the frame,
	unless we are going to send SC_MAXIMIZE, to restore the frame
	resize hints in the mouse pointer shown by the window manager.
	(Bug#14032)

	* frame.c (get_frame_param): Now extern for WINDOWSNT as well.

	* lisp.h (get_frame_param): Adjust conditions for prototype
	declaration.

2013-03-22  Ken Brown  <kbrown@cornell.edu>

	* unexcw.c: Drop unneeded inclusion of w32common.h.
	(report_sheap_usage): Declare.
	(read_exe_header): Add magic numbers for x86_64.
	(fixup_executable): Fix printf format specifier for unsigned long
	argument.

2013-03-22  Dmitry Antipov  <dmantipov@yandex.ru>

	* frame.h (struct frame): Put menu_bar_window under #ifdef
	because this member is not needed when X toolkit is in use.
	(fset_menu_bar_window):
	* dispnew.c (clear_current_matrices, clear_desired_matrices)
	(free_glyphs, update_frame):
	* xdisp.c (expose_frame): Likewise.
	(display_menu_bar): Likewise.  Remove redundant eassert.
	* window.h (WINDOW_MENU_BAR_P): Always define to 0 if X
	toolkit is in use.

2013-03-21  Paul Eggert  <eggert@cs.ucla.edu>

	Use functions and constants to manipulate Lisp_Save_Value objects.
	This replaces code that used macros and strings and token-pasting.
	The change makes the C source a bit easier to follow,
	and shrinks the Emacs executable a bit.
	* alloc.c: Verify some properties of Lisp_Save_Value's representation.
	(make_save_value): Change 1st arg from string to enum.  All callers
	changed.
	(INTX): Remove.
	(mark_object): Use if, not #if, for GC_MARK_STACK.
	* lisp.h (SAVE_VALUEP, XSAVE_VALUE, XSAVE_POINTER, XSAVE_INTEGER)
	(XSAVE_OBJECT): Now functions, not macros.
	(STRING_BYTES_BOUND): Now just a macro, not a constant too;
	the constant was never used.
	(SAVE_SLOT_BITS, SAVE_VALUE_SLOTS, SAVE_TYPE_BITS, SAVE_TYPE_INT_INT)
	(SAVE_TYPE_INT_INT_INT, SAVE_TYPE_OBJ_OBJ, SAVE_TYPE_OBJ_OBJ_OBJ)
	(SAVE_TYPE_OBJ_OBJ_OBJ_OBJ, SAVE_TYPE_PTR_INT, SAVE_TYPE_PTR_OBJ)
	(SAVE_TYPE_PTR_PTR, SAVE_TYPE_PTR_PTR_OBJ, SAVE_TYPE_MEMORY):
	New constants.
	(struct Lisp_Save_Value): Replace members area, type0, type1, type2,
	type3 with a single member save_type.  All uses changed.
	(save_type, set_save_pointer, set_save_integer): New functions.
	* print.c (PRINTX): Remove.

	* alloc.c: Remove redundant static declarations.

2013-03-20  Dmitry Antipov  <dmantipov@yandex.ru>

	* window.h (struct window): Convert left_col, top_line, total_lines
	and total_cols from Lisp_Objects to integers.  Adjust comments.
	(wset_left_col, wset_top_line, wset_total_cols, wset_total_lines):
	Remove.
	(WINDOW_TOTAL_COLS, WINDOW_TOTAL_LINES, WINDOW_LEFT_EDGE_COL)
	(WINDOW_TOP_EDGE_LINE): Drop Lisp_Object to integer conversion.
	* dispnew.c, frame.c, w32fns.c, window.c, xdisp.c, xfns.c:
	Adjust users where appropriate.

2013-03-20  Dmitry Antipov  <dmantipov@yandex.ru>

	* frame.h (struct frame): Drop resx and resy because the same data is
	available from window system-specific output context.  Adjust users.
	(default_pixels_per_inch_x, default_pixels_per_inch_y):
	New functions to provide defaults when no window system available.
	(FRAME_RES_X, FRAME_RES_Y): New macros.
	(NUMVAL): Move from xdisp.c.
	* font.c (font_pixel_size, font_find_for_lface, font_open_for_lface)
	(Ffont_face_attributes, Fopen_font):
	* image.c (gs_load):
	* w32font.c (fill_in_logfont):
	* xdisp.c (calc_pixel_width_or_height):
	* xfaces.c (Fx_family_fonts, set_lface_from_font): Use them.
	* xsettings.c (apply_xft_settings): Drop frame loop and adjust comment.

2013-03-20  Kenichi Handa  <handa@gnu.org>

	* coding.c (syms_of_coding): Initialize disable_ascii_optimization
	to 1 (temporary workaround until a bug related to ASCII
	optimization is fixed).

2013-03-19  Dmitry Antipov  <dmantipov@yandex.ru>

	* window.c (Fwindow_combination_limit, Fset_window_combination_limit):
	Signal error if window is not internal.  Adjust docstring.
	(delete_all_child_windows): Use combination_limit to save the buffer.
	(Fset_window_configuration): Adjust accordingly.
	* print.c (syms_of_print): Initialize debugging output not here...
	(init_print_once): ...but in a new function here.
	* lisp.h (init_print_once): Add prototype.
	* emacs.c (main): Add call to init_print_once.  Adjust comments.

2013-03-18  Dmitry Antipov  <dmantipov@yandex.ru>

	* window.c (window_resize_check, window_resize_apply)
	(window_from_coordinates, recombine_windows, set_window_buffer)
	(make_parent_window, Fwindow_resize_apply, resize_frame_windows)
	(Fsplit_window_internal, Fdelete_window_internal)
	(freeze_window_starts): Use bool for booleans.
	* window.h (window_frame_coordinates, resize_frame_windows)
	(freeze_window_starts, set_window_buffer): Adjust prototypes.

2013-03-17  Stefan Monnier  <monnier@iro.umontreal.ca>

	* dispnew.c (bitch_at_user): Use `user-error'.

2013-03-17  Ken Brown  <kbrown@cornell.edu>

	* dispextern.h (RGB_PIXEL_COLOR): Move here from image.c.  Use it
	as return type of image_background.  (Bug#13981)
	* image.c (RGB_PIXEL_COLOR): Move to dispextern.h.

2013-03-16  Jan Djärv  <jan.h.d@swipnet.se>

	* nsterm.m (updateFrameSize:): Change resize increments if needed.
	(ns_select): Don't return with result uninitialized.

	* nsterm.h (EmacsSavePanel, EmacsOpenPanel): Add getFilename
	and getDirectory.

	* nsfns.m (ns_filename_from_panel, ns_directory_from_panel):
	New functions.
	(Fns_read_file_name): ret is BOOL.  If ! dir_only_p, don't choose
	directories.  If filename is nil, get directory name (Bug#13932).
	Use getFilename and getDirectory.
	(getFilename, getDirectory): New methods for EmacsSavePanel and
	EmacsOpenPanel.
	(ok:): In EmacsOpenPanel, if we can't choose directories, just return.

2013-03-15  Paul Eggert  <eggert@cs.ucla.edu>

	* coding.c (decode_coding_gap): Fix typo caught by static checking.

2013-03-15  Kenichi Handa  <handa@gnu.org>

	* insdel.c (insert_from_gap): New arg text_at_gap_tail.
	(adjust_after_replace): Make it back to static.  Delete the third
	arg text_at_gap_tail.  Cancel the code for handling it.

	* coding.h (struct coding_system): New member eol_seen.

	* coding.c (detect_ascii): New function.
	(detect_coding): Set coding->head_ascii and coding->eol_seen only
	when the source bytes are actually scanned.  On detecting for
	coding_category_utf_8_auto, call detect_ascii instead of scanning
	source bytes directly.
	(produce_chars): Call insert_from_gap with the new arg 0.
	(encode_coding): Likewise.
	(decode_coding_gap): Control ASCII optimization by the variable
	disable_ascii_optimization instead of #ifndef .. #endif.
	Deccode EOL format according to coding->eol_seen.
	(syms_of_coding): Declare disable-ascii-optimization as a Lisp
	variable.

	* lisp.h (adjust_after_replace): Cancel externing it.
	(insert_from_gap): Adjust prototype.

2013-03-15  Eli Zaretskii  <eliz@gnu.org>

	* w32term.c (w32fullscreen_hook): Swap FULLSCREEN_BOTH and
	FULLSCREEN_MAXIMIZED.  (Bug#13935)

2013-03-15  Dmitry Antipov  <dmantipov@yandex.ru>

	* region-cache.c (find_cache_boundary, move_cache_gap)
	(insert_cache_boundary, delete_cache_boundaries, set_cache_region):
	Simplify debugging check and convert to eassert.  Adjust comment.
	(pp_cache): Put under ENABLE_CHECKING.

2013-03-14  Eli Zaretskii  <eliz@gnu.org>

	* w32term.c (w32_read_socket) <WM_WINDOWPOSCHANGED>: Remove old
	and incorrect code.  Treat WM_WINDOWPOSCHANGED like WM_ACTIVATE
	and WM_ACTIVATEAPP.
	(w32fullscreen_hook): If the frame is visible, reset
	f->want_fullscreen flag after changing the frame size.  If the
	frame is not visible, set f->want_fullscreen to FULLSCREEN_WAIT.
	(Bug#13953)

2013-03-13  Daniel Colascione  <dancol@dancol.org>

	* emacs.c (main): Call syms_of_cygw32 on CYGWIN non-NTGUI builds
	too so that these builds can use Cygwin's file conversion
	functions.  (We've been building and linking cygw32.o all along
	and just not using it.)

2013-03-13  Paul Eggert  <eggert@cs.ucla.edu>

	File synchronization fixes (Bug#13944).
	* Makefile.in (LIB_FDATASYNC): New macro.
	(LIBES): Use it.
	* conf_post.h (BSD_SYSTEM, BSD_SYSTEM_AHB): Remove; no longer needed.
	* fileio.c (Fwrite_region, write_region_inhibit_fsync):
	Don't worry about HAVE_FSYNC, since a substitute fsync is
	available if the system lacks one.
	(Fwrite_regin): Retry fsync if interrupted.

2013-03-13  Eli Zaretskii  <eliz@gnu.org>

	* w32term.c (w32_read_socket): If the Emacs frame is being
	activated, call w32fullscreen_hook, to make sure the new frame
	dimensions are in effect.  (Bug#13937)

2013-03-13  Dmitry Antipov  <dmantipov@yandex.ru>

	* xdisp.c (init_iterator): Simplify because both character and byte
	positions are either specified or -1.  Add eassert.  Adjust comment.
	* window.c (Fscroll_other_window): Use SET_PT_BOTH because both
	character and byte positions can be obtained from marker.

2013-03-13  Paul Eggert  <eggert@cs.ucla.edu>

	Static checking by Sun C 5.12.
	* alloc.c (buffer_memory_full) [REL_ALLOC]:
	* bytecode.c (exec_byte_code):
	* dispnew.c (init_display):
	* eval.c (error):
	* fileio.c (Fsubstitute_in_file_name):
	* keyboard.c (Fevent_convert_list):
	* keymap.c (Fsingle_key_description):
	* term.c (maybe_fatal, fatal):
	* xfns.c (Fx_display_backing_store, Fx_display_visual_class):
	* xsmfns.c (Fhandle_save_session):
	Omit unreachable code.
	* keymap.c (map_keymap_char_table_item): Cast void * to
	a function pointer type; the C Standard requires this.

	* sysdep.c: Remove a use of BSD_SYSTEM, which I'm trying to phase out.
	Include <sys/param.h> unconditionally, as that works elsewhere and
	is simpler here.  Include <sys/sysctl.h> if DARWIN_OS ||
	__FreeBSD__, not if BSD_SYSTEM, since it's needed only for Darwin
	and FreeBSD now.

See ChangeLog.12 for earlier changes.

;; Local Variables:
;; coding: utf-8
;; End:

  Copyright (C) 2011-2014 Free Software Foundation, Inc.

  This file is part of GNU Emacs.

  GNU Emacs is free software: you can redistribute it and/or modify
  it under the terms of the GNU General Public License as published by
  the Free Software Foundation, either version 3 of the License, or
  (at your option) any later version.

  GNU Emacs is distributed in the hope that it will be useful,
  but WITHOUT ANY WARRANTY; without even the implied warranty of
  MERCHANTABILITY or FITNESS FOR A PARTICULAR PURPOSE.  See the
  GNU General Public License for more details.

  You should have received a copy of the GNU General Public License
  along with GNU Emacs.  If not, see <http://www.gnu.org/licenses/>.<|MERGE_RESOLUTION|>--- conflicted
+++ resolved
@@ -1,4 +1,15 @@
-<<<<<<< HEAD
+2014-03-27  YAMAMOTO Mitsuharu  <mituharu@math.s.chiba-u.ac.jp>
+
+	* w32term.c (x_draw_image_glyph_string): Fix computation of height
+	and width of image background when it is displayed with a 'box'
+	face.  (Bug#17115)
+
+2014-03-27  Paul Eggert  <eggert@penguin.cs.ucla.edu>
+
+	More backward-compatible fix to char-equal core dump (Bug#17011).
+	* editfns.c (Fchar_equal): In unibyte buffers, assume values in
+	range 128-255 are raw bytes.  Suggested by Eli Zaretskii.
+
 2014-03-27  Juanma Barranquero  <lekktu@gmail.com>
 
 	* image.c (init_svg_functions): When loading SVG-related libraries,
@@ -6,19 +17,6 @@
 	(rsvg_handle_set_size_callback): Remove declaration, unused.
 
 2014-03-26  Paul Eggert  <eggert@cs.ucla.edu>
-=======
-2014-03-27  YAMAMOTO Mitsuharu  <mituharu@math.s.chiba-u.ac.jp>
-
-	* w32term.c (x_draw_image_glyph_string): Fix computation of height
-	and width of image background when it is displayed with a 'box'
-	face.  (Bug#17115)
-
-2014-03-26  Paul Eggert  <eggert@penguin.cs.ucla.edu>
-
-	More backward-compatible fix to char-equal core dump (Bug#17011).
-	* editfns.c (Fchar_equal): In unibyte buffers, assume values in
-	range 128-255 are raw bytes.  Suggested by Eli Zaretskii.
->>>>>>> 0c4e715c
 
 	Fix core dump in char-equal (Bug#17011).
 	* editfns.c (Fchar_equal): Do not use MAKE_CHAR_MULTIBYTE in
