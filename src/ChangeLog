--- conflicted
+++ resolved
@@ -1,6 +1,25 @@
 2011-08-05  Eli Zaretskii  <eliz@gnu.org>
 
-<<<<<<< HEAD
+	*xdisp.c (display_line): Release buffer allocated for shelved bidi
+	cache.  (Bug#9221)
+
+	* bidi.c (bidi_shelve_cache, bidi_unshelve_cache): Track total
+	amount allocated this far in `bidi_cache_total_alloc'.
+	(bidi_unshelve_cache): Accept an additional argument JUST_FREE; if
+	non-zero, only free the data buffer without restoring the cache
+	contents.  All callers changed.
+
+	* dispextern.h (bidi_unshelve_cache): Update prototype.
+
+	* xdisp.c (SAVE_IT, pos_visible_p, move_it_in_display_line_to)
+	(move_it_in_display_line, move_it_to)
+	(move_it_vertically_backward, move_it_by_lines): Replace the call
+	to xfree to an equivalent call to bidi_unshelve_cache.
+	(move_it_in_display_line_to): Fix logic of returning
+	MOVE_POS_MATCH_OR_ZV in the bidi case.
+
+2011-08-05  Eli Zaretskii  <eliz@gnu.org>
+
 	* xdisp.c (set_cursor_from_row): Prefer the candidate glyph that
 	came from a string character with a `cursor' property.  (Bug#9229)
 
@@ -379,27 +398,6 @@
 	Found by GCC static checking and --with-wide-int on a 32-bit host.
 
 2011-07-25  Eli Zaretskii  <eliz@gnu.org>
-=======
-	*xdisp.c (display_line): Release buffer allocated for shelved bidi
-	cache.  (Bug#9221)
-
-	* bidi.c (bidi_shelve_cache, bidi_unshelve_cache): Track total
-	amount allocated this far in `bidi_cache_total_alloc'.
-	(bidi_unshelve_cache): Accept an additional argument JUST_FREE; if
-	non-zero, only free the data buffer without restoring the cache
-	contents.  All callers changed.
-
-	* dispextern.h (bidi_unshelve_cache): Update prototype.
-
-	* xdisp.c (SAVE_IT, pos_visible_p, move_it_in_display_line_to)
-	(move_it_in_display_line, move_it_to)
-	(move_it_vertically_backward, move_it_by_lines): Replace the call
-	to xfree to an equivalent call to bidi_unshelve_cache.
-	(move_it_in_display_line_to): Fix logic of returning
-	MOVE_POS_MATCH_OR_ZV in the bidi case.
-
-2011-07-24  Eli Zaretskii  <eliz@gnu.org>
->>>>>>> 35928349
 
 	* xdisp.c (compute_display_string_pos): Fix logic of caching
 	previous display string position.  Initialize cached_prev_pos to
