/* Elisp bindings for D-Bus.
   Copyright (C) 2007-2018 Free Software Foundation, Inc.

This file is part of GNU Emacs.

GNU Emacs is free software: you can redistribute it and/or modify
it under the terms of the GNU General Public License as published by
the Free Software Foundation, either version 3 of the License, or (at
your option) any later version.

GNU Emacs is distributed in the hope that it will be useful,
but WITHOUT ANY WARRANTY; without even the implied warranty of
MERCHANTABILITY or FITNESS FOR A PARTICULAR PURPOSE.  See the
GNU General Public License for more details.

You should have received a copy of the GNU General Public License
along with GNU Emacs.  If not, see <https://www.gnu.org/licenses/>.  */

#include <config.h>

#ifdef HAVE_DBUS
#include <stdio.h>
#include <stdlib.h>
#include <dbus/dbus.h>

#include "lisp.h"
#include "termhooks.h"
#include "keyboard.h"
#include "process.h"

#ifndef DBUS_NUM_MESSAGE_TYPES
#define DBUS_NUM_MESSAGE_TYPES 5
#endif


/* Some platforms define the symbol "interface", but we want to use it
 * as a variable name below.  */

#ifdef interface
#undef interface
#endif


/* Alist of D-Bus buses we are polling for messages.
   The key is the symbol or string of the bus, and the value is the
   connection address.  */
static Lisp_Object xd_registered_buses;

/* Whether we are reading a D-Bus event.  */
static bool xd_in_read_queued_messages = 0;


/* We use "xd_" and "XD_" as prefix for all internal symbols, because
   we don't want to poison other namespaces with "dbus_".  */

/* Raise a signal.  If we are reading events, we cannot signal; we
   throw to xd_read_queued_messages then.  */
#define XD_SIGNAL1(arg)							\
  do {									\
    if (xd_in_read_queued_messages)					\
      Fthrow (Qdbus_error, Qnil);					\
    else								\
      xsignal1 (Qdbus_error, arg);					\
  } while (0)

#define XD_SIGNAL2(arg1, arg2)						\
  do {									\
    if (xd_in_read_queued_messages)					\
      Fthrow (Qdbus_error, Qnil);					\
    else								\
      xsignal2 (Qdbus_error, arg1, arg2);				\
  } while (0)

#define XD_SIGNAL3(arg1, arg2, arg3)					\
  do {									\
    if (xd_in_read_queued_messages)					\
      Fthrow (Qdbus_error, Qnil);					\
    else								\
      xsignal3 (Qdbus_error, arg1, arg2, arg3);				\
  } while (0)

/* Raise a Lisp error from a D-Bus ERROR.  */
#define XD_ERROR(error)							\
  do {									\
    /* Remove the trailing newline.  */					\
    char const *mess = error.message;					\
    char const *nl = strchr (mess, '\n');				\
    Lisp_Object err = make_string (mess, nl ? nl - mess : strlen (mess)); \
    dbus_error_free (&error);						\
    XD_SIGNAL1 (err);							\
  } while (0)

/* Macros for debugging.  In order to enable them, build with
   "make MYCPPFLAGS='-DDBUS_DEBUG'".  */
#ifdef DBUS_DEBUG
#define XD_DEBUG_MESSAGE(...)						\
  do {									\
    char s[1024];							\
    snprintf (s, sizeof s, __VA_ARGS__);				\
    if (!noninteractive)						\
      printf ("%s: %s\n", __func__, s);					\
    message ("%s: %s", __func__, s);					\
  } while (0)
#define XD_DEBUG_VALID_LISP_OBJECT_P(object)				\
  do {									\
    if (!valid_lisp_object_p (object))					\
      {									\
	XD_DEBUG_MESSAGE ("%d Assertion failure", __LINE__);		\
	XD_SIGNAL1 (build_string ("Assertion failure"));		\
      }									\
  } while (0)

#else /* !DBUS_DEBUG */
# define XD_DEBUG_MESSAGE(...)						\
  do {									\
    if (!NILP (Vdbus_debug))						\
      {									\
	char s[1024];							\
	snprintf (s, sizeof s, __VA_ARGS__);				\
	message ("%s: %s", __func__, s);				\
      }									\
  } while (0)
# define XD_DEBUG_VALID_LISP_OBJECT_P(object)
#endif

/* Check whether TYPE is a basic DBusType.  */
#ifdef HAVE_DBUS_TYPE_IS_VALID
#define XD_BASIC_DBUS_TYPE(type)					\
  (dbus_type_is_valid (type) && dbus_type_is_basic (type))
#else
#ifdef DBUS_TYPE_UNIX_FD
#define XD_BASIC_DBUS_TYPE(type)					\
  ((type ==  DBUS_TYPE_BYTE)						\
   || (type ==  DBUS_TYPE_BOOLEAN)					\
   || (type ==  DBUS_TYPE_INT16)					\
   || (type ==  DBUS_TYPE_UINT16)					\
   || (type ==  DBUS_TYPE_INT32)					\
   || (type ==  DBUS_TYPE_UINT32)					\
   || (type ==  DBUS_TYPE_INT64)					\
   || (type ==  DBUS_TYPE_UINT64)					\
   || (type ==  DBUS_TYPE_DOUBLE)					\
   || (type ==  DBUS_TYPE_STRING)					\
   || (type ==  DBUS_TYPE_OBJECT_PATH)					\
   || (type ==  DBUS_TYPE_SIGNATURE)					\
   || (type ==  DBUS_TYPE_UNIX_FD))
#else
#define XD_BASIC_DBUS_TYPE(type)					\
  ((type ==  DBUS_TYPE_BYTE)						\
   || (type ==  DBUS_TYPE_BOOLEAN)					\
   || (type ==  DBUS_TYPE_INT16)					\
   || (type ==  DBUS_TYPE_UINT16)					\
   || (type ==  DBUS_TYPE_INT32)					\
   || (type ==  DBUS_TYPE_UINT32)					\
   || (type ==  DBUS_TYPE_INT64)					\
   || (type ==  DBUS_TYPE_UINT64)					\
   || (type ==  DBUS_TYPE_DOUBLE)					\
   || (type ==  DBUS_TYPE_STRING)					\
   || (type ==  DBUS_TYPE_OBJECT_PATH)					\
   || (type ==  DBUS_TYPE_SIGNATURE))
#endif
#endif

/* This was a macro.  On Solaris 2.11 it was said to compile for
   hours, when optimization is enabled.  So we have transferred it into
   a function.  */
/* Determine the DBusType of a given Lisp symbol.  OBJECT must be one
   of the predefined D-Bus type symbols.  */
static int
xd_symbol_to_dbus_type (Lisp_Object object)
{
  return
    (EQ (object, QCbyte) ? DBUS_TYPE_BYTE
     : EQ (object, QCboolean) ? DBUS_TYPE_BOOLEAN
     : EQ (object, QCint16) ? DBUS_TYPE_INT16
     : EQ (object, QCuint16) ? DBUS_TYPE_UINT16
     : EQ (object, QCint32) ? DBUS_TYPE_INT32
     : EQ (object, QCuint32) ? DBUS_TYPE_UINT32
     : EQ (object, QCint64) ? DBUS_TYPE_INT64
     : EQ (object, QCuint64) ? DBUS_TYPE_UINT64
     : EQ (object, QCdouble) ? DBUS_TYPE_DOUBLE
     : EQ (object, QCstring) ? DBUS_TYPE_STRING
     : EQ (object, QCobject_path) ? DBUS_TYPE_OBJECT_PATH
     : EQ (object, QCsignature) ? DBUS_TYPE_SIGNATURE
#ifdef DBUS_TYPE_UNIX_FD
     : EQ (object, QCunix_fd) ? DBUS_TYPE_UNIX_FD
#endif
     : EQ (object, QCarray) ? DBUS_TYPE_ARRAY
     : EQ (object, QCvariant) ? DBUS_TYPE_VARIANT
     : EQ (object, QCstruct) ? DBUS_TYPE_STRUCT
     : EQ (object, QCdict_entry) ? DBUS_TYPE_DICT_ENTRY
     : DBUS_TYPE_INVALID);
}

/* Check whether a Lisp symbol is a predefined D-Bus type symbol.  */
#define XD_DBUS_TYPE_P(object)						\
  (SYMBOLP (object) && ((xd_symbol_to_dbus_type (object) != DBUS_TYPE_INVALID)))

/* Determine the DBusType of a given Lisp OBJECT.  It is used to
   convert Lisp objects, being arguments of `dbus-call-method' or
   `dbus-send-signal', into corresponding C values appended as
   arguments to a D-Bus message.  */
#define XD_OBJECT_TO_DBUS_TYPE(object)					\
<<<<<<< HEAD
  ((EQ (object, Qt) || EQ (object, Qnil)) ? DBUS_TYPE_BOOLEAN		\
   : (FIXNATP (object)) ? DBUS_TYPE_UINT32				\
   : (FIXNUMP (object)) ? DBUS_TYPE_INT32				\
=======
  ((EQ (object, Qt) || NILP (object)) ? DBUS_TYPE_BOOLEAN		\
   : (NATNUMP (object)) ? DBUS_TYPE_UINT32				\
   : (INTEGERP (object)) ? DBUS_TYPE_INT32				\
>>>>>>> 53483df0
   : (FLOATP (object)) ? DBUS_TYPE_DOUBLE				\
   : (STRINGP (object)) ? DBUS_TYPE_STRING				\
   : (XD_DBUS_TYPE_P (object)) ? xd_symbol_to_dbus_type (object)	\
   : (CONSP (object))							\
   ? ((XD_DBUS_TYPE_P (XCAR (object)))					\
      ? ((XD_BASIC_DBUS_TYPE (xd_symbol_to_dbus_type (XCAR (object))))	\
	 ? DBUS_TYPE_ARRAY						\
	 : xd_symbol_to_dbus_type (XCAR (object)))			\
      : DBUS_TYPE_ARRAY)						\
   : DBUS_TYPE_INVALID)

/* Return a list pointer which does not have a Lisp symbol as car.  */
#define XD_NEXT_VALUE(object)						\
  ((XD_DBUS_TYPE_P (CAR_SAFE (object))) ? CDR_SAFE (object) : object)

/* Transform the message type to its string representation for debug
   messages.  */
#define XD_MESSAGE_TYPE_TO_STRING(mtype)				\
  ((mtype == DBUS_MESSAGE_TYPE_INVALID)					\
  ? "DBUS_MESSAGE_TYPE_INVALID"						\
  : (mtype == DBUS_MESSAGE_TYPE_METHOD_CALL)				\
  ? "DBUS_MESSAGE_TYPE_METHOD_CALL"					\
  : (mtype == DBUS_MESSAGE_TYPE_METHOD_RETURN)				\
  ? "DBUS_MESSAGE_TYPE_METHOD_RETURN"					\
  : (mtype == DBUS_MESSAGE_TYPE_ERROR)					\
   ? "DBUS_MESSAGE_TYPE_ERROR"						\
   : "DBUS_MESSAGE_TYPE_SIGNAL")

/* Transform the object to its string representation for debug
   messages.  */
static char *
XD_OBJECT_TO_STRING (Lisp_Object object)
{
  AUTO_STRING (format, "%s");
  return SSDATA (CALLN (Fformat, format, object));
}

#define XD_DBUS_VALIDATE_BUS_ADDRESS(bus)				\
  do {									\
    char const *session_bus_address = getenv ("DBUS_SESSION_BUS_ADDRESS"); \
    if (STRINGP (bus))							\
      {									\
	DBusAddressEntry **entries;					\
	int len;							\
	DBusError derror;						\
	dbus_error_init (&derror);					\
	if (!dbus_parse_address (SSDATA (bus), &entries, &len, &derror)) \
	  XD_ERROR (derror);						\
	/* Cleanup.  */							\
	dbus_error_free (&derror);					\
	dbus_address_entries_free (entries);				\
	/* Canonicalize session bus address.  */			\
	if ((session_bus_address != NULL)				\
	    && (!NILP (Fstring_equal					\
		       (bus, build_string (session_bus_address)))))	\
	  bus = QCsession;						\
      }									\
									\
    else								\
      {									\
	CHECK_SYMBOL (bus);						\
	if (!(EQ (bus, QCsystem) || EQ (bus, QCsession)))		\
	  XD_SIGNAL2 (build_string ("Wrong bus name"), bus);		\
	/* We do not want to have an autolaunch for the session bus.  */ \
	if (EQ (bus, QCsession) && session_bus_address == NULL)		\
	  XD_SIGNAL2 (build_string ("No connection to bus"), bus);	\
      }									\
  } while (0)

#if (HAVE_DBUS_VALIDATE_BUS_NAME || HAVE_DBUS_VALIDATE_PATH		\
     || HAVE_DBUS_VALIDATE_INTERFACE || HAVE_DBUS_VALIDATE_MEMBER)
#define XD_DBUS_VALIDATE_OBJECT(object, func)				\
  do {									\
    if (!NILP (object))							\
      {									\
	DBusError derror;						\
	CHECK_STRING (object);						\
	dbus_error_init (&derror);					\
	if (!func (SSDATA (object), &derror))				\
	  XD_ERROR (derror);						\
	/* Cleanup.  */							\
	dbus_error_free (&derror);					\
      }									\
  } while (0)
#endif

#if HAVE_DBUS_VALIDATE_BUS_NAME
#define XD_DBUS_VALIDATE_BUS_NAME(bus_name)				\
  XD_DBUS_VALIDATE_OBJECT(bus_name, dbus_validate_bus_name);
#else
#define XD_DBUS_VALIDATE_BUS_NAME(bus_name)				\
  if (!NILP (bus_name)) CHECK_STRING (bus_name);
#endif

#if HAVE_DBUS_VALIDATE_PATH
#define XD_DBUS_VALIDATE_PATH(path)					\
  XD_DBUS_VALIDATE_OBJECT(path, dbus_validate_path);
#else
#define XD_DBUS_VALIDATE_PATH(path)					\
  if (!NILP (path)) CHECK_STRING (path);
#endif

#if HAVE_DBUS_VALIDATE_INTERFACE
#define XD_DBUS_VALIDATE_INTERFACE(interface)				\
  XD_DBUS_VALIDATE_OBJECT(interface, dbus_validate_interface);
#else
#define XD_DBUS_VALIDATE_INTERFACE(interface)				\
  if (!NILP (interface)) CHECK_STRING (interface);
#endif

#if HAVE_DBUS_VALIDATE_MEMBER
#define XD_DBUS_VALIDATE_MEMBER(member)					\
  XD_DBUS_VALIDATE_OBJECT(member, dbus_validate_member);
#else
#define XD_DBUS_VALIDATE_MEMBER(member)					\
  if (!NILP (member)) CHECK_STRING (member);
#endif

/* Append to SIGNATURE a copy of X, making sure SIGNATURE does
   not become too long.  */
static void
xd_signature_cat (char *signature, char const *x)
{
  ptrdiff_t siglen = strlen (signature);
  ptrdiff_t xlen = strlen (x);
  if (DBUS_MAXIMUM_SIGNATURE_LENGTH - xlen <= siglen)
    string_overflow ();
  strcpy (signature + siglen, x);
}

/* Compute SIGNATURE of OBJECT.  It must have a form that it can be
   used in dbus_message_iter_open_container.  DTYPE is the DBusType
   the object is related to.  It is passed as argument, because it
   cannot be detected in basic type objects, when they are preceded by
   a type symbol.  PARENT_TYPE is the DBusType of a container this
   signature is embedded, or DBUS_TYPE_INVALID.  It is needed for the
   check that DBUS_TYPE_DICT_ENTRY occurs only as array element.  */
static void
xd_signature (char *signature, int dtype, int parent_type, Lisp_Object object)
{
  int subtype;
  Lisp_Object elt;
  char const *subsig;
  int subsiglen;
  char x[DBUS_MAXIMUM_SIGNATURE_LENGTH];

  elt = object;

  switch (dtype)
    {
    case DBUS_TYPE_BYTE:
    case DBUS_TYPE_UINT16:
      CHECK_FIXNAT (object);
      sprintf (signature, "%c", dtype);
      break;

    case DBUS_TYPE_BOOLEAN:
      if (!EQ (object, Qt) && !NILP (object))
	wrong_type_argument (intern ("booleanp"), object);
      sprintf (signature, "%c", dtype);
      break;

    case DBUS_TYPE_INT16:
      CHECK_FIXNUM (object);
      sprintf (signature, "%c", dtype);
      break;

    case DBUS_TYPE_UINT32:
    case DBUS_TYPE_UINT64:
#ifdef DBUS_TYPE_UNIX_FD
    case DBUS_TYPE_UNIX_FD:
#endif
    case DBUS_TYPE_INT32:
    case DBUS_TYPE_INT64:
    case DBUS_TYPE_DOUBLE:
      CHECK_FIXNUM_OR_FLOAT (object);
      sprintf (signature, "%c", dtype);
      break;

    case DBUS_TYPE_STRING:
    case DBUS_TYPE_OBJECT_PATH:
    case DBUS_TYPE_SIGNATURE:
      CHECK_STRING (object);
      sprintf (signature, "%c", dtype);
      break;

    case DBUS_TYPE_ARRAY:
      /* Check that all list elements have the same D-Bus type.  For
	 complex element types, we just check the container type, not
	 the whole element's signature.  */
      CHECK_CONS (object);

      /* Type symbol is optional.  */
      if (EQ (QCarray, XCAR (elt)))
	elt = XD_NEXT_VALUE (elt);

      /* If the array is empty, DBUS_TYPE_STRING is the default
	 element type.  */
      if (NILP (elt))
	{
	  subtype = DBUS_TYPE_STRING;
	  subsig = DBUS_TYPE_STRING_AS_STRING;
	}
      else
	{
	  subtype = XD_OBJECT_TO_DBUS_TYPE (CAR_SAFE (elt));
	  xd_signature (x, subtype, dtype, CAR_SAFE (XD_NEXT_VALUE (elt)));
	  subsig = x;
	}

      /* If the element type is DBUS_TYPE_SIGNATURE, and this is the
	 only element, the value of this element is used as the
	 array's element signature.  */
      if (subtype == DBUS_TYPE_SIGNATURE)
	{
	  Lisp_Object elt1 = XD_NEXT_VALUE (elt);
	  if (CONSP (elt1) && STRINGP (XCAR (elt1)) && NILP (XCDR (elt1)))
	    subsig = SSDATA (XCAR (elt1));
	}

      while (!NILP (elt))
	{
	  if (subtype != XD_OBJECT_TO_DBUS_TYPE (CAR_SAFE (elt)))
	    wrong_type_argument (intern ("D-Bus"), CAR_SAFE (elt));
	  elt = CDR_SAFE (XD_NEXT_VALUE (elt));
	}

      subsiglen = snprintf (signature, DBUS_MAXIMUM_SIGNATURE_LENGTH,
			    "%c%s", dtype, subsig);
      if (! (0 <= subsiglen && subsiglen < DBUS_MAXIMUM_SIGNATURE_LENGTH))
	string_overflow ();
      break;

    case DBUS_TYPE_VARIANT:
      /* Check that there is exactly one list element.  */
      CHECK_CONS (object);

      elt = XD_NEXT_VALUE (elt);
      subtype = XD_OBJECT_TO_DBUS_TYPE (CAR_SAFE (elt));
      xd_signature (x, subtype, dtype, CAR_SAFE (XD_NEXT_VALUE (elt)));

      if (!NILP (CDR_SAFE (XD_NEXT_VALUE (elt))))
	wrong_type_argument (intern ("D-Bus"),
			     CAR_SAFE (CDR_SAFE (XD_NEXT_VALUE (elt))));

      sprintf (signature, "%c", dtype);
      break;

    case DBUS_TYPE_STRUCT:
      /* A struct list might contain any number of elements with
	 different types.  No further check needed.  */
      CHECK_CONS (object);

      elt = XD_NEXT_VALUE (elt);

      /* Compose the signature from the elements.  It is enclosed by
	 parentheses.  */
      sprintf (signature, "%c", DBUS_STRUCT_BEGIN_CHAR );
      while (!NILP (elt))
	{
	  subtype = XD_OBJECT_TO_DBUS_TYPE (CAR_SAFE (elt));
	  xd_signature (x, subtype, dtype, CAR_SAFE (XD_NEXT_VALUE (elt)));
	  xd_signature_cat (signature, x);
	  elt = CDR_SAFE (XD_NEXT_VALUE (elt));
	}
      xd_signature_cat (signature, DBUS_STRUCT_END_CHAR_AS_STRING);
      break;

    case DBUS_TYPE_DICT_ENTRY:
      /* Check that there are exactly two list elements, and the first
	 one is of basic type.  The dictionary entry itself must be an
	 element of an array.  */
      CHECK_CONS (object);

      /* Check the parent object type.  */
      if (parent_type != DBUS_TYPE_ARRAY)
	wrong_type_argument (intern ("D-Bus"), object);

      /* Compose the signature from the elements.  It is enclosed by
	 curly braces.  */
      sprintf (signature, "%c", DBUS_DICT_ENTRY_BEGIN_CHAR);

      /* First element.  */
      elt = XD_NEXT_VALUE (elt);
      subtype = XD_OBJECT_TO_DBUS_TYPE (CAR_SAFE (elt));
      xd_signature (x, subtype, dtype, CAR_SAFE (XD_NEXT_VALUE (elt)));
      xd_signature_cat (signature, x);

      if (!XD_BASIC_DBUS_TYPE (subtype))
	wrong_type_argument (intern ("D-Bus"), CAR_SAFE (XD_NEXT_VALUE (elt)));

      /* Second element.  */
      elt = CDR_SAFE (XD_NEXT_VALUE (elt));
      subtype = XD_OBJECT_TO_DBUS_TYPE (CAR_SAFE (elt));
      xd_signature (x, subtype, dtype, CAR_SAFE (XD_NEXT_VALUE (elt)));
      xd_signature_cat (signature, x);

      if (!NILP (CDR_SAFE (XD_NEXT_VALUE (elt))))
	wrong_type_argument (intern ("D-Bus"),
			     CAR_SAFE (CDR_SAFE (XD_NEXT_VALUE (elt))));

      /* Closing signature.  */
      xd_signature_cat (signature, DBUS_DICT_ENTRY_END_CHAR_AS_STRING);
      break;

    default:
      wrong_type_argument (intern ("D-Bus"), object);
    }

  XD_DEBUG_MESSAGE ("%s", signature);
}

/* Convert X to a signed integer with bounds LO and HI.  */
static intmax_t
xd_extract_signed (Lisp_Object x, intmax_t lo, intmax_t hi)
{
  CHECK_FIXNUM_OR_FLOAT (x);
  if (FIXNUMP (x))
    {
      if (lo <= XFIXNUM (x) && XFIXNUM (x) <= hi)
	return XFIXNUM (x);
    }
  else
    {
      double d = XFLOAT_DATA (x);
      if (lo <= d && d < 1.0 + hi)
	{
	  intmax_t n = d;
	  if (n == d)
	    return n;
	}
    }
  if (xd_in_read_queued_messages)
    Fthrow (Qdbus_error, Qnil);
  else
    args_out_of_range_3 (x,
			 make_fixnum_or_float (lo),
			 make_fixnum_or_float (hi));
}

/* Convert X to an unsigned integer with bounds 0 and HI.  */
static uintmax_t
xd_extract_unsigned (Lisp_Object x, uintmax_t hi)
{
  CHECK_FIXNUM_OR_FLOAT (x);
  if (FIXNUMP (x))
    {
      if (0 <= XFIXNUM (x) && XFIXNUM (x) <= hi)
	return XFIXNUM (x);
    }
  else
    {
      double d = XFLOAT_DATA (x);
      if (0 <= d && d < 1.0 + hi)
	{
	  uintmax_t n = d;
	  if (n == d)
	    return n;
	}
    }
  if (xd_in_read_queued_messages)
    Fthrow (Qdbus_error, Qnil);
  else
    args_out_of_range_3 (x, make_fixnum (0), make_fixnum_or_float (hi));
}

/* Append C value, extracted from Lisp OBJECT, to iteration ITER.
   DTYPE must be a valid DBusType.  It is used to convert Lisp
   objects, being arguments of `dbus-call-method' or
   `dbus-send-signal', into corresponding C values appended as
   arguments to a D-Bus message.  */
static void
xd_append_arg (int dtype, Lisp_Object object, DBusMessageIter *iter)
{
  char signature[DBUS_MAXIMUM_SIGNATURE_LENGTH];
  DBusMessageIter subiter;

  if (XD_BASIC_DBUS_TYPE (dtype))
    switch (dtype)
      {
      case DBUS_TYPE_BYTE:
	CHECK_FIXNAT (object);
	{
	  unsigned char val = XFIXNAT (object) & 0xFF;
	  XD_DEBUG_MESSAGE ("%c %u", dtype, val);
	  if (!dbus_message_iter_append_basic (iter, dtype, &val))
	    XD_SIGNAL2 (build_string ("Unable to append argument"), object);
	  return;
	}

      case DBUS_TYPE_BOOLEAN:
	{
	  dbus_bool_t val = (NILP (object)) ? FALSE : TRUE;
	  XD_DEBUG_MESSAGE ("%c %s", dtype, (val == FALSE) ? "false" : "true");
	  if (!dbus_message_iter_append_basic (iter, dtype, &val))
	    XD_SIGNAL2 (build_string ("Unable to append argument"), object);
	  return;
	}

      case DBUS_TYPE_INT16:
	{
	  dbus_int16_t val =
	    xd_extract_signed (object,
			       TYPE_MINIMUM (dbus_int16_t),
			       TYPE_MAXIMUM (dbus_int16_t));
	  int pval = val;
	  XD_DEBUG_MESSAGE ("%c %d", dtype, pval);
	  if (!dbus_message_iter_append_basic (iter, dtype, &val))
	    XD_SIGNAL2 (build_string ("Unable to append argument"), object);
	  return;
	}

      case DBUS_TYPE_UINT16:
	{
	  dbus_uint16_t val =
	    xd_extract_unsigned (object,
				 TYPE_MAXIMUM (dbus_uint16_t));
	  unsigned int pval = val;
	  XD_DEBUG_MESSAGE ("%c %u", dtype, pval);
	  if (!dbus_message_iter_append_basic (iter, dtype, &val))
	    XD_SIGNAL2 (build_string ("Unable to append argument"), object);
	  return;
	}

      case DBUS_TYPE_INT32:
	{
	  dbus_int32_t val =
	    xd_extract_signed (object,
			       TYPE_MINIMUM (dbus_int32_t),
			       TYPE_MAXIMUM (dbus_int32_t));
	  int pval = val;
	  XD_DEBUG_MESSAGE ("%c %d", dtype, pval);
	  if (!dbus_message_iter_append_basic (iter, dtype, &val))
	    XD_SIGNAL2 (build_string ("Unable to append argument"), object);
	  return;
	}

      case DBUS_TYPE_UINT32:
#ifdef DBUS_TYPE_UNIX_FD
      case DBUS_TYPE_UNIX_FD:
#endif
	{
	  dbus_uint32_t val =
	    xd_extract_unsigned (object,
				 TYPE_MAXIMUM (dbus_uint32_t));
	  unsigned int pval = val;
	  XD_DEBUG_MESSAGE ("%c %u", dtype, pval);
	  if (!dbus_message_iter_append_basic (iter, dtype, &val))
	    XD_SIGNAL2 (build_string ("Unable to append argument"), object);
	  return;
	}

      case DBUS_TYPE_INT64:
	{
	  dbus_int64_t val =
	    xd_extract_signed (object,
			       TYPE_MINIMUM (dbus_int64_t),
			       TYPE_MAXIMUM (dbus_int64_t));
	  printmax_t pval = val;
	  XD_DEBUG_MESSAGE ("%c %"pMd, dtype, pval);
	  if (!dbus_message_iter_append_basic (iter, dtype, &val))
	    XD_SIGNAL2 (build_string ("Unable to append argument"), object);
	  return;
	}

      case DBUS_TYPE_UINT64:
	{
	  dbus_uint64_t val =
	    xd_extract_unsigned (object,
				 TYPE_MAXIMUM (dbus_uint64_t));
	  uprintmax_t pval = val;
	  XD_DEBUG_MESSAGE ("%c %"pMu, dtype, pval);
	  if (!dbus_message_iter_append_basic (iter, dtype, &val))
	    XD_SIGNAL2 (build_string ("Unable to append argument"), object);
	  return;
	}

      case DBUS_TYPE_DOUBLE:
	{
	  double val = extract_float (object);
	  XD_DEBUG_MESSAGE ("%c %f", dtype, val);
	  if (!dbus_message_iter_append_basic (iter, dtype, &val))
	    XD_SIGNAL2 (build_string ("Unable to append argument"), object);
	  return;
	}

      case DBUS_TYPE_STRING:
      case DBUS_TYPE_OBJECT_PATH:
      case DBUS_TYPE_SIGNATURE:
	CHECK_STRING (object);
	{
	  /* We need to send a valid UTF-8 string.  We could encode `object'
	     but by not encoding it, we guarantee it's valid utf-8, even if
	     it contains eight-bit-bytes.  Of course, you can still send
	     manually-crafted junk by passing a unibyte string.  */
	  char *val = SSDATA (object);
	  XD_DEBUG_MESSAGE ("%c %s", dtype, val);
	  if (!dbus_message_iter_append_basic (iter, dtype, &val))
	    XD_SIGNAL2 (build_string ("Unable to append argument"), object);
	  return;
	}
      }

  else /* Compound types.  */
    {

      /* All compound types except array have a type symbol.  For
	 array, it is optional.  Skip it.  */
      if (!XD_BASIC_DBUS_TYPE (XD_OBJECT_TO_DBUS_TYPE (CAR_SAFE (object))))
	object = XD_NEXT_VALUE (object);

      /* Open new subiteration.  */
      switch (dtype)
	{
	case DBUS_TYPE_ARRAY:
	  /* An array has only elements of the same type.  So it is
	     sufficient to check the first element's signature
	     only.  */

	  if (NILP (object))
	    /* If the array is empty, DBUS_TYPE_STRING is the default
	       element type.  */
	    strcpy (signature, DBUS_TYPE_STRING_AS_STRING);

	  else
	    /* If the element type is DBUS_TYPE_SIGNATURE, and this is
	       the only element, the value of this element is used as
	       the array's element signature.  */
	    if ((XD_OBJECT_TO_DBUS_TYPE (CAR_SAFE (object))
		 == DBUS_TYPE_SIGNATURE)
		&& STRINGP (CAR_SAFE (XD_NEXT_VALUE (object)))
		&& NILP (CDR_SAFE (XD_NEXT_VALUE (object))))
	      {
		lispstpcpy (signature, CAR_SAFE (XD_NEXT_VALUE (object)));
		object = CDR_SAFE (XD_NEXT_VALUE (object));
	      }

	    else
	      xd_signature (signature,
			    XD_OBJECT_TO_DBUS_TYPE (CAR_SAFE (object)),
			    dtype, CAR_SAFE (XD_NEXT_VALUE (object)));

	  XD_DEBUG_MESSAGE ("%c %s %s", dtype, signature,
			    XD_OBJECT_TO_STRING (object));
	  if (!dbus_message_iter_open_container (iter, dtype,
						 signature, &subiter))
	    XD_SIGNAL3 (build_string ("Cannot open container"),
			make_fixnum (dtype), build_string (signature));
	  break;

	case DBUS_TYPE_VARIANT:
	  /* A variant has just one element.  */
	  xd_signature (signature, XD_OBJECT_TO_DBUS_TYPE (CAR_SAFE (object)),
			dtype, CAR_SAFE (XD_NEXT_VALUE (object)));

	  XD_DEBUG_MESSAGE ("%c %s %s", dtype, signature,
			    XD_OBJECT_TO_STRING (object));
	  if (!dbus_message_iter_open_container (iter, dtype,
						 signature, &subiter))
	    XD_SIGNAL3 (build_string ("Cannot open container"),
			make_fixnum (dtype), build_string (signature));
	  break;

	case DBUS_TYPE_STRUCT:
	case DBUS_TYPE_DICT_ENTRY:
	  /* These containers do not require a signature.  */
	  XD_DEBUG_MESSAGE ("%c %s", dtype, XD_OBJECT_TO_STRING (object));
	  if (!dbus_message_iter_open_container (iter, dtype, NULL, &subiter))
	    XD_SIGNAL2 (build_string ("Cannot open container"),
			make_fixnum (dtype));
	  break;
	}

      /* Loop over list elements.  */
      while (!NILP (object))
	{
	  dtype = XD_OBJECT_TO_DBUS_TYPE (CAR_SAFE (object));
	  object = XD_NEXT_VALUE (object);

	  xd_append_arg (dtype, CAR_SAFE (object), &subiter);

	  object = CDR_SAFE (object);
	}

      /* Close the subiteration.  */
      if (!dbus_message_iter_close_container (iter, &subiter))
	XD_SIGNAL2 (build_string ("Cannot close container"),
		    make_fixnum (dtype));
    }
}

/* Retrieve C value from a DBusMessageIter structure ITER, and return
   a converted Lisp object.  The type DTYPE of the argument of the
   D-Bus message must be a valid DBusType.  Compound D-Bus types
   result always in a Lisp list.  */
static Lisp_Object
xd_retrieve_arg (int dtype, DBusMessageIter *iter)
{

  switch (dtype)
    {
    case DBUS_TYPE_BYTE:
      {
	unsigned int val;
	dbus_message_iter_get_basic (iter, &val);
	val = val & 0xFF;
	XD_DEBUG_MESSAGE ("%c %u", dtype, val);
	return make_fixnum (val);
      }

    case DBUS_TYPE_BOOLEAN:
      {
	dbus_bool_t val;
	dbus_message_iter_get_basic (iter, &val);
	XD_DEBUG_MESSAGE ("%c %s", dtype, (val == FALSE) ? "false" : "true");
	return (val == FALSE) ? Qnil : Qt;
      }

    case DBUS_TYPE_INT16:
      {
	dbus_int16_t val;
	int pval;
	dbus_message_iter_get_basic (iter, &val);
	pval = val;
	XD_DEBUG_MESSAGE ("%c %d", dtype, pval);
	return make_fixnum (val);
      }

    case DBUS_TYPE_UINT16:
      {
	dbus_uint16_t val;
	int pval;
	dbus_message_iter_get_basic (iter, &val);
	pval = val;
	XD_DEBUG_MESSAGE ("%c %d", dtype, pval);
	return make_fixnum (val);
      }

    case DBUS_TYPE_INT32:
      {
	dbus_int32_t val;
	int pval;
	dbus_message_iter_get_basic (iter, &val);
	pval = val;
	XD_DEBUG_MESSAGE ("%c %d", dtype, pval);
	return make_fixnum_or_float (val);
      }

    case DBUS_TYPE_UINT32:
#ifdef DBUS_TYPE_UNIX_FD
    case DBUS_TYPE_UNIX_FD:
#endif
      {
	dbus_uint32_t val;
	unsigned int pval;
	dbus_message_iter_get_basic (iter, &val);
	pval = val;
	XD_DEBUG_MESSAGE ("%c %u", dtype, pval);
	return make_fixnum_or_float (val);
      }

    case DBUS_TYPE_INT64:
      {
	dbus_int64_t val;
	printmax_t pval;
	dbus_message_iter_get_basic (iter, &val);
	pval = val;
	XD_DEBUG_MESSAGE ("%c %"pMd, dtype, pval);
	return make_fixnum_or_float (val);
      }

    case DBUS_TYPE_UINT64:
      {
	dbus_uint64_t val;
	uprintmax_t pval;
	dbus_message_iter_get_basic (iter, &val);
	pval = val;
	XD_DEBUG_MESSAGE ("%c %"pMu, dtype, pval);
	return make_fixnum_or_float (val);
      }

    case DBUS_TYPE_DOUBLE:
      {
	double val;
	dbus_message_iter_get_basic (iter, &val);
	XD_DEBUG_MESSAGE ("%c %f", dtype, val);
	return make_float (val);
      }

    case DBUS_TYPE_STRING:
    case DBUS_TYPE_OBJECT_PATH:
    case DBUS_TYPE_SIGNATURE:
      {
	char *val;
	dbus_message_iter_get_basic (iter, &val);
	XD_DEBUG_MESSAGE ("%c %s", dtype, val);
	return build_string (val);
      }

    case DBUS_TYPE_ARRAY:
    case DBUS_TYPE_VARIANT:
    case DBUS_TYPE_STRUCT:
    case DBUS_TYPE_DICT_ENTRY:
      {
	Lisp_Object result;
	DBusMessageIter subiter;
	int subtype;
	result = Qnil;
	dbus_message_iter_recurse (iter, &subiter);
	while ((subtype = dbus_message_iter_get_arg_type (&subiter))
	       != DBUS_TYPE_INVALID)
	  {
	    result = Fcons (xd_retrieve_arg (subtype, &subiter), result);
	    dbus_message_iter_next (&subiter);
	  }
	XD_DEBUG_MESSAGE ("%c %s", dtype, XD_OBJECT_TO_STRING (result));
	return Fnreverse (result);
      }

    default:
      XD_DEBUG_MESSAGE ("DBusType '%c' not supported", dtype);
      return Qnil;
    }
}

/* Return the number of references of the shared CONNECTION.  */
static ptrdiff_t
xd_get_connection_references (DBusConnection *connection)
{
  ptrdiff_t *refcount;

  /* We cannot access the DBusConnection structure, it is not public.
     But we know, that the reference counter is the first field in
     that structure.  */
  refcount = (void *) &connection;
  refcount =  (void *) *refcount;
  return *refcount;
}

/* Convert a Lisp D-Bus object to a pointer.  */
static DBusConnection *
xd_lisp_dbus_to_dbus (Lisp_Object bus)
{
  return xmint_pointer (bus);
}

/* Return D-Bus connection address.  BUS is either a Lisp symbol,
   :system or :session, or a string denoting the bus address.  */
static DBusConnection *
xd_get_connection_address (Lisp_Object bus)
{
  DBusConnection *connection;
  Lisp_Object val;

  val = CDR_SAFE (Fassoc (bus, xd_registered_buses, Qnil));
  if (NILP (val))
    XD_SIGNAL2 (build_string ("No connection to bus"), bus);
  else
    connection = xd_lisp_dbus_to_dbus (val);

  if (!dbus_connection_get_is_connected (connection))
    XD_SIGNAL2 (build_string ("No connection to bus"), bus);

  return connection;
}

/* Return the file descriptor for WATCH, -1 if not found.  */
static int
xd_find_watch_fd (DBusWatch *watch)
{
#if HAVE_DBUS_WATCH_GET_UNIX_FD
  /* TODO: Reverse these on w32, which prefers the opposite.  */
  int fd = dbus_watch_get_unix_fd (watch);
  if (fd == -1)
    fd = dbus_watch_get_socket (watch);
#else
  int fd = dbus_watch_get_fd (watch);
#endif
  return fd;
}

/* Prototype.  */
static void xd_read_queued_messages (int fd, void *data);

/* Start monitoring WATCH for possible I/O.  */
static dbus_bool_t
xd_add_watch (DBusWatch *watch, void *data)
{
  unsigned int flags = dbus_watch_get_flags (watch);
  int fd = xd_find_watch_fd (watch);

  XD_DEBUG_MESSAGE ("fd %d, write %u, enabled %u",
		    fd, flags & DBUS_WATCH_WRITABLE,
		    dbus_watch_get_enabled (watch));

  if (fd == -1)
    return FALSE;

  if (dbus_watch_get_enabled (watch))
    {
      if (flags & DBUS_WATCH_WRITABLE)
        add_write_fd (fd, xd_read_queued_messages, data);
      if (flags & DBUS_WATCH_READABLE)
        add_read_fd (fd, xd_read_queued_messages, data);
    }
  return TRUE;
}

/* Stop monitoring WATCH for possible I/O.
   DATA is the used bus, either a string or QCsystem or QCsession.  */
static void
xd_remove_watch (DBusWatch *watch, void *data)
{
  unsigned int flags = dbus_watch_get_flags (watch);
  int fd = xd_find_watch_fd (watch);

  XD_DEBUG_MESSAGE ("fd %d", fd);

  if (fd == -1)
    return;

  /* Unset session environment.  */
#if 0
  /* This is buggy, since unsetenv is not thread-safe.  */
  if (XSYMBOL (QCsession) == data)
    {
      XD_DEBUG_MESSAGE ("unsetenv DBUS_SESSION_BUS_ADDRESS");
      unsetenv ("DBUS_SESSION_BUS_ADDRESS");
    }
#endif

  if (flags & DBUS_WATCH_WRITABLE)
    delete_write_fd (fd);
  if (flags & DBUS_WATCH_READABLE)
    delete_read_fd (fd);
}

/* Toggle monitoring WATCH for possible I/O.  */
static void
xd_toggle_watch (DBusWatch *watch, void *data)
{
  if (dbus_watch_get_enabled (watch))
    xd_add_watch (watch, data);
  else
    xd_remove_watch (watch, data);
}

/* Close connection to D-Bus BUS.  */
static void
xd_close_bus (Lisp_Object bus)
{
  DBusConnection *connection;
  Lisp_Object val;
  Lisp_Object busobj;

  /* Check whether we are connected.  */
  val = Fassoc (bus, xd_registered_buses, Qnil);
  if (NILP (val))
    return;

  busobj = CDR_SAFE (val);
  if (NILP (busobj)) {
    xd_registered_buses = Fdelete (val, xd_registered_buses);
    return;
  }

  /* Retrieve bus address.  */
  connection = xd_lisp_dbus_to_dbus (busobj);

  if (xd_get_connection_references (connection) == 1)
    {
      /* Close connection, if there isn't another shared application.  */
      XD_DEBUG_MESSAGE ("Close connection to bus %s",
			XD_OBJECT_TO_STRING (bus));
      dbus_connection_close (connection);

      xd_registered_buses = Fdelete (val, xd_registered_buses);
    }

  else
    /* Decrement reference count.  */
    dbus_connection_unref (connection);

  /* Return.  */
  return;
}

DEFUN ("dbus--init-bus", Fdbus__init_bus, Sdbus__init_bus, 1, 2, 0,
       doc: /* Establish the connection to D-Bus BUS.

This function is dbus internal.  You almost certainly want to use
`dbus-init-bus'.

BUS can be either the symbol `:system' or the symbol `:session', or it
can be a string denoting the address of the corresponding bus.  For
the system and session buses, this function is called when loading
`dbus.el', there is no need to call it again.

The function returns a number, which counts the connections this Emacs
session has established to the BUS under the same unique name (see
`dbus-get-unique-name').  It depends on the libraries Emacs is linked
with, and on the environment Emacs is running.  For example, if Emacs
is linked with the gtk toolkit, and it runs in a GTK-aware environment
like Gnome, another connection might already be established.

When PRIVATE is non-nil, a new connection is established instead of
reusing an existing one.  It results in a new unique name at the bus.
This can be used, if it is necessary to distinguish from another
connection used in the same Emacs process, like the one established by
GTK+.  It should be used with care for at least the `:system' and
`:session' buses, because other Emacs Lisp packages might already use
this connection to those buses.  */)
  (Lisp_Object bus, Lisp_Object private)
{
  DBusConnection *connection;
  DBusError derror;
  Lisp_Object val;
  ptrdiff_t refcount;

  /* Check parameter.  */
  XD_DBUS_VALIDATE_BUS_ADDRESS (bus);

  /* Close bus if it is already open.  */
  xd_close_bus (bus);

  /* Check, whether we are still connected.  */
  val = Fassoc (bus, xd_registered_buses, Qnil);
  if (!NILP (val))
    {
      connection = xd_get_connection_address (bus);
      dbus_connection_ref (connection);
    }

  else
    {
      /* Initialize.  */
      dbus_error_init (&derror);

      /* Open the connection.  */
      if (STRINGP (bus))
	if (NILP (private))
	  connection = dbus_connection_open (SSDATA (bus), &derror);
	else
	  connection = dbus_connection_open_private (SSDATA (bus), &derror);

      else
	{
	  DBusBusType bustype = (EQ (bus, QCsystem)
				 ? DBUS_BUS_SYSTEM : DBUS_BUS_SESSION);
	  if (NILP (private))
	    connection = dbus_bus_get (bustype, &derror);
	  else
	    connection = dbus_bus_get_private (bustype, &derror);
	}

      if (dbus_error_is_set (&derror))
	XD_ERROR (derror);

      if (connection == NULL)
	XD_SIGNAL2 (build_string ("No connection to bus"), bus);

      /* If it is not the system or session bus, we must register
	 ourselves.  Otherwise, we have called dbus_bus_get, which has
	 configured us to exit if the connection closes - we undo this
	 setting.  */
      if (STRINGP (bus))
	dbus_bus_register (connection, &derror);
      else
	dbus_connection_set_exit_on_disconnect (connection, FALSE);

      if (dbus_error_is_set (&derror))
	XD_ERROR (derror);

      /* Add the watch functions.  We pass also the bus as data, in
	 order to distinguish between the buses in xd_remove_watch.  */
      if (!dbus_connection_set_watch_functions (connection,
						xd_add_watch,
						xd_remove_watch,
						xd_toggle_watch,
						SYMBOLP (bus)
						? (void *) XSYMBOL (bus)
						: (void *) XSTRING (bus),
						NULL))
	XD_SIGNAL1 (build_string ("Cannot add watch functions"));

      /* Add bus to list of registered buses.  */
      val = make_mint_ptr (connection);
      xd_registered_buses = Fcons (Fcons (bus, val), xd_registered_buses);

      /* Cleanup.  */
      dbus_error_free (&derror);
    }

  /* Return reference counter.  */
  refcount = xd_get_connection_references (connection);
  XD_DEBUG_MESSAGE ("Bus %s, Reference counter %"pD"d",
		    XD_OBJECT_TO_STRING (bus), refcount);
  return make_fixnum (refcount);
}

DEFUN ("dbus-get-unique-name", Fdbus_get_unique_name, Sdbus_get_unique_name,
       1, 1, 0,
       doc: /* Return the unique name of Emacs registered at D-Bus BUS.  */)
  (Lisp_Object bus)
{
  DBusConnection *connection;
  const char *name;

  /* Check parameter.  */
  XD_DBUS_VALIDATE_BUS_ADDRESS (bus);

  /* Retrieve bus address.  */
  connection = xd_get_connection_address (bus);

  /* Request the name.  */
  name = dbus_bus_get_unique_name (connection);
  if (name == NULL)
    XD_SIGNAL1 (build_string ("No unique name available"));

  /* Return.  */
  return build_string (name);
}

DEFUN ("dbus-message-internal", Fdbus_message_internal, Sdbus_message_internal,
       4, MANY, 0,
       doc: /* Send a D-Bus message.
This is an internal function, it shall not be used outside dbus.el.

The following usages are expected:

`dbus-call-method', `dbus-call-method-asynchronously':
  (dbus-message-internal
    dbus-message-type-method-call BUS SERVICE PATH INTERFACE METHOD HANDLER
    &optional :timeout TIMEOUT &rest ARGS)

`dbus-send-signal':
  (dbus-message-internal
    dbus-message-type-signal BUS SERVICE PATH INTERFACE SIGNAL &rest ARGS)

`dbus-method-return-internal':
  (dbus-message-internal
    dbus-message-type-method-return BUS SERVICE SERIAL &rest ARGS)

`dbus-method-error-internal':
  (dbus-message-internal
    dbus-message-type-error BUS SERVICE SERIAL &rest ARGS)

usage: (dbus-message-internal &rest REST)  */)
  (ptrdiff_t nargs, Lisp_Object *args)
{
  Lisp_Object message_type, bus, service, handler;
  Lisp_Object path = Qnil;
  Lisp_Object interface = Qnil;
  Lisp_Object member = Qnil;
  Lisp_Object result;
  DBusConnection *connection;
  DBusMessage *dmessage;
  DBusMessageIter iter;
  int dtype;
  int mtype;
  dbus_uint32_t serial = 0;
  unsigned int ui_serial;
  int timeout = -1;
  ptrdiff_t count;
  char signature[DBUS_MAXIMUM_SIGNATURE_LENGTH];

  /* Initialize parameters.  */
  message_type = args[0];
  bus = args[1];
  service = args[2];
  handler = Qnil;

  CHECK_FIXNAT (message_type);
  if (! (DBUS_MESSAGE_TYPE_INVALID < XFIXNAT (message_type)
	 && XFIXNAT (message_type) < DBUS_NUM_MESSAGE_TYPES))
    XD_SIGNAL2 (build_string ("Invalid message type"), message_type);
  mtype = XFIXNAT (message_type);

  if ((mtype == DBUS_MESSAGE_TYPE_METHOD_CALL)
      || (mtype == DBUS_MESSAGE_TYPE_SIGNAL))
    {
      path = args[3];
      interface = args[4];
      member = args[5];
      if (mtype == DBUS_MESSAGE_TYPE_METHOD_CALL)
	handler = args[6];
      count = (mtype == DBUS_MESSAGE_TYPE_METHOD_CALL) ? 7 : 6;
    }
  else /* DBUS_MESSAGE_TYPE_METHOD_RETURN, DBUS_MESSAGE_TYPE_ERROR  */
    {
      serial = xd_extract_unsigned (args[3], TYPE_MAXIMUM (dbus_uint32_t));
      count = 4;
    }

  /* Check parameters.  */
  XD_DBUS_VALIDATE_BUS_ADDRESS (bus);
  XD_DBUS_VALIDATE_BUS_NAME (service);
  if (nargs < count)
    xsignal2 (Qwrong_number_of_arguments,
	      Qdbus_message_internal,
	      make_fixnum (nargs));

  if ((mtype == DBUS_MESSAGE_TYPE_METHOD_CALL)
      || (mtype == DBUS_MESSAGE_TYPE_SIGNAL))
    {
      XD_DBUS_VALIDATE_PATH (path);
      XD_DBUS_VALIDATE_INTERFACE (interface);
      XD_DBUS_VALIDATE_MEMBER (member);
      if (!NILP (handler) && !FUNCTIONP (handler))
	wrong_type_argument (Qinvalid_function, handler);
    }

  /* Trace parameters.  */
  switch (mtype)
    {
    case DBUS_MESSAGE_TYPE_METHOD_CALL:
      XD_DEBUG_MESSAGE ("%s %s %s %s %s %s %s",
			XD_MESSAGE_TYPE_TO_STRING (mtype),
			XD_OBJECT_TO_STRING (bus),
			XD_OBJECT_TO_STRING (service),
			XD_OBJECT_TO_STRING (path),
			XD_OBJECT_TO_STRING (interface),
			XD_OBJECT_TO_STRING (member),
			XD_OBJECT_TO_STRING (handler));
      break;
    case DBUS_MESSAGE_TYPE_SIGNAL:
      XD_DEBUG_MESSAGE ("%s %s %s %s %s %s",
			XD_MESSAGE_TYPE_TO_STRING (mtype),
			XD_OBJECT_TO_STRING (bus),
			XD_OBJECT_TO_STRING (service),
			XD_OBJECT_TO_STRING (path),
			XD_OBJECT_TO_STRING (interface),
			XD_OBJECT_TO_STRING (member));
      break;
    default: /* DBUS_MESSAGE_TYPE_METHOD_RETURN, DBUS_MESSAGE_TYPE_ERROR  */
      ui_serial = serial;
      XD_DEBUG_MESSAGE ("%s %s %s %u",
			XD_MESSAGE_TYPE_TO_STRING (mtype),
			XD_OBJECT_TO_STRING (bus),
			XD_OBJECT_TO_STRING (service),
			ui_serial);
    }

  /* Retrieve bus address.  */
  connection = xd_get_connection_address (bus);

  /* Create the D-Bus message.  */
  dmessage = dbus_message_new (mtype);
  if (dmessage == NULL)
    XD_SIGNAL1 (build_string ("Unable to create a new message"));

  if (STRINGP (service))
    {
      if (mtype != DBUS_MESSAGE_TYPE_SIGNAL)
	/* Set destination.  */
	{
	  if (!dbus_message_set_destination (dmessage, SSDATA (service)))
	    XD_SIGNAL2 (build_string ("Unable to set the destination"),
			service);
	}

      else
	/* Set destination for unicast signals.  */
	{
	  Lisp_Object uname;

	  /* If it is the same unique name as we are registered at the
	     bus or an unknown name, we regard it as broadcast message
	     due to backward compatibility.  */
	  if (dbus_bus_name_has_owner (connection, SSDATA (service), NULL))
	    uname = call2 (intern ("dbus-get-name-owner"), bus, service);
	  else
	    uname = Qnil;

	  if (STRINGP (uname)
	      && (strcmp (dbus_bus_get_unique_name (connection), SSDATA (uname))
		  != 0)
	      && (!dbus_message_set_destination (dmessage, SSDATA (service))))
	    XD_SIGNAL2 (build_string ("Unable to set signal destination"),
			service);
	}
    }

  /* Set message parameters.  */
  if ((mtype == DBUS_MESSAGE_TYPE_METHOD_CALL)
      || (mtype == DBUS_MESSAGE_TYPE_SIGNAL))
    {
      if ((!dbus_message_set_path (dmessage, SSDATA (path)))
	  || (!dbus_message_set_interface (dmessage, SSDATA (interface)))
	  || (!dbus_message_set_member (dmessage, SSDATA (member))))
	XD_SIGNAL1 (build_string ("Unable to set the message parameter"));
    }

  else /* DBUS_MESSAGE_TYPE_METHOD_RETURN, DBUS_MESSAGE_TYPE_ERROR  */
    {
      if (!dbus_message_set_reply_serial (dmessage, serial))
	XD_SIGNAL1 (build_string ("Unable to create a return message"));

      if ((mtype == DBUS_MESSAGE_TYPE_ERROR)
	  && (!dbus_message_set_error_name (dmessage, DBUS_ERROR_FAILED)))
	XD_SIGNAL1 (build_string ("Unable to create an error message"));
    }

  /* Check for timeout parameter.  */
  if ((count + 2 <= nargs) && EQ (args[count], QCtimeout))
    {
      CHECK_FIXNAT (args[count+1]);
      timeout = min (XFIXNAT (args[count+1]), INT_MAX);
      count = count+2;
    }

  /* Initialize parameter list of message.  */
  dbus_message_iter_init_append (dmessage, &iter);

  /* Append parameters to the message.  */
  for (; count < nargs; ++count)
    {
      dtype = XD_OBJECT_TO_DBUS_TYPE (args[count]);
      if (XD_DBUS_TYPE_P (args[count]))
	{
	  XD_DEBUG_VALID_LISP_OBJECT_P (args[count]);
	  XD_DEBUG_VALID_LISP_OBJECT_P (args[count+1]);
	  XD_DEBUG_MESSAGE ("Parameter%"pD"d %s %s", count - 4,
			    XD_OBJECT_TO_STRING (args[count]),
			    XD_OBJECT_TO_STRING (args[count+1]));
	  ++count;
	}
      else
	{
	  XD_DEBUG_VALID_LISP_OBJECT_P (args[count]);
	  XD_DEBUG_MESSAGE ("Parameter%"pD"d %s", count - 4,
			    XD_OBJECT_TO_STRING (args[count]));
	}

      /* Check for valid signature.  We use DBUS_TYPE_INVALID as
	 indication that there is no parent type.  */
      xd_signature (signature, dtype, DBUS_TYPE_INVALID, args[count]);

      xd_append_arg (dtype, args[count], &iter);
    }

  if (!NILP (handler))
    {
      /* Send the message.  The message is just added to the outgoing
	 message queue.  */
      if (!dbus_connection_send_with_reply (connection, dmessage,
					    NULL, timeout))
	XD_SIGNAL1 (build_string ("Cannot send message"));

      /* The result is the key in Vdbus_registered_objects_table.  */
      serial = dbus_message_get_serial (dmessage);
      result = list3 (QCserial, bus, make_fixnum_or_float (serial));

      /* Create a hash table entry.  */
      Fputhash (result, handler, Vdbus_registered_objects_table);
    }
  else
    {
      /* Send the message.  The message is just added to the outgoing
	 message queue.  */
      if (!dbus_connection_send (connection, dmessage, NULL))
	XD_SIGNAL1 (build_string ("Cannot send message"));

      result = Qnil;
    }

  XD_DEBUG_MESSAGE ("Message sent: %s", XD_OBJECT_TO_STRING (result));

  /* Cleanup.  */
  dbus_message_unref (dmessage);

  /* Return the result.  */
  return result;
}

/* Read one queued incoming message of the D-Bus BUS.
   BUS is either a Lisp symbol, :system or :session, or a string denoting
   the bus address.  */
static void
xd_read_message_1 (DBusConnection *connection, Lisp_Object bus)
{
  Lisp_Object args, key, value;
  struct input_event event;
  DBusMessage *dmessage;
  DBusMessageIter iter;
  int dtype;
  int mtype;
  dbus_uint32_t serial;
  unsigned int ui_serial;
  const char *uname, *path, *interface, *member;

  dmessage = dbus_connection_pop_message (connection);

  /* Return if there is no queued message.  */
  if (dmessage == NULL)
    return;

  /* Collect the parameters.  */
  args = Qnil;

  /* Loop over the resulting parameters.  Construct a list.  */
  if (dbus_message_iter_init (dmessage, &iter))
    {
      while ((dtype = dbus_message_iter_get_arg_type (&iter))
	     != DBUS_TYPE_INVALID)
	{
	  args = Fcons (xd_retrieve_arg (dtype, &iter), args);
	  dbus_message_iter_next (&iter);
	}
      /* The arguments are stored in reverse order.  Reorder them.  */
      args = Fnreverse (args);
    }

  /* Read message type, message serial, unique name, object path,
     interface and member from the message.  */
  mtype = dbus_message_get_type (dmessage);
  ui_serial = serial =
    ((mtype == DBUS_MESSAGE_TYPE_METHOD_RETURN)
     || (mtype == DBUS_MESSAGE_TYPE_ERROR))
    ? dbus_message_get_reply_serial (dmessage)
    : dbus_message_get_serial (dmessage);
  uname = dbus_message_get_sender (dmessage);
  path = dbus_message_get_path (dmessage);
  interface = dbus_message_get_interface (dmessage);
  member = dbus_message_get_member (dmessage);

  XD_DEBUG_MESSAGE ("Event received: %s %u %s %s %s %s %s",
		    XD_MESSAGE_TYPE_TO_STRING (mtype),
		    ui_serial, uname, path, interface, member,
		    XD_OBJECT_TO_STRING (args));

  if (mtype == DBUS_MESSAGE_TYPE_INVALID)
    goto cleanup;

  else if ((mtype == DBUS_MESSAGE_TYPE_METHOD_RETURN)
	   || (mtype == DBUS_MESSAGE_TYPE_ERROR))
    {
      /* Search for a registered function of the message.  */
      key = list3 (QCserial, bus, make_fixnum_or_float (serial));
      value = Fgethash (key, Vdbus_registered_objects_table, Qnil);

      /* There shall be exactly one entry.  Construct an event.  */
      if (NILP (value))
	goto cleanup;

      /* Remove the entry.  */
      Fremhash (key, Vdbus_registered_objects_table);

      /* Construct an event.  */
      EVENT_INIT (event);
      event.kind = DBUS_EVENT;
      event.frame_or_window = Qnil;
      event.arg = Fcons (value, args);
    }

  else /* DBUS_MESSAGE_TYPE_METHOD_CALL, DBUS_MESSAGE_TYPE_SIGNAL.  */
    {
      /* Vdbus_registered_objects_table requires non-nil interface and
	 member.  */
      if ((interface == NULL) || (member == NULL))
	goto cleanup;

      /* Search for a registered function of the message.  */
      key = list4 (mtype == DBUS_MESSAGE_TYPE_METHOD_CALL ? QCmethod : QCsignal,
		   bus, build_string (interface), build_string (member));
      value = Fgethash (key, Vdbus_registered_objects_table, Qnil);

      /* Loop over the registered functions.  Construct an event.  */
      while (!NILP (value))
	{
	  key = CAR_SAFE (value);
	  /* key has the structure (UNAME SERVICE PATH HANDLER).  */
	  if (((uname == NULL)
	       || (NILP (CAR_SAFE (key)))
	       || (strcmp (uname, SSDATA (CAR_SAFE (key))) == 0))
	      && ((path == NULL)
		  || (NILP (CAR_SAFE (CDR_SAFE (CDR_SAFE (key)))))
		  || (strcmp (path,
			      SSDATA (CAR_SAFE (CDR_SAFE (CDR_SAFE (key)))))
		      == 0))
	      && (!NILP (CAR_SAFE (CDR_SAFE (CDR_SAFE (CDR_SAFE (key)))))))
	    {
	      EVENT_INIT (event);
	      event.kind = DBUS_EVENT;
	      event.frame_or_window = Qnil;
	      event.arg
		= Fcons (CAR_SAFE (CDR_SAFE (CDR_SAFE (CDR_SAFE (key)))), args);
	      break;
	    }
	  value = CDR_SAFE (value);
	}

      if (NILP (value))
	goto cleanup;
    }

  /* Add type, serial, uname, path, interface and member to the event.  */
  event.arg = Fcons ((member == NULL ? Qnil : build_string (member)),
		     event.arg);
  event.arg = Fcons ((interface == NULL ? Qnil : build_string (interface)),
		     event.arg);
  event.arg = Fcons ((path == NULL ? Qnil : build_string (path)),
		     event.arg);
  event.arg = Fcons ((uname == NULL ? Qnil : build_string (uname)),
		     event.arg);
  event.arg = Fcons (make_fixnum_or_float (serial), event.arg);
  event.arg = Fcons (make_fixnum (mtype), event.arg);

  /* Add the bus symbol to the event.  */
  event.arg = Fcons (bus, event.arg);

  /* Store it into the input event queue.  */
  kbd_buffer_store_event (&event);

  XD_DEBUG_MESSAGE ("Event stored: %s", XD_OBJECT_TO_STRING (event.arg));

  /* Cleanup.  */
 cleanup:
  dbus_message_unref (dmessage);
}

/* Read queued incoming messages of the D-Bus BUS.
   BUS is either a Lisp symbol, :system or :session, or a string denoting
   the bus address.  */
static Lisp_Object
xd_read_message (Lisp_Object bus)
{
  /* Retrieve bus address.  */
  DBusConnection *connection = xd_get_connection_address (bus);

  /* Non blocking read of the next available message.  */
  dbus_connection_read_write (connection, 0);

  while (dbus_connection_get_dispatch_status (connection)
         != DBUS_DISPATCH_COMPLETE)
    xd_read_message_1 (connection, bus);
  return Qnil;
}

/* Callback called when something is ready to read or write.  */
static void
xd_read_queued_messages (int fd, void *data)
{
  Lisp_Object busp = xd_registered_buses;
  Lisp_Object bus = Qnil;
  Lisp_Object key;

  /* Find bus related to fd.  */
  if (data != NULL)
    while (!NILP (busp))
      {
	key = CAR_SAFE (CAR_SAFE (busp));
	if ((SYMBOLP (key) && XSYMBOL (key) == data)
	    || (STRINGP (key) && XSTRING (key) == data))
	  bus = key;
	busp = CDR_SAFE (busp);
      }

  if (NILP (bus))
    return;

  /* We ignore all Lisp errors during the call.  */
  xd_in_read_queued_messages = 1;
  internal_catch (Qdbus_error, xd_read_message, bus);
  xd_in_read_queued_messages = 0;
}


void
init_dbusbind (void)
{
  /* We do not want to abort.  */
  xputenv ("DBUS_FATAL_WARNINGS=0");
}

void
syms_of_dbusbind (void)
{
  defsubr (&Sdbus__init_bus);
  defsubr (&Sdbus_get_unique_name);

  DEFSYM (Qdbus_message_internal, "dbus-message-internal");
  defsubr (&Sdbus_message_internal);

  /* D-Bus error symbol.  */
  DEFSYM (Qdbus_error, "dbus-error");
  Fput (Qdbus_error, Qerror_conditions,
	list2 (Qdbus_error, Qerror));
  Fput (Qdbus_error, Qerror_message,
	build_pure_c_string ("D-Bus error"));

  /* Lisp symbols of the system and session buses.  */
  DEFSYM (QCsystem, ":system");
  DEFSYM (QCsession, ":session");

  /* Lisp symbol for method call timeout.  */
  DEFSYM (QCtimeout, ":timeout");

  /* Lisp symbols of D-Bus types.  */
  DEFSYM (QCbyte, ":byte");
  DEFSYM (QCboolean, ":boolean");
  DEFSYM (QCint16, ":int16");
  DEFSYM (QCuint16, ":uint16");
  DEFSYM (QCint32, ":int32");
  DEFSYM (QCuint32, ":uint32");
  DEFSYM (QCint64, ":int64");
  DEFSYM (QCuint64, ":uint64");
  DEFSYM (QCdouble, ":double");
  DEFSYM (QCstring, ":string");
  DEFSYM (QCobject_path, ":object-path");
  DEFSYM (QCsignature, ":signature");
#ifdef DBUS_TYPE_UNIX_FD
  DEFSYM (QCunix_fd, ":unix-fd");
#endif
  DEFSYM (QCarray, ":array");
  DEFSYM (QCvariant, ":variant");
  DEFSYM (QCstruct, ":struct");
  DEFSYM (QCdict_entry, ":dict-entry");

  /* Lisp symbols of objects in `dbus-registered-objects-table'.  */
  DEFSYM (QCserial, ":serial");
  DEFSYM (QCmethod, ":method");
  DEFSYM (QCsignal, ":signal");

  DEFVAR_LISP ("dbus-compiled-version",
	       Vdbus_compiled_version,
    doc: /* The version of D-Bus Emacs is compiled against.  */);
#ifdef DBUS_VERSION_STRING
  Vdbus_compiled_version = build_pure_c_string (DBUS_VERSION_STRING);
#else
  Vdbus_compiled_version = Qnil;
#endif

  DEFVAR_LISP ("dbus-runtime-version",
	       Vdbus_runtime_version,
    doc: /* The version of D-Bus Emacs runs with.  */);
  {
#ifdef DBUS_VERSION
    int major, minor, micro;
    char s[sizeof ".." + 3 * INT_STRLEN_BOUND (int)];
    dbus_get_version (&major, &minor, &micro);
    Vdbus_runtime_version
      = make_formatted_string (s, "%d.%d.%d", major, minor, micro);
#else
    Vdbus_runtime_version = Qnil;
#endif
  }

  DEFVAR_LISP ("dbus-message-type-invalid",
	       Vdbus_message_type_invalid,
    doc: /* This value is never a valid message type.  */);
  Vdbus_message_type_invalid = make_fixnum (DBUS_MESSAGE_TYPE_INVALID);

  DEFVAR_LISP ("dbus-message-type-method-call",
	       Vdbus_message_type_method_call,
    doc: /* Message type of a method call message.  */);
  Vdbus_message_type_method_call = make_fixnum (DBUS_MESSAGE_TYPE_METHOD_CALL);

  DEFVAR_LISP ("dbus-message-type-method-return",
	       Vdbus_message_type_method_return,
    doc: /* Message type of a method return message.  */);
  Vdbus_message_type_method_return
    = make_fixnum (DBUS_MESSAGE_TYPE_METHOD_RETURN);

  DEFVAR_LISP ("dbus-message-type-error",
	       Vdbus_message_type_error,
    doc: /* Message type of an error reply message.  */);
  Vdbus_message_type_error = make_fixnum (DBUS_MESSAGE_TYPE_ERROR);

  DEFVAR_LISP ("dbus-message-type-signal",
	       Vdbus_message_type_signal,
    doc: /* Message type of a signal message.  */);
  Vdbus_message_type_signal = make_fixnum (DBUS_MESSAGE_TYPE_SIGNAL);

  DEFVAR_LISP ("dbus-registered-objects-table",
	       Vdbus_registered_objects_table,
    doc: /* Hash table of registered functions for D-Bus.

There are two different uses of the hash table: for accessing
registered interfaces properties, targeted by signals or method calls,
and for calling handlers in case of non-blocking method call returns.

In the first case, the key in the hash table is the list (TYPE BUS
INTERFACE MEMBER).  TYPE is one of the Lisp symbols `:method',
`:signal' or `:property'.  BUS is either a Lisp symbol, `:system' or
`:session', or a string denoting the bus address.  INTERFACE is a
string which denotes a D-Bus interface, and MEMBER, also a string, is
either a method, a signal or a property INTERFACE is offering.  All
arguments but BUS must not be nil.

The value in the hash table is a list of quadruple lists ((UNAME
SERVICE PATH OBJECT [RULE]) ...).  SERVICE is the service name as
registered, UNAME is the corresponding unique name.  In case of
registered methods and properties, UNAME is nil.  PATH is the object
path of the sending object.  All of them can be nil, which means a
wildcard then.  OBJECT is either the handler to be called when a D-Bus
message, which matches the key criteria, arrives (TYPE `:method' and
`:signal'), or a cons cell containing the value of the property (TYPE
`:property').

For entries of type `:signal', there is also a fifth element RULE,
which keeps the match string the signal is registered with.

In the second case, the key in the hash table is the list (:serial BUS
SERIAL).  BUS is either a Lisp symbol, `:system' or `:session', or a
string denoting the bus address.  SERIAL is the serial number of the
non-blocking method call, a reply is expected.  Both arguments must
not be nil.  The value in the hash table is HANDLER, the function to
be called when the D-Bus reply message arrives.  */);
  Vdbus_registered_objects_table = CALLN (Fmake_hash_table, QCtest, Qequal);

  DEFVAR_LISP ("dbus-debug", Vdbus_debug,
    doc: /* If non-nil, debug messages of D-Bus bindings are raised.  */);
#ifdef DBUS_DEBUG
  Vdbus_debug = Qt;
  /* We can also set environment variable DBUS_VERBOSE=1 in order to
     see more traces.  This requires libdbus-1 to be configured with
     --enable-verbose-mode.  */
#else
  Vdbus_debug = Qnil;
#endif

  /* Initialize internal objects.  */
  xd_registered_buses = Qnil;
  staticpro (&xd_registered_buses);

  Fprovide (intern_c_string ("dbusbind"), Qnil);

}

#endif /* HAVE_DBUS */<|MERGE_RESOLUTION|>--- conflicted
+++ resolved
@@ -202,15 +202,9 @@
    `dbus-send-signal', into corresponding C values appended as
    arguments to a D-Bus message.  */
 #define XD_OBJECT_TO_DBUS_TYPE(object)					\
-<<<<<<< HEAD
-  ((EQ (object, Qt) || EQ (object, Qnil)) ? DBUS_TYPE_BOOLEAN		\
+  ((EQ (object, Qt) || NILP (object)) ? DBUS_TYPE_BOOLEAN		\
    : (FIXNATP (object)) ? DBUS_TYPE_UINT32				\
    : (FIXNUMP (object)) ? DBUS_TYPE_INT32				\
-=======
-  ((EQ (object, Qt) || NILP (object)) ? DBUS_TYPE_BOOLEAN		\
-   : (NATNUMP (object)) ? DBUS_TYPE_UINT32				\
-   : (INTEGERP (object)) ? DBUS_TYPE_INT32				\
->>>>>>> 53483df0
    : (FLOATP (object)) ? DBUS_TYPE_DOUBLE				\
    : (STRINGP (object)) ? DBUS_TYPE_STRING				\
    : (XD_DBUS_TYPE_P (object)) ? xd_symbol_to_dbus_type (object)	\
