--- conflicted
+++ resolved
@@ -59,24 +59,17 @@
 #endif	/* HAVE_LIBOTF */
   FT_Size ft_size;
   int index;
-<<<<<<< HEAD
+  /* Index of the bitmap strike used as a fallback for
+     FT_Set_Pixel_Sizes failure.  If the value is non-negative, then
+     ft_size is not of the requested size.  Otherwise it is -1.  */
+  FT_Int bitmap_strike_index;
   FT_Matrix matrix;
 #ifdef HAVE_HARFBUZZ
   hb_font_t *hb_font;
 #endif  /* HAVE_HARFBUZZ */
 
 #ifdef USE_CAIRO
-  cairo_font_face_t *cr_font_face;
-=======
-  /* Index of the bitmap strike used as a fallback for
-     FT_Set_Pixel_Sizes failure.  If the value is non-negative, then
-     ft_size is not of the requested size.  Otherwise it is -1.  */
-  FT_Int bitmap_strike_index;
-  FT_Matrix matrix;
-
-#ifdef USE_CAIRO
   cairo_scaled_font_t *cr_scaled_font;
->>>>>>> 8dc00b2f
   /* To prevent cairo from cluttering the activated FT_Size maintained
      in ftfont.c, we activate this special FT_Size before drawing.  */
   FT_Size ft_size_draw;
