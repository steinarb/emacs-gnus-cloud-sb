--- conflicted
+++ resolved
@@ -3172,14 +3172,6 @@
 
   /* With FRAME_X_DISPLAY_INFO set up, this unwind-protect is safe.  */
   record_unwind_protect (unwind_create_frame, frame);
-<<<<<<< HEAD
-#if GLYPH_DEBUG
-  //JAVE TODO crashes 
-  //image_cache_refcount = FRAME_IMAGE_CACHE (f)->refcount;
-  //dpyinfo_refcount = dpyinfo->reference_count;
-#endif /* GLYPH_DEBUG */
-=======
->>>>>>> 297dde5a
 
   /* These colors will be set anyway later, but it's important
      to get the color reference counts right, so initialize them!  */
